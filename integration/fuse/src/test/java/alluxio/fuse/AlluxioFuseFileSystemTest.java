--- conflicted
+++ resolved
@@ -105,8 +105,6 @@
     AlluxioURI expectedPath = BASE_EXPECTED_URI.join("/foo/bar");
     SetAttributePOptions options =
         SetAttributePOptions.newBuilder().setGroup(groupName).setOwner(userName).build();
-<<<<<<< HEAD
-=======
     verify(mFileSystem).setAttribute(expectedPath, options);
   }
 
@@ -137,7 +135,6 @@
     String groupName = AlluxioFuseUtils.getGroupName(userName);
     AlluxioURI expectedPath = BASE_EXPECTED_URI.join("/foo/bar");
     SetAttributePOptions options = SetAttributePOptions.newBuilder().setGroup(groupName).build();
->>>>>>> cda003e8
     verify(mFileSystem).setAttribute(expectedPath, options);
 
     uid = AlluxioFuseFileSystem.ID_NOT_SET_VALUE_UNSIGNED;
