/*
 * The Alluxio Open Foundation licenses this work under the Apache License, version 2.0
 * (the "License"). You may not use this work except in compliance with the License, which is
 * available at www.apache.org/licenses/LICENSE-2.0
 *
 * This software is distributed on an "AS IS" basis, WITHOUT WARRANTIES OR CONDITIONS OF ANY KIND,
 * either express or implied, as more fully set forth in the License.
 *
 * See the NOTICE file distributed with this work for information regarding copyright ownership.
 */

package alluxio.fuse;

import alluxio.AlluxioURI;
import alluxio.Configuration;
import alluxio.PropertyKey;
import alluxio.client.file.FileSystem;
import alluxio.client.file.URIStatus;
<<<<<<< HEAD
=======
import alluxio.client.file.options.SetAttributeOptions;
import alluxio.collections.IndexDefinition;
import alluxio.collections.IndexedSet;
>>>>>>> 4126ca60
import alluxio.exception.AlluxioException;
import alluxio.exception.DirectoryNotEmptyException;
import alluxio.exception.FileAlreadyExistsException;
import alluxio.exception.FileDoesNotExistException;
import alluxio.exception.InvalidPathException;
import alluxio.grpc.SetAttributePOptions;
import alluxio.util.CommonUtils;
import alluxio.util.WaitForOptions;

import com.google.common.annotations.VisibleForTesting;
import com.google.common.base.Preconditions;
import com.google.common.cache.CacheBuilder;
import com.google.common.cache.CacheLoader;
import com.google.common.cache.LoadingCache;
import jnr.ffi.Pointer;
import jnr.ffi.types.gid_t;
import jnr.ffi.types.mode_t;
import jnr.ffi.types.off_t;
import jnr.ffi.types.size_t;
import jnr.ffi.types.uid_t;
import org.slf4j.Logger;
import org.slf4j.LoggerFactory;
import ru.serce.jnrfuse.ErrorCodes;
import ru.serce.jnrfuse.FuseFillDir;
import ru.serce.jnrfuse.FuseStubFS;
import ru.serce.jnrfuse.struct.FileStat;
import ru.serce.jnrfuse.struct.FuseFileInfo;
import ru.serce.jnrfuse.struct.Timespec;

import java.io.IOException;
import java.nio.file.Path;
import java.nio.file.Paths;
import java.util.List;
import java.util.concurrent.TimeoutException;

import javax.annotation.concurrent.ThreadSafe;

/**
 * Main FUSE implementation class.
 *
 * Implements the FUSE callbacks defined by jnr-fuse.
 */
@ThreadSafe
public final class AlluxioFuseFileSystem extends FuseStubFS {
  private static final Logger LOG = LoggerFactory.getLogger(AlluxioFuseFileSystem.class);
  private static final int MAX_OPEN_FILES = Integer.MAX_VALUE;
  private static final int MAX_OPEN_WAITTIME_MS = 5000;

  /**
   * 4294967295 is unsigned long -1, -1 means that uid or gid is not set.
   * 4294967295 or -1 occurs when chown without user name or group name.
   * Please view https://github.com/SerCeMan/jnr-fuse/issues/67 for more details.
   */
  @VisibleForTesting
  public static final long ID_NOT_SET_VALUE = -1;
  @VisibleForTesting
  public static final long ID_NOT_SET_VALUE_UNSIGNED = 4294967295L;

  private static final long UID = AlluxioFuseUtils.getUid(System.getProperty("user.name"));
  private static final long GID = AlluxioFuseUtils.getGid(System.getProperty("user.name"));

  // Open file managements
  private static final IndexDefinition<OpenFileEntry, Long> ID_INDEX =
      new IndexDefinition<OpenFileEntry, Long>(true) {
        @Override
        public Long getFieldValue(OpenFileEntry o) {
          return o.getId();
        }
      };

  private static final IndexDefinition<OpenFileEntry, String> PATH_INDEX =
      new IndexDefinition<OpenFileEntry, String>(true) {
        @Override
        public String getFieldValue(OpenFileEntry o) {
          return o.getPath();
        }
      };

  private final boolean mIsUserGroupTranslation;
  private final FileSystem mFileSystem;
  // base path within Alluxio namespace that is used for FUSE operations
  // For example, if alluxio-fuse is mounted in /mnt/alluxio and mAlluxioRootPath
  // is /users/foo, then an operation on /mnt/alluxio/bar will be translated on
  // an action on the URI alluxio://<master>:<port>/users/foo/bar
  private final Path mAlluxioRootPath;
  // Keeps a cache of the most recently translated paths from String to Alluxio URI
  private final LoadingCache<String, AlluxioURI> mPathResolverCache;

  // Table of open files with corresponding InputStreams and OutputStreams
  private final IndexedSet<OpenFileEntry> mOpenFiles;

  private long mNextOpenFileId;

  /**
   * Creates a new instance of {@link AlluxioFuseFileSystem}.
   *
   * @param fs Alluxio file system
   * @param opts options
   */
  public AlluxioFuseFileSystem(FileSystem fs, AlluxioFuseOptions opts) {
    super();
    mFileSystem = fs;
    mAlluxioRootPath = Paths.get(opts.getAlluxioRoot());
    mNextOpenFileId = 0L;
    mOpenFiles = new IndexedSet<>(ID_INDEX, PATH_INDEX);

    final int maxCachedPaths = Configuration.getInt(PropertyKey.FUSE_CACHED_PATHS_MAX);
    mIsUserGroupTranslation
        = Configuration.getBoolean(PropertyKey.FUSE_USER_GROUP_TRANSLATION_ENABLED);
    mPathResolverCache = CacheBuilder.newBuilder()
        .maximumSize(maxCachedPaths)
        .build(new PathCacheLoader());

    Preconditions.checkArgument(mAlluxioRootPath.isAbsolute(),
        "alluxio root path should be absolute");
  }

  /**
   * Changes the mode of an Alluxio file.
   *
   * @param path the path of the file
   * @param mode the mode to change to
   * @return 0 on success, a negative value on error
   */
  @Override
  public int chmod(String path, @mode_t long mode) {
    AlluxioURI uri = mPathResolverCache.getUnchecked(path);

    SetAttributePOptions options = SetAttributePOptions.newBuilder().setMode((short) mode).build();
    try {
      mFileSystem.setAttribute(uri, options);
    } catch (IOException | AlluxioException e) {
      LOG.error("Exception on {} of changing mode to {}", path, mode, e);
      return -ErrorCodes.EIO();
    }

    return 0;
  }

  /**
   * Changes the user and group ownership of an Alluxio file.
   * This operation only works when the user group translation is enabled in Alluxio-Fuse.
   *
   * @param path the path of the file
   * @param uid the uid to change to
   * @param gid the gid to change to
   * @return 0 on success, a negative value on error
   */
  @Override
  public int chown(String path, @uid_t long uid, @gid_t long gid) {
    if (!mIsUserGroupTranslation) {
      LOG.info("Cannot change the owner of path {}. Please set {} to be true to enable "
          + "user group translation in Alluxio-Fuse.",
          path, PropertyKey.FUSE_USER_GROUP_TRANSLATION_ENABLED.getName());
      return -ErrorCodes.ENOSYS();
    }

    try {
<<<<<<< HEAD
      String groupName = AlluxioFuseUtils.getGroupName(gid);
      if (groupName.isEmpty()) {
        // This should never be reached since input gid is always valid
        // If user chown without group name, the primary group gid of the user name will be provided
        LOG.error("Failed to get group name from gid {}.", gid);
        return -ErrorCodes.EFAULT();
      }

      SetAttributePOptions.Builder optionsBuilder =
          SetAttributePOptions.newBuilder().setGroup(groupName);
=======
      SetAttributeOptions options = SetAttributeOptions.defaults();
>>>>>>> 4126ca60
      final AlluxioURI uri = mPathResolverCache.getUnchecked(path);

      String userName = "";
      if (uid != ID_NOT_SET_VALUE && uid != ID_NOT_SET_VALUE_UNSIGNED) {
        userName = AlluxioFuseUtils.getUserName(uid);
        if (userName.isEmpty()) {
          // This should never be reached
          LOG.error("Failed to get user name from uid {}", uid);
          return -ErrorCodes.EFAULT();
        }
<<<<<<< HEAD
        optionsBuilder.setOwner(userName);
        LOG.info("Change owner and group of file {} to {}:{}", path, userName, groupName);
      } else {
        LOG.info("Change group of file {} to {}", path, groupName);
      }

      mFileSystem.setAttribute(uri, optionsBuilder.build());
=======
        options.setOwner(userName);
      }

      String groupName = "";
      if (gid != ID_NOT_SET_VALUE && gid != ID_NOT_SET_VALUE_UNSIGNED) {
        groupName = AlluxioFuseUtils.getGroupName(gid);
        if (groupName.isEmpty()) {
          // This should never be reached
          LOG.error("Failed to get group name from gid {}", gid);
          return -ErrorCodes.EFAULT();
        }
        options.setGroup(groupName);
      } else if (!userName.isEmpty()) {
        groupName = AlluxioFuseUtils.getGroupName(userName);
        options.setGroup(groupName);
      }

      if (userName.isEmpty() && groupName.isEmpty()) {
        // This should never be reached
        LOG.info("Unable to change owner and group of file {} when uid is {} and gid is {}",
            path, userName, groupName);
      } else if (userName.isEmpty()) {
        LOG.info("Change group of file {} to {}", path, groupName);
        mFileSystem.setAttribute(uri, options);
      } else {
        LOG.info("Change owner of file {} to {}", path, groupName);
        mFileSystem.setAttribute(uri, options);
      }
>>>>>>> 4126ca60
    } catch (IOException | AlluxioException e) {
      LOG.error("Exception on {}", path, e);
      return -ErrorCodes.EIO();
    }
    return 0;
  }

  /**
   * Creates and opens a new file.
   *
   * @param path The FS path of the file to open
   * @param mode mode flags
   * @param fi FileInfo data struct kept by FUSE
   * @return 0 on success. A negative value on error
   */
  @Override
  public int create(String path, @mode_t long mode, FuseFileInfo fi) {
    final AlluxioURI uri = mPathResolverCache.getUnchecked(path);
    final int flags = fi.flags.get();
    LOG.trace("create({}, {}) [Alluxio: {}]", path, Integer.toHexString(flags), uri);

    try {
      synchronized (mOpenFiles) {
        if (mOpenFiles.size() >= MAX_OPEN_FILES) {
          LOG.error("Cannot open {}: too many open files (MAX_OPEN_FILES: {})", uri,
              MAX_OPEN_FILES);
          return -ErrorCodes.EMFILE();
        }

        mOpenFiles.add(new OpenFileEntry(mNextOpenFileId, path,
            null, mFileSystem.createFile(uri)));
        LOG.debug("Alluxio OutStream created for {}", path);
        fi.fh.set(mNextOpenFileId);

        // Assuming I will never wrap around (2^64 open files are quite a lot anyway)
        mNextOpenFileId += 1;
      }
      LOG.debug("{} created and opened", path);
    } catch (FileAlreadyExistsException e) {
      LOG.debug("File {} already exists", uri, e);
      return -ErrorCodes.EEXIST();
    } catch (IOException e) {
      LOG.error("IOException on  {}", uri, e);
      return -ErrorCodes.EIO();
    } catch (AlluxioException e) {
      LOG.error("AlluxioException on {}", uri, e);
      return -ErrorCodes.EFAULT();
    } catch (Throwable e) {
      LOG.error("Unexpected exception on {}", path, e);
      return -ErrorCodes.EFAULT();
    }

    return 0;
  }

  /**
   * Flushes cached data on Alluxio.
   *
   * Called on explicit sync() operation or at close().
   *
   * @param path The path on the FS of the file to close
   * @param fi FileInfo data struct kept by FUSE
   * @return 0 on success, a negative value on error
   */
  @Override
  public int flush(String path, FuseFileInfo fi) {
    LOG.trace("flush({})", path);
    final long fd = fi.fh.get();
    OpenFileEntry oe;
    synchronized (mOpenFiles) {
      oe = mOpenFiles.getFirstByField(ID_INDEX, fd);
    }
    if (oe == null) {
      LOG.error("Cannot find fd for {} in table", path);
      return -ErrorCodes.EBADFD();
    }
    if (oe.getOut() != null) {
      try {
        oe.getOut().flush();
      } catch (IOException e) {
        LOG.error("IOException on  {}", path, e);
        return -ErrorCodes.EIO();
      }
    } else {
      LOG.debug("Not flushing: {} was not open for writing", path);
    }
    return 0;
  }

  /**
   * Retrieves file attributes.
   *
   * @param path The path on the FS of the file
   * @param stat FUSE data structure to fill with file attrs
   * @return 0 on success, negative value on error
   */
  @Override
  public int getattr(String path, FileStat stat) {
    final AlluxioURI turi = mPathResolverCache.getUnchecked(path);
    LOG.trace("getattr({}) [Alluxio: {}]", path, turi);
    try {
      if (!mFileSystem.exists(turi)) {
        return -ErrorCodes.ENOENT();
      }
      URIStatus status = mFileSystem.getStatus(turi);
      if (!status.isCompleted()) {
        boolean writing;
        synchronized (mOpenFiles) {
          // Fuse release() returns but does not finish is not considered as writing here
          writing = mOpenFiles.contains(PATH_INDEX, path);
        }
        // Always block waiting for file to be completed except when the file is writing
        // We do not want to block the writing process
        if (!writing && !waitForFileCompleted(turi)) {
          LOG.error("File {} is not completed", path);
        }
        status = mFileSystem.getStatus(turi);
      }
      long size = status.getLength();
      stat.st_size.set(size);

      // Sets block number to fulfill du command needs
      // `st_blksize` is ignored in `getattr` according to
      // https://github.com/libfuse/libfuse/blob/d4a7ba44b022e3b63fc215374d87ed9e930d9974/include/fuse.h#L302
      // According to http://man7.org/linux/man-pages/man2/stat.2.html,
      // `st_blocks` is the number of 512B blocks allocated
      stat.st_blocks.set((int) Math.ceil((double) size / 512));

      final long ctime_sec = status.getLastModificationTimeMs() / 1000;
      // Keeps only the "residual" nanoseconds not caputred in citme_sec
      final long ctime_nsec = (status.getLastModificationTimeMs() % 1000) * 1000;

      stat.st_ctim.tv_sec.set(ctime_sec);
      stat.st_ctim.tv_nsec.set(ctime_nsec);
      stat.st_mtim.tv_sec.set(ctime_sec);
      stat.st_mtim.tv_nsec.set(ctime_nsec);

      if (mIsUserGroupTranslation) {
        // Translate the file owner/group to unix uid/gid
        // Show as uid==-1 (nobody) if owner does not exist in unix
        // Show as gid==-1 (nogroup) if group does not exist in unix
        stat.st_uid.set(AlluxioFuseUtils.getUid(status.getOwner()));
        stat.st_gid.set(AlluxioFuseUtils.getGidFromGroupName(status.getGroup()));
      } else {
        stat.st_uid.set(UID);
        stat.st_gid.set(GID);
      }

      int mode = status.getMode();
      if (status.isFolder()) {
        mode |= FileStat.S_IFDIR;
      } else {
        mode |= FileStat.S_IFREG;
      }
      stat.st_mode.set(mode);
      stat.st_nlink.set(1);
    } catch (InvalidPathException e) {
      LOG.debug("Invalid path {}", path, e);
      return -ErrorCodes.ENOENT();
    } catch (FileDoesNotExistException e) {
      LOG.debug("File does not exist {}", path, e);
      return -ErrorCodes.ENOENT();
    } catch (IOException e) {
      LOG.error("IOException on {}", path, e);
      return -ErrorCodes.EIO();
    } catch (AlluxioException e) {
      LOG.error("AlluxioException on {}", path, e);
      return -ErrorCodes.EFAULT();
    } catch (Throwable e) {
      LOG.error("Unexpected exception on {}", path, e);
      return -ErrorCodes.EFAULT();
    }

    return 0;
  }

  /**
   * @return Name of the file system
   */
  @Override
  public String getFSName() {
    return Configuration.get(PropertyKey.FUSE_FS_NAME);
  }

  /**
   * Creates a new dir.
   *
   * @param path the path on the FS of the new dir
   * @param mode Dir creation flags (IGNORED)
   * @return 0 on success, a negative value on error
   */
  @Override
  public int mkdir(String path, @mode_t long mode) {
    final AlluxioURI turi = mPathResolverCache.getUnchecked(path);
    LOG.trace("mkdir({}) [Alluxio: {}]", path, turi);
    try {
      mFileSystem.createDirectory(turi);
    } catch (FileAlreadyExistsException e) {
      LOG.debug("Cannot make dir. {} already exists", path, e);
      return -ErrorCodes.EEXIST();
    } catch (InvalidPathException e) {
      LOG.debug("Cannot make dir. Invalid path: {}", path, e);
      return -ErrorCodes.ENOENT();
    } catch (IOException e) {
      LOG.error("Cannot make dir. IOException: {}", path, e);
      return -ErrorCodes.EIO();
    } catch (AlluxioException e) {
      LOG.error("Cannot make dir. {}", path, e);
      return -ErrorCodes.EFAULT();
    } catch (Throwable e) {
      LOG.error("Unexpected exception on {}", path, e);
      return -ErrorCodes.EFAULT();
    }

    return 0;
  }

  /**
   * Opens an existing file for reading.
   *
   * Note that the opening an existing file would fail, because of Alluxio's write-once semantics.
   *
   * @param path the FS path of the file to open
   * @param fi FileInfo data structure kept by FUSE
   * @return 0 on success, a negative value on error
   */
  @Override
  public int open(String path, FuseFileInfo fi) {
    final AlluxioURI uri = mPathResolverCache.getUnchecked(path);
    // (see {@code man 2 open} for the structure of the flags bitfield)
    // File creation flags are the last two bits of flags
    final int flags = fi.flags.get();
    LOG.trace("open({}, 0x{}) [Alluxio: {}]", path, Integer.toHexString(flags), uri);

    try {
      if (!mFileSystem.exists(uri)) {
        LOG.error("File {} does not exist", uri);
        return -ErrorCodes.ENOENT();
      }
      final URIStatus status = mFileSystem.getStatus(uri);
      if (status.isFolder()) {
        LOG.error("File {} is a directory", uri);
        return -ErrorCodes.EISDIR();
      }

      if (!status.isCompleted() && !waitForFileCompleted(uri)) {
        LOG.error("File {} has not completed", uri);
        return -ErrorCodes.EFAULT();
      }

      synchronized (mOpenFiles) {
        if (mOpenFiles.size() == MAX_OPEN_FILES) {
          LOG.error("Cannot open {}: too many open files", uri);
          return ErrorCodes.EMFILE();
        }

        mOpenFiles.add(new OpenFileEntry(mNextOpenFileId, path,
            mFileSystem.openFile(uri), null));
        fi.fh.set(mNextOpenFileId);

        // Assuming I will never wrap around (2^64 open files are quite a lot anyway)
        mNextOpenFileId += 1;
      }
    } catch (FileDoesNotExistException e) {
      LOG.debug("File does not exist {}", path, e);
      return -ErrorCodes.ENOENT();
    } catch (IOException e) {
      LOG.error("IOException on {}", path, e);
      return -ErrorCodes.EIO();
    } catch (AlluxioException e) {
      LOG.error("AlluxioException on {}", path, e);
      return -ErrorCodes.EFAULT();
    } catch (Throwable e) {
      LOG.error("Unexpected exception on {}", path, e);
      return -ErrorCodes.EFAULT();
    }

    return 0;
  }

  /**
   * Reads data from an open file.
   *
   * @param path the FS path of the file to read
   * @param buf FUSE buffer to fill with data read
   * @param size how many bytes to read. The maximum value that is accepted
   *             on this method is {@link Integer#MAX_VALUE} (note that current
   *             FUSE implementation will call this metod whit a size of
   *             at most 128K).
   * @param offset offset of the read operation
   * @param fi FileInfo data structure kept by FUSE
   * @return the number of bytes read or 0 on EOF. A negative
   *         value on error
   */
  @Override
  public int read(String path, Pointer buf, @size_t long size, @off_t long offset,
      FuseFileInfo fi) {

    if (size > Integer.MAX_VALUE) {
      LOG.error("Cannot read more than Integer.MAX_VALUE");
      return -ErrorCodes.EINVAL();
    }
    LOG.trace("read({}, {}, {})", path, size, offset);
    final int sz = (int) size;
    final long fd = fi.fh.get();
    OpenFileEntry oe;
    synchronized (mOpenFiles) {
      oe = mOpenFiles.getFirstByField(ID_INDEX, fd);
    }
    if (oe == null) {
      LOG.error("Cannot find fd for {} in table", path);
      return -ErrorCodes.EBADFD();
    }

    int rd = 0;
    int nread = 0;
    if (oe.getIn() == null) {
      LOG.error("{} was not open for reading", path);
      return -ErrorCodes.EBADFD();
    }
    try {
      oe.getIn().seek(offset);
      final byte[] dest = new byte[sz];
      while (rd >= 0 && nread < size) {
        rd = oe.getIn().read(dest, nread, sz - nread);
        if (rd >= 0) {
          nread += rd;
        }
      }

      if (nread == -1) { // EOF
        nread = 0;
      } else if (nread > 0) {
        buf.put(0, dest, 0, nread);
      }
    } catch (IOException e) {
      LOG.error("IOException while reading from {}.", path, e);
      return -ErrorCodes.EIO();
    } catch (Throwable e) {
      LOG.error("Unexpected exception on {}", path, e);
      return -ErrorCodes.EFAULT();
    }

    return nread;
  }

  /**
   * Reads the contents of a directory.
   *
   * @param path The FS path of the directory
   * @param buff The FUSE buffer to fill
   * @param filter FUSE filter
   * @param offset Ignored in alluxio-fuse
   * @param fi FileInfo data structure kept by FUSE
   * @return 0 on success, a negative value on error
   */
  @Override
  public int readdir(String path, Pointer buff, FuseFillDir filter,
      @off_t long offset, FuseFileInfo fi) {
    final AlluxioURI turi = mPathResolverCache.getUnchecked(path);
    LOG.trace("readdir({}) [Alluxio: {}]", path, turi);

    try {
      if (!mFileSystem.exists(turi)) {
        return -ErrorCodes.ENOENT();
      }
      final URIStatus status = mFileSystem.getStatus(turi);
      if (!status.isFolder()) {
        return -ErrorCodes.ENOTDIR();
      }
      final List<URIStatus> ls = mFileSystem.listStatus(turi);
      // standard . and .. entries
      filter.apply(buff, ".", null, 0);
      filter.apply(buff, "..", null, 0);

      for (final URIStatus file : ls) {
        filter.apply(buff, file.getName(), null, 0);
      }
    } catch (FileDoesNotExistException e) {
      LOG.debug("File does not exist {}", path, e);
      return -ErrorCodes.ENOENT();
    } catch (InvalidPathException e) {
      LOG.debug("Invalid path {}", path, e);
      return -ErrorCodes.ENOENT();
    } catch (IOException e) {
      LOG.error("IOException on {}", path, e);
      return -ErrorCodes.EIO();
    } catch (AlluxioException e) {
      LOG.error("AlluxioException on {}", path, e);
      return -ErrorCodes.EFAULT();
    } catch (Throwable e) {
      LOG.error("Unexpected exception on {}", path, e);
      return -ErrorCodes.EFAULT();
    }

    return 0;
  }

  /**
   * Releases the resources associated to an open file. Release() is async.
   *
   * Guaranteed to be called once for each open() or create().
   *
   * @param path the FS path of the file to release
   * @param fi FileInfo data structure kept by FUSE
   * @return 0. The return value is ignored by FUSE (any error should be reported
   *         on flush instead)
   */
  @Override
  public int release(String path, FuseFileInfo fi) {
    LOG.trace("release({})", path);
    OpenFileEntry oe;
    synchronized (mOpenFiles) {
      // Synchronized as earlier as possible so that hopefully the following getattr()
      // will be blocked waiting for the {@link FileOutStream.close()} to be completed
      final long fd = fi.fh.get();
      oe = mOpenFiles.getFirstByField(ID_INDEX, fd);
      mOpenFiles.remove(oe);
    }
    if (oe == null) {
      LOG.error("Cannot find fd for {} in table", path);
      return -ErrorCodes.EBADFD();
    }
    try {
      oe.close();
    } catch (IOException e) {
      LOG.error("Failed closing {} [in]", path, e);
    }
    return 0;
  }

  /**
   * Renames a path.
   *
   * @param oldPath the source path in the FS
   * @param newPath the destination path in the FS
   * @return 0 on success, a negative value on error
   */
  @Override
  public int rename(String oldPath, String newPath) {
    final AlluxioURI oldUri = mPathResolverCache.getUnchecked(oldPath);
    final AlluxioURI newUri = mPathResolverCache.getUnchecked(newPath);
    LOG.trace("rename({}, {}) [Alluxio: {}, {}]", oldPath, newPath, oldUri, newUri);

    try {
      if (!mFileSystem.exists(oldUri)) {
        LOG.error("File {} does not exist", oldPath);
        return -ErrorCodes.ENOENT();
      }
      if (mFileSystem.exists(newUri)) {
        LOG.error("File {} already exists, please delete the destination file first", newPath);
        return -ErrorCodes.EEXIST();
      }
      mFileSystem.rename(oldUri, newUri);
      synchronized (mOpenFiles) {
        if (mOpenFiles.contains(PATH_INDEX, oldPath)) {
          OpenFileEntry oe = mOpenFiles.getFirstByField(PATH_INDEX, oldPath);
          oe.setPath(newPath);
        }
      }
    } catch (FileDoesNotExistException e) {
      LOG.debug("File {} does not exist", oldPath);
      return -ErrorCodes.ENOENT();
    } catch (IOException e) {
      LOG.error("IOException while moving {} to {}", oldPath, newPath, e);
      return -ErrorCodes.EIO();
    } catch (AlluxioException e) {
      LOG.error("Exception while moving {} to {}", oldPath, newPath, e);
      return -ErrorCodes.EFAULT();
    } catch (Throwable e) {
      LOG.error("Unexpected exception on mv {} {}", oldPath, newPath, e);
      return -ErrorCodes.EFAULT();
    }

    return 0;
  }

  /**
   * Deletes an empty directory.
   *
   * @param path The FS path of the directory
   * @return 0 on success, a negative value on error
   */
  @Override
  public int rmdir(String path) {
    LOG.trace("rmdir({})", path);
    return rmInternal(path, false);
  }

  /**
   * Changes the size of a file. This operation would not succeed because of Alluxio's write-once
   * model.
   */
  @Override
  public int truncate(String path, long size) {
    final AlluxioURI uri = mPathResolverCache.getUnchecked(path);
    try {
      if (!mFileSystem.exists(uri)) {
        LOG.error("File {} does not exist", uri);
        return -ErrorCodes.ENOENT();
      }
    } catch (IOException e) {
      LOG.error("IOException encountered at path {}", path, e);
      return -ErrorCodes.EIO();
    } catch (AlluxioException e) {
      LOG.error("AlluxioException encountered at path {}", path, e);
      return -ErrorCodes.EFAULT();
    } catch (Throwable e) {
      LOG.error("Unexpected exception at path {}", path, e);
      return -ErrorCodes.EFAULT();
    }
    LOG.error("File {} exists and cannot be overwritten. Please delete the file first", uri);
    return -ErrorCodes.EEXIST();
  }

  /**
   * Deletes a file from the FS.
   *
   * @param path the FS path of the file
   * @return 0 on success, a negative value on error
   */
  @Override
  public int unlink(String path) {
    LOG.trace("unlink({})", path);
    return rmInternal(path, true);
  }

  /**
   * Alluxio does not have access time, and the file is created only once. So this operation is a
   * no-op.
   */
  @Override
  public int utimens(String path, Timespec[] timespec) {
    return 0;
  }

  /**
   * Writes a buffer to an open Alluxio file. Random write is not supported, so the offset argument
   * is ignored. Also, due to an issue in OSXFUSE that may write the same content at a offset
   * multiple times, the write also checks that the subsequent write of the same offset is ignored.
   *
   * @param buf The buffer with source data
   * @param size How much data to write from the buffer. The maximum accepted size for writes is
   *        {@link Integer#MAX_VALUE}. Note that current FUSE implementation will anyway call write
   *        with at most 128K writes
   * @param offset The offset where to write in the file (IGNORED)
   * @param fi FileInfo data structure kept by FUSE
   * @return number of bytes written on success, a negative value on error
   */
  @Override
  public int write(String path, Pointer buf, @size_t long size, @off_t long offset,
                   FuseFileInfo fi) {
    if (size > Integer.MAX_VALUE) {
      LOG.error("Cannot write more than Integer.MAX_VALUE");
      return ErrorCodes.EIO();
    }
    LOG.trace("write({}, {}, {})", path, size, offset);
    final int sz = (int) size;
    final long fd = fi.fh.get();
    OpenFileEntry oe;
    synchronized (mOpenFiles) {
      oe = mOpenFiles.getFirstByField(ID_INDEX, fd);
    }
    if (oe == null) {
      LOG.error("Cannot find fd for {} in table", path);
      return -ErrorCodes.EBADFD();
    }

    if (oe.getOut() == null) {
      LOG.error("{} already exists in Alluxio and cannot be overwritten."
          + " Please delete this file first.", path);
      return -ErrorCodes.EEXIST();
    }

    if (offset < oe.getWriteOffset()) {
      // no op
      return sz;
    }

    try {
      final byte[] dest = new byte[sz];
      buf.get(0, dest, 0, sz);
      oe.getOut().write(dest);
      oe.setWriteOffset(offset + size);
    } catch (IOException e) {
      LOG.error("IOException while writing to {}.", path, e);
      return -ErrorCodes.EIO();
    }

    return sz;
  }

  /**
   * Convenience internal method to remove files or directories.
   *
   * @param path The path to remove
   * @param mustBeFile When true, returns an error when trying to
   *                   remove a directory
   * @return 0 on success, a negative value on error
   */
  private int rmInternal(String path, boolean mustBeFile) {
    final AlluxioURI turi = mPathResolverCache.getUnchecked(path);

    try {
      if (!mFileSystem.exists(turi)) {
        LOG.error("File {} does not exist", turi);
        return -ErrorCodes.ENOENT();
      }
      final URIStatus status = mFileSystem.getStatus(turi);
      if (mustBeFile && status.isFolder()) {
        LOG.error("File {} is a directory", turi);
        return -ErrorCodes.EISDIR();
      }

      mFileSystem.delete(turi);
    } catch (FileDoesNotExistException e) {
      LOG.debug("File does not exist {}", path, e);
      return -ErrorCodes.ENOENT();
    } catch (IOException e) {
      LOG.error("IOException on {}", path, e);
      return -ErrorCodes.EIO();
    } catch (DirectoryNotEmptyException e) {
      LOG.error("{} is not empty", path, e);
      return -ErrorCodes.ENOTEMPTY();
    } catch (AlluxioException e) {
      LOG.error("AlluxioException on {}", path, e);
      return -ErrorCodes.EFAULT();
    } catch (Throwable e) {
      LOG.error("Unexpected exception on {}", path, e);
      return -ErrorCodes.EFAULT();
    }

    return 0;
  }

  /**
   * Waits for the file to complete before opening it.
   *
   * @param uri the file path to check
   * @return whether the file is completed or not
   */
  private boolean waitForFileCompleted(AlluxioURI uri) {
    try {
      CommonUtils.waitFor("file completed", () -> {
        try {
          return mFileSystem.getStatus(uri).isCompleted();
        } catch (Exception e) {
          throw new RuntimeException(e);
        }
      }, WaitForOptions.defaults().setTimeoutMs(MAX_OPEN_WAITTIME_MS));
      return true;
    } catch (InterruptedException ie) {
      Thread.currentThread().interrupt();
      return false;
    } catch (TimeoutException te) {
      return false;
    }
  }

  /**
   * Exposed for testing.
   */
  LoadingCache<String, AlluxioURI> getPathResolverCache() {
    return mPathResolverCache;
  }

  /**
   * Resolves a FUSE path into {@link AlluxioURI} and possibly keeps it in the cache.
   */
  private final class PathCacheLoader extends CacheLoader<String, AlluxioURI> {

    /**
     * Constructs a new {@link PathCacheLoader}.
     */
    public PathCacheLoader() {}

    @Override
    public AlluxioURI load(String fusePath) {
      // fusePath is guaranteed to always be an absolute path (i.e., starts
      // with a fwd slash) - relative to the FUSE mount point
      final String relPath = fusePath.substring(1);
      final Path tpath = mAlluxioRootPath.resolve(relPath);

      return new AlluxioURI(tpath.toString());
    }
  }
}<|MERGE_RESOLUTION|>--- conflicted
+++ resolved
@@ -16,12 +16,8 @@
 import alluxio.PropertyKey;
 import alluxio.client.file.FileSystem;
 import alluxio.client.file.URIStatus;
-<<<<<<< HEAD
-=======
-import alluxio.client.file.options.SetAttributeOptions;
 import alluxio.collections.IndexDefinition;
 import alluxio.collections.IndexedSet;
->>>>>>> 4126ca60
 import alluxio.exception.AlluxioException;
 import alluxio.exception.DirectoryNotEmptyException;
 import alluxio.exception.FileAlreadyExistsException;
@@ -180,20 +176,7 @@
     }
 
     try {
-<<<<<<< HEAD
-      String groupName = AlluxioFuseUtils.getGroupName(gid);
-      if (groupName.isEmpty()) {
-        // This should never be reached since input gid is always valid
-        // If user chown without group name, the primary group gid of the user name will be provided
-        LOG.error("Failed to get group name from gid {}.", gid);
-        return -ErrorCodes.EFAULT();
-      }
-
-      SetAttributePOptions.Builder optionsBuilder =
-          SetAttributePOptions.newBuilder().setGroup(groupName);
-=======
-      SetAttributeOptions options = SetAttributeOptions.defaults();
->>>>>>> 4126ca60
+      SetAttributePOptions.Builder optionsBuilder = SetAttributePOptions.newBuilder();
       final AlluxioURI uri = mPathResolverCache.getUnchecked(path);
 
       String userName = "";
@@ -204,16 +187,7 @@
           LOG.error("Failed to get user name from uid {}", uid);
           return -ErrorCodes.EFAULT();
         }
-<<<<<<< HEAD
         optionsBuilder.setOwner(userName);
-        LOG.info("Change owner and group of file {} to {}:{}", path, userName, groupName);
-      } else {
-        LOG.info("Change group of file {} to {}", path, groupName);
-      }
-
-      mFileSystem.setAttribute(uri, optionsBuilder.build());
-=======
-        options.setOwner(userName);
       }
 
       String groupName = "";
@@ -224,24 +198,23 @@
           LOG.error("Failed to get group name from gid {}", gid);
           return -ErrorCodes.EFAULT();
         }
-        options.setGroup(groupName);
+        optionsBuilder.setGroup(groupName);
       } else if (!userName.isEmpty()) {
         groupName = AlluxioFuseUtils.getGroupName(userName);
-        options.setGroup(groupName);
+        optionsBuilder.setGroup(groupName);
       }
 
       if (userName.isEmpty() && groupName.isEmpty()) {
         // This should never be reached
-        LOG.info("Unable to change owner and group of file {} when uid is {} and gid is {}",
-            path, userName, groupName);
+        LOG.info("Unable to change owner and group of file {} when uid is {} and gid is {}", path,
+            userName, groupName);
       } else if (userName.isEmpty()) {
         LOG.info("Change group of file {} to {}", path, groupName);
-        mFileSystem.setAttribute(uri, options);
+        mFileSystem.setAttribute(uri, optionsBuilder.build());
       } else {
         LOG.info("Change owner of file {} to {}", path, groupName);
-        mFileSystem.setAttribute(uri, options);
-      }
->>>>>>> 4126ca60
+        mFileSystem.setAttribute(uri, optionsBuilder.build());
+      }
     } catch (IOException | AlluxioException e) {
       LOG.error("Exception on {}", path, e);
       return -ErrorCodes.EIO();
