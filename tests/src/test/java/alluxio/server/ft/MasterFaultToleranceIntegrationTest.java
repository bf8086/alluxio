/*
 * The Alluxio Open Foundation licenses this work under the Apache License, version 2.0
 * (the "License"). You may not use this work except in compliance with the License, which is
 * available at www.apache.org/licenses/LICENSE-2.0
 *
 * This software is distributed on an "AS IS" basis, WITHOUT WARRANTIES OR CONDITIONS OF ANY KIND,
 * either express or implied, as more fully set forth in the License.
 *
 * See the NOTICE file distributed with this work for information regarding copyright ownership.
 */

package alluxio.server.ft;

import static org.junit.Assert.assertEquals;
import static org.junit.Assert.assertNotEquals;
import static org.junit.Assert.assertTrue;

import alluxio.AlluxioURI;
import alluxio.Configuration;
import alluxio.Constants;
import alluxio.PropertyKey;
import alluxio.client.block.AlluxioBlockStore;
import alluxio.client.file.FileSystem;
import alluxio.client.file.FileSystemTestUtils;
import alluxio.client.file.URIStatus;
import alluxio.collections.Pair;
import alluxio.exception.AlluxioException;
import alluxio.grpc.CommandType;
import alluxio.grpc.CreateFilePOptions;
import alluxio.grpc.DeletePOptions;
import alluxio.grpc.RegisterWorkerPOptions;
import alluxio.grpc.WritePType;
import alluxio.hadoop.HadoopClientTestUtils;
import alluxio.master.MultiMasterLocalAlluxioCluster;
import alluxio.master.block.BlockMaster;
import alluxio.testutils.BaseIntegrationTest;
import alluxio.util.CommonUtils;
import alluxio.util.WaitForOptions;
import alluxio.util.io.PathUtils;

import jersey.repackaged.com.google.common.collect.Lists;
import org.junit.After;
import org.junit.Assume;
import org.junit.Before;
import org.junit.BeforeClass;
import org.junit.Ignore;
import org.junit.Test;

import java.io.IOException;
import java.util.ArrayList;
import java.util.Collections;
import java.util.List;
import java.util.concurrent.TimeoutException;

@Ignore("https://alluxio.atlassian.net/browse/ALLUXIO-2818")
public class MasterFaultToleranceIntegrationTest extends BaseIntegrationTest {
  // Fail if the cluster doesn't come up after this amount of time.
  private static final int CLUSTER_WAIT_TIMEOUT_MS = 120 * Constants.SECOND_MS;
  private static final long WORKER_CAPACITY_BYTES = 10000;
  private static final int BLOCK_SIZE = 30;
  private static final int MASTERS = 5;

  private MultiMasterLocalAlluxioCluster mMultiMasterLocalAlluxioCluster = null;
  private FileSystem mFileSystem = null;

  @BeforeClass
  public static void beforeClass() {
    // Skip hadoop 1 because hadoop 1's RPC cannot be interrupted properly which makes it
    // hard to shutdown a cluster.
    // TODO(peis): Figure out a better way to support hadoop 1.
    Assume.assumeFalse(HadoopClientTestUtils.isHadoop1x());
  }

  @After
  public final void after() throws Exception {
    mMultiMasterLocalAlluxioCluster.stop();
  }

  @Before
  public final void before() throws Exception {
    // TODO(gpang): Implement multi-master cluster as a resource.
    mMultiMasterLocalAlluxioCluster =
        new MultiMasterLocalAlluxioCluster(MASTERS);
    mMultiMasterLocalAlluxioCluster.initConfiguration();
    Configuration.set(PropertyKey.WORKER_MEMORY_SIZE, WORKER_CAPACITY_BYTES);
    Configuration.set(PropertyKey.USER_BLOCK_SIZE_BYTES_DEFAULT, BLOCK_SIZE);
    Configuration.set(PropertyKey.MASTER_JOURNAL_TAILER_SHUTDOWN_QUIET_WAIT_TIME_MS, 100);
    Configuration.set(PropertyKey.MASTER_JOURNAL_CHECKPOINT_PERIOD_ENTRIES, 2);
    Configuration.set(PropertyKey.MASTER_JOURNAL_LOG_SIZE_BYTES_MAX, 32);
    mMultiMasterLocalAlluxioCluster.start();
    mFileSystem = mMultiMasterLocalAlluxioCluster.getClient();
  }

  /**
   * Creates 10 files in the folder.
   *
   * @param folderName the folder name to create
   * @param answer the results, the mapping from file id to file path
   */
  private void faultTestDataCreation(AlluxioURI folderName, List<Pair<Long, AlluxioURI>> answer)
      throws IOException, AlluxioException {
    mFileSystem.createDirectory(folderName);
    answer.add(new Pair<>(mFileSystem.getStatus(folderName).getFileId(), folderName));

    for (int k = 0; k < 10; k++) {
      AlluxioURI path =
          new AlluxioURI(PathUtils.concatPath(folderName, folderName.toString().substring(1) + k));
      mFileSystem.createFile(path).close();
      answer.add(new Pair<>(mFileSystem.getStatus(path).getFileId(), path));
    }
  }

  /**
   * Tells if the results can match the answers.
   *
   * @param answers the correct results
   */
  private void faultTestDataCheck(List<Pair<Long, AlluxioURI>> answers) throws IOException,
      AlluxioException {
    List<String> files = FileSystemTestUtils.listFiles(mFileSystem, AlluxioURI.SEPARATOR);
    Collections.sort(files);
    assertEquals(answers.size(), files.size());
    for (Pair<Long, AlluxioURI> answer : answers) {
      assertEquals(answer.getSecond().toString(),
          mFileSystem.getStatus(answer.getSecond()).getPath());
      assertEquals(answer.getFirst().longValue(),
          mFileSystem.getStatus(answer.getSecond()).getFileId());
    }
  }

  /**
   * Wait for a number of workers to register. This call will block until the block master
   * detects the required number of workers or if the timeout is exceeded.
   *
   * @param store the block store object which references the correct block master
   * @param numWorkers the number of workers to wait for
   * @param timeoutMs the number of milliseconds to wait before timing out
   */
  private void waitForWorkerRegistration(final AlluxioBlockStore store, final int numWorkers,
      int timeoutMs) throws TimeoutException, InterruptedException {
    CommonUtils.waitFor("Worker to register.", () -> {
      try {
        return store.getEligibleWorkers().size() >= numWorkers;
      } catch (Exception e) {
        return false;
      }
    }, WaitForOptions.defaults().setTimeoutMs(timeoutMs));
  }

  @Test
  public void createFileFault() throws Exception {
    int clients = 10;
    List<Pair<Long, AlluxioURI>> answer = new ArrayList<>();
    for (int k = 0; k < clients; k++) {
      faultTestDataCreation(new AlluxioURI("/data" + k), answer);
    }
    faultTestDataCheck(answer);

    for (int kills = 0; kills < MASTERS - 1; kills++) {
      assertTrue(mMultiMasterLocalAlluxioCluster.stopLeader());
      mMultiMasterLocalAlluxioCluster.waitForNewMaster(CLUSTER_WAIT_TIMEOUT_MS);
      waitForWorkerRegistration(AlluxioBlockStore.create(), 1, CLUSTER_WAIT_TIMEOUT_MS);
      faultTestDataCheck(answer);
      faultTestDataCreation(new AlluxioURI("/data_kills_" + kills), answer);
    }
  }

  @Test
  public void deleteFileFault() throws Exception {
    // Kill leader -> create files -> kill leader -> delete files, repeat.
    List<Pair<Long, AlluxioURI>> answer = new ArrayList<>();
    for (int kills = 0; kills < MASTERS - 1; kills++) {
      assertTrue(mMultiMasterLocalAlluxioCluster.stopLeader());
      mMultiMasterLocalAlluxioCluster.waitForNewMaster(CLUSTER_WAIT_TIMEOUT_MS);
      waitForWorkerRegistration(AlluxioBlockStore.create(), 1, CLUSTER_WAIT_TIMEOUT_MS);

      if (kills % 2 != 0) {
        // Delete files.

        faultTestDataCheck(answer);

        // We can not call mFileSystem.delete(mFileSystem.open(new
        // AlluxioURI(AlluxioURI.SEPARATOR))) because root node can not be deleted.
        for (URIStatus file : mFileSystem.listStatus(new AlluxioURI(AlluxioURI.SEPARATOR))) {
          mFileSystem.delete(new AlluxioURI(file.getPath()),
              DeletePOptions.newBuilder().setRecursive(true).build());
        }
        answer.clear();
        faultTestDataCheck(answer);
      } else {
        // Create files.

        assertEquals(0, answer.size());
        faultTestDataCheck(answer);

        faultTestDataCreation(new AlluxioURI(PathUtils.concatPath(
            AlluxioURI.SEPARATOR, "data_" + kills)), answer);
        faultTestDataCheck(answer);
      }
    }
  }

  @Test
  public void createFiles() throws Exception {
    int clients = 10;
    CreateFilePOptions option = CreateFilePOptions.newBuilder().setBlockSizeBytes(1024)
        .setWriteType(WritePType.WRITE_THROUGH).build();
    for (int k = 0; k < clients; k++) {
      mFileSystem.createFile(new AlluxioURI(AlluxioURI.SEPARATOR + k), option).close();
    }
    List<String> files = FileSystemTestUtils.listFiles(mFileSystem, AlluxioURI.SEPARATOR);
    assertEquals(clients, files.size());
    Collections.sort(files);
    for (int k = 0; k < clients; k++) {
      assertEquals(AlluxioURI.SEPARATOR + k, files.get(k));
    }
  }

  @Test
  public void killStandby() throws Exception {
    // If standby masters are killed(or node failure), current leader should not be affected and the
    // cluster should run properly.

    int leaderIndex = mMultiMasterLocalAlluxioCluster.getLeaderIndex();
    assertNotEquals(-1, leaderIndex);

    List<Pair<Long, AlluxioURI>> answer = new ArrayList<>();
    for (int k = 0; k < 5; k++) {
      faultTestDataCreation(new AlluxioURI("/data" + k), answer);
    }
    faultTestDataCheck(answer);

    for (int kills = 0; kills < MASTERS - 1; kills++) {
      assertTrue(mMultiMasterLocalAlluxioCluster.stopStandby());
      CommonUtils.sleepMs(Constants.SECOND_MS * 2);

      // Leader should not change.
      assertEquals(leaderIndex, mMultiMasterLocalAlluxioCluster.getLeaderIndex());
      // Cluster should still work.
      faultTestDataCheck(answer);
      faultTestDataCreation(new AlluxioURI("/data_kills_" + kills), answer);
    }
  }

  @Test
  public void workerReRegister() throws Exception {
    AlluxioBlockStore store = AlluxioBlockStore.create();
    assertEquals(WORKER_CAPACITY_BYTES, store.getCapacityBytes());

    for (int kills = 0; kills < MASTERS - 1; kills++) {
      assertTrue(mMultiMasterLocalAlluxioCluster.stopLeader());
      mMultiMasterLocalAlluxioCluster.waitForNewMaster(CLUSTER_WAIT_TIMEOUT_MS);
      waitForWorkerRegistration(store, 1, 1 * Constants.MINUTE_MS);
      // If worker is successfully re-registered, the capacity bytes should not change.
      long capacityFound = store.getCapacityBytes();
      assertEquals(WORKER_CAPACITY_BYTES, capacityFound);
    }
  }

  @Test
  public void failoverWorkerRegister() throws Exception {
    // Stop the default cluster.
    after();

    // Create a new cluster, with no workers initially
    final MultiMasterLocalAlluxioCluster cluster = new MultiMasterLocalAlluxioCluster(2, 0);
    cluster.initConfiguration();
    cluster.start();
    try {
      // Get the first block master
      BlockMaster blockMaster1 =
          cluster.getLocalAlluxioMaster().getMasterProcess().getMaster(BlockMaster.class);
      // Register worker 1
      long workerId1a =
          blockMaster1.getWorkerId(new alluxio.wire.WorkerNetAddress().setHost("host1"));
      blockMaster1.workerRegister(workerId1a, Collections.EMPTY_LIST, Collections.EMPTY_MAP,
          Collections.EMPTY_MAP, Collections.EMPTY_MAP,
          RegisterWorkerPOptions.getDefaultInstance());

      // Register worker 2
      long workerId2a =
          blockMaster1.getWorkerId(new alluxio.wire.WorkerNetAddress().setHost("host2"));
      blockMaster1.workerRegister(workerId2a, Collections.EMPTY_LIST, Collections.EMPTY_MAP,
          Collections.EMPTY_MAP, Collections.EMPTY_MAP,
          RegisterWorkerPOptions.getDefaultInstance());

      assertEquals(2, blockMaster1.getWorkerCount());
      // Worker heartbeats should return "Nothing"
<<<<<<< HEAD
      assertEquals(CommandType.Nothing,
          blockMaster1.workerHeartbeat(workerId1a, Collections.EMPTY_MAP, Collections.EMPTY_LIST,
              Collections.EMPTY_MAP, Lists.newArrayList()).getCommandType());
      assertEquals(CommandType.Nothing,
          blockMaster1.workerHeartbeat(workerId2a, Collections.EMPTY_MAP, Collections.EMPTY_LIST,
=======
      assertEquals(CommandType.Nothing, blockMaster1
          .workerHeartbeat(workerId1a, null, Collections.EMPTY_MAP, Collections.EMPTY_LIST,
              Collections.EMPTY_MAP, Lists.newArrayList()).getCommandType());
      assertEquals(CommandType.Nothing, blockMaster1
          .workerHeartbeat(workerId2a, null, Collections.EMPTY_MAP, Collections.EMPTY_LIST,
>>>>>>> 4126ca60
              Collections.EMPTY_MAP, Lists.newArrayList()).getCommandType());

      assertTrue(cluster.stopLeader());
      cluster.waitForNewMaster(CLUSTER_WAIT_TIMEOUT_MS);

      // Get the new block master, after the failover
      BlockMaster blockMaster2 = cluster.getLocalAlluxioMaster().getMasterProcess()
          .getMaster(BlockMaster.class);

      // Worker 2 tries to heartbeat (with original id), and should get "Register" in response.
      assertEquals(CommandType.Register, blockMaster2
          .workerHeartbeat(workerId2a, null, Collections.EMPTY_MAP, Collections.EMPTY_LIST,
              Collections.EMPTY_MAP, Lists.newArrayList()).getCommandType());

      // Worker 2 re-registers (and gets a new worker id)
      long workerId2b =
          blockMaster2.getWorkerId(new alluxio.wire.WorkerNetAddress().setHost("host2"));
      blockMaster2.workerRegister(workerId2b, Collections.EMPTY_LIST, Collections.EMPTY_MAP,
          Collections.EMPTY_MAP, Collections.EMPTY_MAP,
          RegisterWorkerPOptions.getDefaultInstance());

      // Worker 1 tries to heartbeat (with original id), and should get "Register" in response.
      assertEquals(CommandType.Register, blockMaster2
          .workerHeartbeat(workerId1a, null, Collections.EMPTY_MAP, Collections.EMPTY_LIST,
              Collections.EMPTY_MAP, Lists.newArrayList()).getCommandType());

      // Worker 1 re-registers (and gets a new worker id)
      long workerId1b =
          blockMaster2.getWorkerId(new alluxio.wire.WorkerNetAddress().setHost("host1"));
      blockMaster2.workerRegister(workerId1b, Collections.EMPTY_LIST, Collections.EMPTY_MAP,
          Collections.EMPTY_MAP, Collections.EMPTY_MAP,
          RegisterWorkerPOptions.getDefaultInstance());
    } finally {
      cluster.stop();
    }

    // Start the default cluster.
    before();
  }
}<|MERGE_RESOLUTION|>--- conflicted
+++ resolved
@@ -286,20 +286,14 @@
 
       assertEquals(2, blockMaster1.getWorkerCount());
       // Worker heartbeats should return "Nothing"
-<<<<<<< HEAD
       assertEquals(CommandType.Nothing,
-          blockMaster1.workerHeartbeat(workerId1a, Collections.EMPTY_MAP, Collections.EMPTY_LIST,
-              Collections.EMPTY_MAP, Lists.newArrayList()).getCommandType());
+          blockMaster1.workerHeartbeat(workerId1a, null, Collections.EMPTY_MAP,
+              Collections.EMPTY_LIST, Collections.EMPTY_MAP, Lists.newArrayList())
+              .getCommandType());
       assertEquals(CommandType.Nothing,
-          blockMaster1.workerHeartbeat(workerId2a, Collections.EMPTY_MAP, Collections.EMPTY_LIST,
-=======
-      assertEquals(CommandType.Nothing, blockMaster1
-          .workerHeartbeat(workerId1a, null, Collections.EMPTY_MAP, Collections.EMPTY_LIST,
-              Collections.EMPTY_MAP, Lists.newArrayList()).getCommandType());
-      assertEquals(CommandType.Nothing, blockMaster1
-          .workerHeartbeat(workerId2a, null, Collections.EMPTY_MAP, Collections.EMPTY_LIST,
->>>>>>> 4126ca60
-              Collections.EMPTY_MAP, Lists.newArrayList()).getCommandType());
+          blockMaster1.workerHeartbeat(workerId2a, null, Collections.EMPTY_MAP,
+              Collections.EMPTY_LIST, Collections.EMPTY_MAP, Lists.newArrayList())
+              .getCommandType());
 
       assertTrue(cluster.stopLeader());
       cluster.waitForNewMaster(CLUSTER_WAIT_TIMEOUT_MS);
@@ -321,9 +315,10 @@
           RegisterWorkerPOptions.getDefaultInstance());
 
       // Worker 1 tries to heartbeat (with original id), and should get "Register" in response.
-      assertEquals(CommandType.Register, blockMaster2
-          .workerHeartbeat(workerId1a, null, Collections.EMPTY_MAP, Collections.EMPTY_LIST,
-              Collections.EMPTY_MAP, Lists.newArrayList()).getCommandType());
+      assertEquals(CommandType.Register,
+          blockMaster2.workerHeartbeat(workerId1a, null, Collections.EMPTY_MAP,
+              Collections.EMPTY_LIST, Collections.EMPTY_MAP, Lists.newArrayList())
+              .getCommandType());
 
       // Worker 1 re-registers (and gets a new worker id)
       long workerId1b =
