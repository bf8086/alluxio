/*
 * The Alluxio Open Foundation licenses this work under the Apache License, version 2.0
 * (the "License"). You may not use this work except in compliance with the License, which is
 * available at www.apache.org/licenses/LICENSE-2.0
 *
 * This software is distributed on an "AS IS" basis, WITHOUT WARRANTIES OR CONDITIONS OF ANY KIND,
 * either express or implied, as more fully set forth in the License.
 *
 * See the NOTICE file distributed with this work for information regarding copyright ownership.
 */

package alluxio.shell.command;

import alluxio.AlluxioURI;
import alluxio.Constants;
import alluxio.client.file.FileSystem;
import alluxio.client.file.URIStatus;
import alluxio.exception.AlluxioException;
import alluxio.util.FormatUtils;
import alluxio.util.SecurityUtils;

import org.apache.commons.cli.CommandLine;
import org.apache.commons.cli.Options;

import java.io.IOException;
import java.util.Collections;
import java.util.Comparator;
import java.util.List;

import javax.annotation.concurrent.ThreadSafe;

/**
 * Displays information for all directories and files directly under the path specified in args.
 */
@ThreadSafe
public final class LsCommand extends WithWildCardPathCommand {
  public static final String STATE_FOLDER = "";
  public static final String STATE_FILE_IN_MEMORY = "In Memory";
  public static final String STATE_FILE_NOT_IN_MEMORY = "Not In Memory";

  /**
   * Formats the ls result string.
   *
   * @param acl whether security is enabled
   * @param isFolder whether this path is a file or a folder
   * @param permission permission string
   * @param userName user name
   * @param groupName group name
   * @param size size of the file in bytes
   * @param createTimeMs the epoch time in ms when the path is created
   * @param inMemory whether the file is in memory
   * @param path path of the file or folder
   * @return the formatted string according to acl and isFolder
   */
  public static String formatLsString(boolean acl, boolean isFolder, String permission,
      String userName, String groupName, long size, long createTimeMs, boolean inMemory,
      String path) {
    String memoryState;
    if (isFolder) {
      memoryState = STATE_FOLDER;
    } else {
      memoryState = inMemory ? STATE_FILE_IN_MEMORY : STATE_FILE_NOT_IN_MEMORY;
    }
    if (acl) {
      return String.format(Constants.LS_FORMAT, permission, userName, groupName,
          FormatUtils.getSizeFromBytes(size), CommandUtils.convertMsToDate(createTimeMs),
          memoryState, path);
    } else {
      return String.format(Constants.LS_FORMAT_NO_ACL, FormatUtils.getSizeFromBytes(size),
          CommandUtils.convertMsToDate(createTimeMs), memoryState, path);
    }
  }

  /**
   * Constructs a new instance to display information for all directories and files directly under
   * the path specified in args.
   *
   * @param fs the filesystem of Alluxio
   */
  public LsCommand(FileSystem fs) {
    super(fs);
  }

  @Override
  public String getCommandName() {
    return "ls";
  }

  @Override
  protected int getNumOfArgs() {
    return 1;
  }

  @Override
  protected Options getOptions() {
    return new Options().addOption(RECURSIVE_OPTION);
  }

  /**
   * Displays information for all directories and files directly under the path specified in args.
   *
   * @param path The {@link AlluxioURI} path as the input of the command
   * @param recursive Whether list the path recursively
   * @throws AlluxioException when Alluxio exception occurs
   * @throws IOException when non-Alluxio exception occurs
   */
  private void ls(AlluxioURI path, boolean recursive) throws AlluxioException, IOException {
    List<URIStatus> statuses = listStatusSortedByIncreasingCreationTime(path);
    for (URIStatus status : statuses) {
      System.out.format(
<<<<<<< HEAD
          formatLsString(SecurityUtils.isSecurityEnabled(), status.isFolder(),
              FormatUtils.formatMode((short) status.getPermission(), status.isFolder()),
              status.getUserName(), status.getGroupName(), status.getLength(),
              status.getCreationTimeMs(), 100 == status.getInMemoryPercentage(), status.getPath()));
=======
          formatLsString(SecurityUtils.isSecurityEnabled(mConfiguration), status.isFolder(),
              FormatUtils.formatMode((short) status.getMode(), status.isFolder()),
              status.getOwner(), status.getGroup(), status.getLength(), status.getCreationTimeMs(),
              100 == status.getInMemoryPercentage(), status.getPath()));
>>>>>>> b0243500
      if (recursive && status.isFolder()) {
        ls(new AlluxioURI(path.getScheme(), path.getAuthority(), status.getPath()), true);
      }
    }
  }

  private List<URIStatus> listStatusSortedByIncreasingCreationTime(AlluxioURI path)
      throws AlluxioException, IOException {
    List<URIStatus> statuses = mFileSystem.listStatus(path);
    Collections.sort(statuses, new Comparator<URIStatus>() {
      @Override
      public int compare(URIStatus status1, URIStatus status2) {
        long t1 = status1.getCreationTimeMs();
        long t2 = status2.getCreationTimeMs();
        if (t1 < t2) {
          return -1;
        }
        if (t1 == t2) {
          return 0;
        }
        return 1;
      }
    });
    return statuses;
  }

  @Override
  public void runCommand(AlluxioURI path, CommandLine cl) throws AlluxioException, IOException {
    ls(path, cl.hasOption("R"));
  }

  @Override
  public String getUsage() {
    return "ls [-R] <path>";
  }

  @Override
  public String getDescription() {
    return "Displays information for all files and directories directly under the specified path."
        + " Specify -R to display files and directories recursively.";
  }
}<|MERGE_RESOLUTION|>--- conflicted
+++ resolved
@@ -107,18 +107,10 @@
   private void ls(AlluxioURI path, boolean recursive) throws AlluxioException, IOException {
     List<URIStatus> statuses = listStatusSortedByIncreasingCreationTime(path);
     for (URIStatus status : statuses) {
-      System.out.format(
-<<<<<<< HEAD
-          formatLsString(SecurityUtils.isSecurityEnabled(), status.isFolder(),
-              FormatUtils.formatMode((short) status.getPermission(), status.isFolder()),
-              status.getUserName(), status.getGroupName(), status.getLength(),
-              status.getCreationTimeMs(), 100 == status.getInMemoryPercentage(), status.getPath()));
-=======
-          formatLsString(SecurityUtils.isSecurityEnabled(mConfiguration), status.isFolder(),
-              FormatUtils.formatMode((short) status.getMode(), status.isFolder()),
-              status.getOwner(), status.getGroup(), status.getLength(), status.getCreationTimeMs(),
-              100 == status.getInMemoryPercentage(), status.getPath()));
->>>>>>> b0243500
+      System.out.format(formatLsString(SecurityUtils.isSecurityEnabled(), status.isFolder(),
+          FormatUtils.formatMode((short) status.getMode(), status.isFolder()), status.getOwner(),
+          status.getGroup(), status.getLength(), status.getCreationTimeMs(),
+          100 == status.getInMemoryPercentage(), status.getPath()));
       if (recursive && status.isFolder()) {
         ls(new AlluxioURI(path.getScheme(), path.getAuthority(), status.getPath()), true);
       }
