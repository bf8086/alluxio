--- conflicted
+++ resolved
@@ -30,13 +30,8 @@
 
 # This will set the default installation for a tarball installation while os distributors can create
 # their own alluxio-layout.sh file to set system installation locations.
-<<<<<<< HEAD
 if [[ -z "${ALLUXIO_SYSTEM_INSTALLATION}" ]]; then
-  VERSION=1.4.0-SNAPSHOT
-=======
-if [[ -z "$ALLUXIO_SYSTEM_INSTALLATION" ]]; then
-  VERSION=1.4.1-SNAPSHOT
->>>>>>> 74e70b64
+  VERSION=1.5.0-SNAPSHOT
   ALLUXIO_HOME=$(dirname $(dirname "${this}"))
   ALLUXIO_JARS="${ALLUXIO_HOME}/assembly/target/alluxio-assemblies-${VERSION}-jar-with-dependencies.jar"
   ALLUXIO_CONF_DIR="${ALLUXIO_CONF_DIR:-${ALLUXIO_HOME}/conf}"
