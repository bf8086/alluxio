--- conflicted
+++ resolved
@@ -89,19 +89,10 @@
 
       List<LineageInfo> infos = lineageMasterClient.getLineageInfoList();
       Assert.assertEquals(1, infos.size());
-<<<<<<< HEAD
-      String uri = infos.get(0).getOutputFiles().get(0);
-      long fileId = getFileSystemMasterClient().getFileId(uri);
-      FileInfo fileInfo = getFileSystemMasterClient().getFileInfo(fileId);
-      Assert.assertEquals(PersistenceState.NOT_PERSISTED.toString(),
-          fileInfo.getPersistenceState());
-      Assert.assertFalse(fileInfo.isCompleted());
-=======
       TachyonURI uri = new TachyonURI(infos.get(0).outputFiles.get(0));
       URIStatus status = getFileSystemMasterClient().getStatus(uri);
       Assert.assertEquals(PersistenceState.NOT_PERSISTED.toString(), status.getPersistenceState());
       Assert.assertFalse(status.isCompleted());
->>>>>>> 292a0fab
     } finally {
       lineageMasterClient.close();
     }
@@ -130,19 +121,10 @@
       outputStream.close();
 
       List<LineageInfo> infos = lineageMasterClient.getLineageInfoList();
-<<<<<<< HEAD
-      String uri = infos.get(0).getOutputFiles().get(0);
-      long fileId = getFileSystemMasterClient().getFileId(uri);
-      FileInfo fileInfo = getFileSystemMasterClient().getFileInfo(fileId);
-      Assert.assertEquals(PersistenceState.NOT_PERSISTED.toString(),
-          fileInfo.getPersistenceState());
-      Assert.assertTrue(fileInfo.isCompleted());
-=======
       TachyonURI uri = new TachyonURI(infos.get(0).outputFiles.get(0));
       URIStatus status = getFileSystemMasterClient().getStatus(uri);
       Assert.assertEquals(PersistenceState.NOT_PERSISTED.toString(), status.getPersistenceState());
       Assert.assertTrue(status.isCompleted());
->>>>>>> 292a0fab
 
       // Execute the checkpoint scheduler for async checkpoint
       HeartbeatScheduler.schedule(HeartbeatContext.MASTER_CHECKPOINT_SCHEDULING);
