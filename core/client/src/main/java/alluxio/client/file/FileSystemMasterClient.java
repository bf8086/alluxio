--- conflicted
+++ resolved
@@ -118,20 +118,7 @@
    * @throws IOException if an I/O error occurs
    * @throws AlluxioException if an Alluxio error occurs
    */
-<<<<<<< HEAD
-  public synchronized void delete(final AlluxioURI path, final DeleteOptions options)
-      throws IOException, AlluxioException {
-    retryRPC(new RpcCallableThrowsAlluxioTException<Void>() {
-      @Override
-      public Void call() throws AlluxioTException, TException {
-        mClient.remove(path.getPath(), options.isRecursive(), options.toThrift());
-        return null;
-      }
-    });
-  }
-=======
   void delete(AlluxioURI path, DeleteOptions options) throws IOException, AlluxioException;
->>>>>>> 548f63cb
 
   /**
    * Frees a file.
