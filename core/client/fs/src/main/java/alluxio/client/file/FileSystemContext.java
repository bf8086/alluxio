/*
 * The Alluxio Open Foundation licenses this work under the Apache License, version 2.0
 * (the "License"). You may not use this work except in compliance with the License, which is
 * available at www.apache.org/licenses/LICENSE-2.0
 *
 * This software is distributed on an "AS IS" basis, WITHOUT WARRANTIES OR CONDITIONS OF ANY KIND,
 * either express or implied, as more fully set forth in the License.
 *
 * See the NOTICE file distributed with this work for information regarding copyright ownership.
 */

package alluxio.client.file;

import alluxio.Configuration;
import alluxio.PropertyKey;
import alluxio.client.block.BlockMasterClient;
import alluxio.client.block.BlockMasterClientPool;
import alluxio.client.block.stream.BlockWorkerClient;
import alluxio.client.metrics.ClientMasterSync;
import alluxio.client.metrics.MetricsMasterClient;
import alluxio.conf.InstancedConfiguration;
import alluxio.exception.ExceptionMessage;
import alluxio.exception.status.UnavailableException;
import alluxio.heartbeat.HeartbeatContext;
import alluxio.heartbeat.HeartbeatThread;
import alluxio.master.MasterClientConfig;
import alluxio.master.MasterInquireClient;
import alluxio.metrics.MetricsSystem;
import alluxio.resource.CloseableResource;
<<<<<<< HEAD
import alluxio.util.IdUtils;
=======
import alluxio.security.authentication.TransportProviderUtils;
import alluxio.util.CommonUtils;
>>>>>>> 4126ca60
import alluxio.util.ThreadFactoryUtils;
import alluxio.util.ThreadUtils;
import alluxio.util.network.NetworkAddressUtils;
import alluxio.wire.WorkerInfo;
import alluxio.wire.WorkerNetAddress;

import com.codahale.metrics.Gauge;
import com.google.common.annotations.VisibleForTesting;
import com.google.common.base.MoreObjects;
import com.google.common.base.Objects;
import org.slf4j.Logger;
import org.slf4j.LoggerFactory;

import java.io.Closeable;
import java.io.IOException;
import java.net.InetSocketAddress;
import java.net.SocketAddress;
import java.util.ArrayList;
import java.util.HashMap;
import java.util.List;
import java.util.Map;
import java.util.concurrent.ExecutorService;
import java.util.concurrent.Executors;
import java.util.concurrent.atomic.AtomicBoolean;

import javax.annotation.concurrent.GuardedBy;
import javax.annotation.concurrent.ThreadSafe;
import javax.security.auth.Subject;

/**
 * A shared context that isolates all operations within a {@link FileSystem}. Usually, one user
 * only needs one instance of {@link FileSystemContext}.
 *
 * <p>
 * NOTE: The context maintains a pool of file system master clients that is already thread-safe.
 * Synchronizing {@link FileSystemContext} methods could lead to deadlock: thread A attempts to
 * acquire a client when there are no clients left in the pool and blocks holding a lock on the
 * {@link FileSystemContext}, when thread B attempts to release a client it owns it is unable to do
 * so, because thread A holds the lock on {@link FileSystemContext}.
 */
@ThreadSafe
public final class FileSystemContext implements Closeable {
  private static final Logger LOG = LoggerFactory.getLogger(FileSystemContext.class);

  @GuardedBy("CONTEXT_CACHE_LOCK")
  private static final Map<Subject, FileSystemContext> CONTEXT_CACHE = new HashMap<>();
  private static final Object CONTEXT_CACHE_LOCK = new Object();

  static {
    MetricsSystem.startSinks();
    Metrics.initializeGauges();
  }

  // Master client pools.
  private volatile FileSystemMasterClientPool mFileSystemMasterClientPool;
  private volatile BlockMasterClientPool mBlockMasterClientPool;

  // Closed flag for debugging information.
  private final AtomicBoolean mClosed;

  private ExecutorService mExecutorService;
  private MetricsMasterClient mMetricsMasterClient;
  private ClientMasterSync mClientMasterSync;

  @GuardedBy("CONTEXT_CACHE_LOCK")
  private int mRefCount;

  /** The shared master inquire client associated with the {@link FileSystemContext}. */
  @GuardedBy("this")
  private MasterInquireClient mMasterInquireClient;

  /**
   * Indicates whether the {@link #mLocalWorker} field has been lazily initialized yet.
   */
  @GuardedBy("this")
  private boolean mLocalWorkerInitialized;

  /**
   * The address of any Alluxio worker running on the local machine. This is initialized lazily.
   */
  @GuardedBy("this")
  private WorkerNetAddress mLocalWorker;

  /** The parent user associated with the {@link FileSystemContext}. */
  private final Subject mParentSubject;

  /**
   * @return the instance of file system context with no subject associated
   */
  public static FileSystemContext get() {
    return get(null);
  }

  /**
   * @param subject the subject associated with this context
   * @return the instance of the file system context, possibly a shared context
   */
  public static FileSystemContext get(Subject subject) {
    synchronized (CONTEXT_CACHE_LOCK) {
      FileSystemContext ctx = CONTEXT_CACHE.computeIfAbsent(subject, FileSystemContext::create);
      ctx.mRefCount++;
      return ctx;
    }
  }

  /**
   * @param subject the parent subject, set to null if not present
   * @return the context
   */
  private static FileSystemContext create(Subject subject) {
    FileSystemContext context = new FileSystemContext(subject);
    context.init(MasterInquireClient.Factory.create(), Configuration.global());
    return context;
  }

  /**
   * This method is provided for testing, use the {@link FileSystemContext#get} methods. The
   * returned context object will not be cached automatically.
   *
   * @param subject the parent subject, set to null if not present
   * @param masterInquireClient the client to use for determining the master; note that if the
   *        context is reset, this client will be replaced with a new masterInquireClient based on
   *        global configuration
   * @return the context
   */
  @VisibleForTesting
  public static FileSystemContext create(Subject subject, MasterInquireClient masterInquireClient) {
    FileSystemContext context = new FileSystemContext(subject);
    context.init(masterInquireClient, Configuration.global());
    synchronized (CONTEXT_CACHE_LOCK) { // Not necessary, for code consistency
      context.mRefCount++;
    }
    return context;
  }

  /**
   * Clears the context cache. This method should only be called in test code.
   */
  @VisibleForTesting
  public static void clearCache() {
    synchronized (CONTEXT_CACHE_LOCK) {
      CONTEXT_CACHE.clear();
    }
  }

  /**
   * Creates a file system context with a subject.
   *
   * @param subject the parent subject, set to null if not present
   */
  private FileSystemContext(Subject subject) {
    mParentSubject = subject;
    mExecutorService = Executors.newFixedThreadPool(1,
        ThreadFactoryUtils.build("metrics-master-heartbeat-%d", true));
    mClosed = new AtomicBoolean(false);
    mRefCount = 0;
  }

  /**
   * Initializes the context. Only called in the factory methods and reset.
   *
   * @param masterInquireClient the client to use for determining the master
   * @param configuration the instance configuration
   */
  private synchronized void init(MasterInquireClient masterInquireClient,
      InstancedConfiguration configuration) {
    mMasterInquireClient = masterInquireClient;
    mFileSystemMasterClientPool =
        new FileSystemMasterClientPool(mParentSubject, mMasterInquireClient);
    mBlockMasterClientPool = new BlockMasterClientPool(mParentSubject, mMasterInquireClient);
    mClosed.set(false);

    if (configuration.getBoolean(PropertyKey.USER_METRICS_COLLECTION_ENABLED)) {
      // setup metrics master client sync
      mMetricsMasterClient = new MetricsMasterClient(MasterClientConfig.defaults()
          .withSubject(mParentSubject).withMasterInquireClient(mMasterInquireClient));
      mClientMasterSync = new ClientMasterSync(mMetricsMasterClient, this);
      mExecutorService = Executors.newFixedThreadPool(1,
          ThreadFactoryUtils.build("metrics-master-heartbeat-%d", true));
      mExecutorService
          .submit(new HeartbeatThread(HeartbeatContext.MASTER_METRICS_SYNC, mClientMasterSync,
              (int) configuration.getMs(PropertyKey.USER_METRICS_HEARTBEAT_INTERVAL_MS)));
      // register the shutdown hook
      try {
        Runtime.getRuntime().addShutdownHook(new MetricsMasterSyncShutDownHook());
      } catch (IllegalStateException e) {
        // this exception is thrown when the system is already in the process of shutting down. In
        // such a situation, we are about to shutdown anyway and there is no need to register this
        // shutdown hook
      } catch (SecurityException e) {
        LOG.info("Not registering metrics shutdown hook due to security exception. Regular "
            + "heartbeats will still be performed to collect metrics data, but no final heartbeat "
            + "will be performed on JVM exit. Security exception: {}", e.toString());
      }
    }
  }

  /**
   * Closes all the resources associated with the context. Make sure all the resources are released
   * back to this context before calling this close. After closing the context, all the resources
   * that acquired from this context might fail. Only call this when you are done with using
   * the {@link FileSystem} associated with this {@link FileSystemContext}.
   */
  @Override
  public void close() throws IOException {
    synchronized (CONTEXT_CACHE_LOCK) {
      if (mRefCount == 0) {
        LOG.warn("Attempted to close FileSystem Context that is already closed, have you called "
            + "close multiple times?");
        return;
      }
      if (--mRefCount != 0) {
        return;
      } else {
        CONTEXT_CACHE.remove(mParentSubject);
      }
    }
    closeInternal();
  }

  private void closeInternal() throws IOException {
    mFileSystemMasterClientPool.close();
    mFileSystemMasterClientPool = null;
    mBlockMasterClientPool.close();
    mBlockMasterClientPool = null;
    mMasterInquireClient = null;

    synchronized (this) {
      if (mMetricsMasterClient != null) {
        ThreadUtils.shutdownAndAwaitTermination(mExecutorService,
            Configuration.getMs(PropertyKey.METRICS_CONTEXT_SHUTDOWN_TIMEOUT));
        mMetricsMasterClient.close();
        mMetricsMasterClient = null;
        mClientMasterSync = null;
      }
      mLocalWorkerInitialized = false;
      mLocalWorker = null;
      mClosed.set(true);
    }
  }

  /**
   * Resets the context. It is only used in {@link alluxio.hadoop.AbstractFileSystem} and tests to
   * reset the default file system context.
   *
   * @param configuration the instance configuration
   *
   */
  public synchronized void reset(InstancedConfiguration configuration) throws IOException {
    closeInternal();
    init(MasterInquireClient.Factory.create(), configuration);
  }

  /**
   * @return the parent subject
   */
  public Subject getParentSubject() {
    return mParentSubject;
  }

  /**
   * @return the master address
   * @throws UnavailableException if the master address cannot be determined
   */
  public synchronized InetSocketAddress getMasterAddress() throws UnavailableException {
    return mMasterInquireClient.getPrimaryRpcAddress();
  }

  /**
   * @return the master inquire client
   */
  public synchronized MasterInquireClient getMasterInquireClient() {
    return mMasterInquireClient;
  }

  /**
   * Acquires a file system master client from the file system master client pool.
   *
   * @return the acquired file system master client
   */
  public FileSystemMasterClient acquireMasterClient() {
    return mFileSystemMasterClientPool.acquire();
  }

  /**
   * Releases a file system master client into the file system master client pool.
   *
   * @param masterClient a file system master client to release
   */
  public void releaseMasterClient(FileSystemMasterClient masterClient) {
    mFileSystemMasterClientPool.release(masterClient);
  }

  /**
   * Acquires a file system master client from the file system master client pool. The resource is
   * {@code Closeable}.
   *
   * @return the acquired file system master client resource
   */
  public CloseableResource<FileSystemMasterClient> acquireMasterClientResource() {
    return new CloseableResource<FileSystemMasterClient>(mFileSystemMasterClientPool.acquire()) {
      @Override
      public void close() {
        mFileSystemMasterClientPool.release(get());
      }
    };
  }

  /**
   * Acquires a block master client resource from the block master client pool. The resource is
   * {@code Closeable}.
   *
   * @return the acquired block master client resource
   */
  public CloseableResource<BlockMasterClient> acquireBlockMasterClientResource() {
    return new CloseableResource<BlockMasterClient>(mBlockMasterClientPool.acquire()) {
      @Override
      public void close() {
        mBlockMasterClientPool.release(get());
      }
    };
  }

  /**
   * Acquires a block worker client. It may reuse the same connection if possible.
   *
   * @param workerNetAddress the network address of the channel
   * @return the acquired block worker
   */
<<<<<<< HEAD
  public BlockWorkerClient acquireBlockWorkerClient(final WorkerNetAddress workerNetAddress)
      throws IOException {
    SocketAddress address = NetworkAddressUtils.getDataPortSocketAddress(workerNetAddress);
    return BlockWorkerClient.Factory.create(mParentSubject, address);
=======
  public Channel acquireNettyChannel(final WorkerNetAddress workerNetAddress) throws IOException {
    return acquireNettyChannelInternal(new NettyChannelProperties(workerNetAddress));
  }

  private Channel acquireNettyChannelInternal(final NettyChannelProperties channelProperties)
          throws IOException {
    SocketAddress address = NetworkAddressUtils.getDataPortSocketAddress(
        channelProperties.getWorkerNetAddress());
    ChannelPoolKey key =
        new ChannelPoolKey(address, TransportProviderUtils.getImpersonationUser(mParentSubject));
    if (!mNettyChannelPools.containsKey(key)) {
      Bootstrap bs = NettyClient.createClientBootstrap(mParentSubject, address);
      bs.remoteAddress(address);
      NettyChannelPool pool = new NettyChannelPool(bs,
          Configuration.getInt(PropertyKey.USER_NETWORK_NETTY_CHANNEL_POOL_SIZE_MAX),
          Configuration.getMs(PropertyKey.USER_NETWORK_NETTY_CHANNEL_POOL_GC_THRESHOLD_MS));
      if (mNettyChannelPools.putIfAbsent(key, pool) != null) {
        // This can happen if this function is called concurrently.
        pool.close();
      }
    }
    return mNettyChannelPools.get(key).acquire();
>>>>>>> 4126ca60
  }

  /**
   * Releases a block worker client to the client pools.
   *
   * @param workerNetAddress the address of the channel
   * @param client the client to release
   */
  public void releaseBlockWorkerClient(WorkerNetAddress workerNetAddress,
      BlockWorkerClient client) {
    SocketAddress address = NetworkAddressUtils.getDataPortSocketAddress(workerNetAddress);
    try {
      client.close();
    } catch (IOException e) {
      LOG.warn("Error closing block worker client for address {}", address, e);
    }
  }

  /**
   * @return if there is a local worker running the same machine
   */
  public synchronized boolean hasLocalWorker() throws IOException {
    if (!mLocalWorkerInitialized) {
      initializeLocalWorker();
    }
    return mLocalWorker != null;
  }

  /**
   * @return a local worker running the same machine, or null if none is found
   */
  public synchronized WorkerNetAddress getLocalWorker() throws IOException {
    if (!mLocalWorkerInitialized) {
      initializeLocalWorker();
    }
    return mLocalWorker;
  }

  private void initializeLocalWorker() throws IOException {
    List<WorkerNetAddress> addresses = getWorkerAddresses();
    if (!addresses.isEmpty()) {
      if (addresses.get(0).getHost().equals(NetworkAddressUtils.getClientHostName())) {
        mLocalWorker = addresses.get(0);
      }
    }
    mLocalWorkerInitialized = true;
  }

  /**
   * @return if there are any local workers, the returned list will ONLY contain the local workers,
   *         otherwise a list of all remote workers will be returned
   */
  private List<WorkerNetAddress> getWorkerAddresses() throws IOException {
    List<WorkerInfo> infos;
    BlockMasterClient blockMasterClient = mBlockMasterClientPool.acquire();
    try {
      infos = blockMasterClient.getWorkerInfoList();
    } finally {
      mBlockMasterClientPool.release(blockMasterClient);
    }
    if (infos.isEmpty()) {
      throw new UnavailableException(ExceptionMessage.NO_WORKER_AVAILABLE.getMessage());
    }

    // Convert the worker infos into net addresses, if there are local addresses, only keep those
    List<WorkerNetAddress> workerNetAddresses = new ArrayList<>();
    List<WorkerNetAddress> localWorkerNetAddresses = new ArrayList<>();
    String localHostname = NetworkAddressUtils.getClientHostName();
    for (WorkerInfo info : infos) {
      WorkerNetAddress netAddress = info.getAddress();
      if (netAddress.getHost().equals(localHostname)) {
        localWorkerNetAddresses.add(netAddress);
      }
      workerNetAddresses.add(netAddress);
    }

    return localWorkerNetAddresses.isEmpty() ? workerNetAddresses : localWorkerNetAddresses;
  }

  /**
   * Class that heartbeats to the metrics master before exit. The heartbeat is performed in a second
   * thread so that we can exit early if the heartbeat is taking too long.
   */
  private final class MetricsMasterSyncShutDownHook extends Thread {
    private final Thread mLastHeartbeatThread;

    /**
     * Creates a new metrics master shutdown hook.
     */
    public MetricsMasterSyncShutDownHook() {
      mLastHeartbeatThread = new Thread(() -> {
        if (mClientMasterSync != null) {
          try {
            mClientMasterSync.heartbeat();
          } catch (InterruptedException e) {
            return;
          }
        }
      });
      mLastHeartbeatThread.setDaemon(true);
    }

    @Override
    public void run() {
      mLastHeartbeatThread.start();
      try {
        // Shutdown hooks should run quickly, so we limit the wait time to 500ms. It isn't the end
        // of the world if the final heartbeat fails.
        mLastHeartbeatThread.join(500);
      } catch (InterruptedException e) {
        return;
      } finally {
        if (mLastHeartbeatThread.isAlive()) {
          LOG.warn("Failed to heartbeat to the metrics master before exit");
        }
      }
    }
  }

  /**
   * Class that contains metrics about FileSystemContext.
   */
  @ThreadSafe
  private static final class Metrics {
    private static void initializeGauges() {
      MetricsSystem.registerGaugeIfAbsent(MetricsSystem.getMetricName("GrpcConnectionsOpen"),
          new Gauge<Long>() {
            @Override
            public Long getValue() {
              long ret = 0;
              // TODO(feng): use gRPC API to collect metrics for connections
              return ret;
            }
          });
    }

    private Metrics() {} // prevent instantiation
  }

  /**
   * Key for Netty channel pools. This requires both the worker address and the username, so that
   * netty channels are created for different users.
   */
  private static final class ChannelPoolKey {
    private final SocketAddress mSocketAddress;
    private final String mUsername;

    public ChannelPoolKey(SocketAddress socketAddress, String username) {
      mSocketAddress = socketAddress;
      mUsername = username;
    }

    @Override
    public int hashCode() {
      return Objects.hashCode(mSocketAddress, mUsername);
    }

    @Override
    public boolean equals(Object o) {
      if (this == o) {
        return true;
      }
      if (!(o instanceof ChannelPoolKey)) {
        return false;
      }
      ChannelPoolKey that = (ChannelPoolKey) o;
      return Objects.equal(mSocketAddress, that.mSocketAddress)
          && Objects.equal(mUsername, that.mUsername);
    }

    @Override
    public String toString() {
      return MoreObjects.toStringHelper(this)
          .add("socketAddress", mSocketAddress)
          .add("username", mUsername)
          .toString();
    }
  }

  private static final class NettyChannelProperties {
    private WorkerNetAddress mWorkerNetAddress;

    public NettyChannelProperties(WorkerNetAddress workerNetAddress) {
      mWorkerNetAddress = workerNetAddress;
    }

    public WorkerNetAddress getWorkerNetAddress() {
      return mWorkerNetAddress;
    }
  }
}<|MERGE_RESOLUTION|>--- conflicted
+++ resolved
@@ -27,12 +27,6 @@
 import alluxio.master.MasterInquireClient;
 import alluxio.metrics.MetricsSystem;
 import alluxio.resource.CloseableResource;
-<<<<<<< HEAD
-import alluxio.util.IdUtils;
-=======
-import alluxio.security.authentication.TransportProviderUtils;
-import alluxio.util.CommonUtils;
->>>>>>> 4126ca60
 import alluxio.util.ThreadFactoryUtils;
 import alluxio.util.ThreadUtils;
 import alluxio.util.network.NetworkAddressUtils;
@@ -362,35 +356,10 @@
    * @param workerNetAddress the network address of the channel
    * @return the acquired block worker
    */
-<<<<<<< HEAD
   public BlockWorkerClient acquireBlockWorkerClient(final WorkerNetAddress workerNetAddress)
       throws IOException {
     SocketAddress address = NetworkAddressUtils.getDataPortSocketAddress(workerNetAddress);
     return BlockWorkerClient.Factory.create(mParentSubject, address);
-=======
-  public Channel acquireNettyChannel(final WorkerNetAddress workerNetAddress) throws IOException {
-    return acquireNettyChannelInternal(new NettyChannelProperties(workerNetAddress));
-  }
-
-  private Channel acquireNettyChannelInternal(final NettyChannelProperties channelProperties)
-          throws IOException {
-    SocketAddress address = NetworkAddressUtils.getDataPortSocketAddress(
-        channelProperties.getWorkerNetAddress());
-    ChannelPoolKey key =
-        new ChannelPoolKey(address, TransportProviderUtils.getImpersonationUser(mParentSubject));
-    if (!mNettyChannelPools.containsKey(key)) {
-      Bootstrap bs = NettyClient.createClientBootstrap(mParentSubject, address);
-      bs.remoteAddress(address);
-      NettyChannelPool pool = new NettyChannelPool(bs,
-          Configuration.getInt(PropertyKey.USER_NETWORK_NETTY_CHANNEL_POOL_SIZE_MAX),
-          Configuration.getMs(PropertyKey.USER_NETWORK_NETTY_CHANNEL_POOL_GC_THRESHOLD_MS));
-      if (mNettyChannelPools.putIfAbsent(key, pool) != null) {
-        // This can happen if this function is called concurrently.
-        pool.close();
-      }
-    }
-    return mNettyChannelPools.get(key).acquire();
->>>>>>> 4126ca60
   }
 
   /**
