/*
 * The Alluxio Open Foundation licenses this work under the Apache License, version 2.0
 * (the "License"). You may not use this work except in compliance with the License, which is
 * available at www.apache.org/licenses/LICENSE-2.0
 *
 * This software is distributed on an "AS IS" basis, WITHOUT WARRANTIES OR CONDITIONS OF ANY KIND,
 * either express or implied, as more fully set forth in the License.
 *
 * See the NOTICE file distributed with this work for information regarding copyright ownership.
 */

package alluxio.client.file;

import alluxio.AlluxioURI;
import alluxio.ClientContext;
import alluxio.client.block.BlockMasterClient;
import alluxio.client.block.BlockMasterClientPool;
import alluxio.client.block.stream.BlockWorkerClient;
import alluxio.client.block.stream.BlockWorkerClientPool;
import alluxio.client.file.FileSystemContextReinitializer.ReinitBlockerResource;
import alluxio.client.file.cache.CacheManager;
import alluxio.client.metrics.MetricsHeartbeatContext;
import alluxio.conf.AlluxioConfiguration;
import alluxio.conf.PropertyKey;
import alluxio.conf.path.SpecificPathConfiguration;
import alluxio.exception.ExceptionMessage;
import alluxio.exception.status.AlluxioStatusException;
import alluxio.exception.status.UnavailableException;
import alluxio.grpc.GrpcServerAddress;
import alluxio.master.MasterClientContext;
import alluxio.master.MasterInquireClient;
import alluxio.metrics.MetricsSystem;
import alluxio.resource.CloseableResource;
import alluxio.resource.DynamicResourcePool;
import alluxio.security.authentication.AuthenticationUserUtils;
import alluxio.util.IdUtils;
import alluxio.util.network.NettyUtils;
import alluxio.util.network.NetworkAddressUtils;
import alluxio.wire.WorkerInfo;
import alluxio.wire.WorkerNetAddress;

import com.google.common.annotations.VisibleForTesting;
import com.google.common.base.MoreObjects;
import com.google.common.base.Objects;
import com.google.common.base.Preconditions;
import io.netty.channel.EventLoopGroup;
import org.slf4j.Logger;
import org.slf4j.LoggerFactory;

import java.io.Closeable;
import java.io.IOException;
import java.net.InetSocketAddress;
import java.net.SocketAddress;
import java.util.ArrayList;
import java.util.List;
import java.util.Optional;
import java.util.concurrent.ConcurrentHashMap;
import java.util.concurrent.TimeUnit;
import java.util.concurrent.atomic.AtomicBoolean;

import javax.annotation.Nullable;
import javax.annotation.concurrent.GuardedBy;
import javax.annotation.concurrent.ThreadSafe;
import javax.security.auth.Subject;

/**
 * An object which houses resources and information for performing {@link FileSystem} operations.
 * Typically, a single JVM should only need one instance of a {@link FileSystem} to connect to
 * Alluxio. The reference to that client object should be shared among threads.
 *
 * A second {@link FileSystemContext} object should only be created when a user needs to connect to
 * Alluxio with a different {@link Subject} and/or {@link AlluxioConfiguration}.
 * {@link FileSystemContext} instances should be created sparingly because each instance creates
 * its own thread pools of {@link FileSystemMasterClient} and {@link BlockMasterClient} which can
 * lead to inefficient use of client machine resources.
 *
 * A {@link FileSystemContext} should be closed once the user is done performing operations with
 * Alluxio and no more connections need to be made. Once a {@link FileSystemContext} is closed it
 * is preferred that the user of the class create a new instance with
 * {@link FileSystemContext#create} to create a new context, rather than reinitializing using the
 * {@link FileSystemContext#init} method.
 *
 * NOTE: Each context maintains a pool of file system master clients that is already thread-safe.
 * Synchronizing {@link FileSystemContext} methods could lead to deadlock: thread A attempts to
 * acquire a client when there are no clients left in the pool and blocks holding a lock on the
 * {@link FileSystemContext}, when thread B attempts to release a client it owns it is unable to do
 * so, because thread A holds the lock on {@link FileSystemContext}.
 */
@ThreadSafe
public class FileSystemContext implements Closeable {
  private static final Logger LOG = LoggerFactory.getLogger(FileSystemContext.class);

  /**
   * The local cache manager for the file system.
   */
  private static volatile Optional<CacheManager> sCacheManager;

  /**
   * Unique ID for each FileSystemContext.
   * One example usage is to uniquely identify the heartbeat thread for ConfigHashSync.
   */
  private final String mId;

  /**
   * Marks whether the context has been closed, closing the context means releasing all resources
   * in the context like clients and thread pools.
   */
  private AtomicBoolean mClosed = new AtomicBoolean(false);

  @GuardedBy("this")
  private boolean mMetricsEnabled;

  //
  // Master related resources.
  //
  /**
   * The master client context holding the inquire client.
   */
  private volatile MasterClientContext mMasterClientContext;
  /**
   * Master client pools.
   */
  private volatile FileSystemMasterClientPool mFileSystemMasterClientPool;
  private volatile BlockMasterClientPool mBlockMasterClientPool;

  //
  // Worker related resources.
  //
  /**
   * The data server channel pools. This pool will only grow and keys are not removed.
   */
  private final ConcurrentHashMap<ClientPoolKey, BlockWorkerClientPool>
      mBlockWorkerClientPool = new ConcurrentHashMap<>();

  /**
   * Used in {@link #mBlockWorkerClientPool}.
   */
  private volatile EventLoopGroup mWorkerGroup;
  /**
   * Indicates whether the {@link #mLocalWorker} field has been lazily initialized yet.
   */
  @GuardedBy("this")
  private boolean mLocalWorkerInitialized;
  /**
   * The address of any Alluxio worker running on the local machine. This is initialized lazily.
   */
  @GuardedBy("this")
  private WorkerNetAddress mLocalWorker;

  /**
   * Reinitializer contains a daemon heartbeat thread to reinitialize this context when
   * configuration hashes change.
   */
  private volatile FileSystemContextReinitializer mReinitializer;

  /** Whether to do URI scheme validation for file systems using this context.  */
  private boolean mUriValidationEnabled = true;

  /**
   * Creates a {@link FileSystemContext} with a null subject.
   *
   * @param conf Alluxio configuration
   * @return an instance of file system context with no subject associated
   */
  public static FileSystemContext create(AlluxioConfiguration conf) {
    Preconditions.checkNotNull(conf);
    return create(null, conf);
  }

  /**
   * @param subject the parent subject, set to null if not present
   * @param conf Alluxio configuration
   * @return a context
   */
  public static FileSystemContext create(@Nullable Subject subject,
      @Nullable AlluxioConfiguration conf) {
    FileSystemContext context = new FileSystemContext();
    ClientContext ctx = ClientContext.create(subject, conf);
    MasterInquireClient inquireClient =
        MasterInquireClient.Factory.create(ctx.getClusterConf(), ctx.getUserState());
    context.init(ctx, inquireClient);
    return context;
  }

  /**
   * @param clientContext the {@link alluxio.ClientContext} containing the subject and configuration
   * @return the {@link alluxio.client.file.FileSystemContext}
   */
  public static FileSystemContext create(ClientContext clientContext) {
    FileSystemContext ctx = new FileSystemContext();
    ctx.init(clientContext, MasterInquireClient.Factory.create(clientContext.getClusterConf(),
        clientContext.getUserState()));
    return ctx;
  }

  /**
   * This method is provided for testing, use the {@link FileSystemContext#create} methods. The
   * returned context object will not be cached automatically.
   *
   * @param subject the parent subject, set to null if not present
   * @param masterInquireClient the client to use for determining the master; note that if the
   *        context is reset, this client will be replaced with a new masterInquireClient based on
   *        the original configuration.
   * @param alluxioConf Alluxio configuration
   * @return the context
   */
  @VisibleForTesting
  public static FileSystemContext create(Subject subject, MasterInquireClient masterInquireClient,
      AlluxioConfiguration alluxioConf) {
    FileSystemContext context = new FileSystemContext();
    ClientContext ctx = ClientContext.create(subject, alluxioConf);
    context.init(ctx, masterInquireClient);
    return context;
  }

  /**
   * Initializes FileSystemContext ID.
   */
  private FileSystemContext() {
    mId = IdUtils.createFileSystemContextId();
  }

  /**
   * Initializes the context. Only called in the factory methods.
   *
   * @param masterInquireClient the client to use for determining the master
   */
  private synchronized void init(ClientContext clientContext,
      MasterInquireClient masterInquireClient) {
    initContext(clientContext, masterInquireClient);
    mReinitializer = new FileSystemContextReinitializer(this);
  }

  private synchronized void initContext(ClientContext ctx,
      MasterInquireClient masterInquireClient) {
    mClosed.set(false);
    mMasterClientContext = MasterClientContext.newBuilder(ctx)
        .setMasterInquireClient(masterInquireClient).build();
    mMetricsEnabled = getClusterConf().getBoolean(PropertyKey.USER_METRICS_COLLECTION_ENABLED);
    if (mMetricsEnabled) {
      try {
        InetSocketAddress masterAddr = masterInquireClient.getPrimaryRpcAddress();
        mMasterClientContext.loadConf(masterAddr, true, true);
      } catch (UnavailableException e) {
        LOG.error("Failed to get master address during initialization", e);
      } catch (AlluxioStatusException ae) {
        LOG.error("Failed to load configuration from "
            + "meta master during initialization", ae);
      }
      MetricsSystem.startSinks(getClusterConf().get(PropertyKey.METRICS_CONF_FILE));
      MetricsHeartbeatContext.addHeartbeat(getClientContext(), masterInquireClient);
    }
    mFileSystemMasterClientPool = new FileSystemMasterClientPool(mMasterClientContext);
    mBlockMasterClientPool = new BlockMasterClientPool(mMasterClientContext);
    mWorkerGroup = NettyUtils.createEventLoop(NettyUtils.getUserChannel(getClusterConf()),
        getClusterConf().getInt(PropertyKey.USER_NETWORK_NETTY_WORKER_THREADS),
        String.format("alluxio-client-nettyPool-%s-%%d", mId), true);
    mUriValidationEnabled = ctx.getUriValidationEnabled();
  }

  /**
   * Closes all the resources associated with the context. Make sure all the resources are released
   * back to this context before calling this close. After closing the context, all the resources
   * that acquired from this context might fail. Only call this when you are done with using
   * the {@link FileSystem} associated with this {@link FileSystemContext}.
   */
  public synchronized void close() throws IOException {
    mReinitializer.close();
    closeContext();
  }

  private synchronized void closeContext() throws IOException {
    if (!mClosed.get()) {
      // Setting closed should be the first thing we do because if any of the close operations
      // fail we'll only have a half-closed object and performing any more operations or closing
      // again on a half-closed object can possibly result in more errors (i.e. NPE). Setting
      // closed first is also recommended by the JDK that in implementations of #close() that
      // developers should first mark their resources as closed prior to any exceptions being
      // thrown.
      mClosed.set(true);
      mFileSystemMasterClientPool.close();
      mFileSystemMasterClientPool = null;
      mBlockMasterClientPool.close();
      mBlockMasterClientPool = null;
      for (BlockWorkerClientPool pool : mBlockWorkerClientPool.values()) {
        pool.close();
      }
      // Close worker group after block master clients in order to allow
      // clean termination for open streams.
      mWorkerGroup.shutdownGracefully(1L, 10L, TimeUnit.SECONDS);
      mBlockWorkerClientPool.clear();
      mLocalWorkerInitialized = false;
      mLocalWorker = null;

      if (mMetricsEnabled) {
        MetricsHeartbeatContext.removeHeartbeat(getClientContext());
      }
    } else {
      LOG.warn("Attempted to close FileSystemContext which has already been closed or not "
          + "initialized.");
    }
  }

  /**
   * Acquires the resource to block reinitialization.
   *
   * If reinitialization is happening, this method will block until reinitialization succeeds or
   * fails, if it fails, a RuntimeException will be thrown explaining the
   * reinitialization's failure and automatically closes the resource.
   *
   * RuntimeException is thrown because this method is called before requiring resources from the
   * context, if reinitialization fails, the resources might be half closed, to prevent resource
   * leaks, we thrown RuntimeException here to force callers to fail since there is no way to
   * recover.
   *
   * @return the resource
   */
  public ReinitBlockerResource blockReinit() {
    try {
      return mReinitializer.block();
    } catch (InterruptedException e) {
      Thread.currentThread().interrupt();
      throw new RuntimeException(e);
    } catch (IOException e) {
      throw new RuntimeException(e);
    }
  }

  /**
   * Closes the context, updates configuration from meta master, then re-initializes the context.
   *
   * The reinitializer is not closed, which means the heartbeat thread inside it is not stopped.
   * The reinitializer will be reset with the updated context if reinitialization succeeds,
   * otherwise, the reinitializer is not reset.
   *
   * Blocks until there is no active RPCs.
   *
   * @param updateClusterConf whether cluster level configuration should be updated
   * @param updatePathConf whether path level configuration should be updated
   * @throws UnavailableException when failed to load configuration from master
   * @throws IOException when failed to close the context
   */
  public void reinit(boolean updateClusterConf, boolean updatePathConf)
      throws UnavailableException, IOException {
    try (Closeable r = mReinitializer.allow()) {
      InetSocketAddress masterAddr;
      try {
        masterAddr = getMasterAddress();
      } catch (IOException e) {
        throw new UnavailableException("Failed to get master address during reinitialization", e);
      }
      try {
        getClientContext().loadConf(masterAddr, updateClusterConf, updatePathConf);
      } catch (AlluxioStatusException e) {
        // Failed to load configuration from meta master, maybe master is being restarted,
        // or their is a temporary network problem, give up reinitialization. The heartbeat thread
        // will try to reinitialize in the next heartbeat.
        throw new UnavailableException(String.format("Failed to load configuration from "
            + "meta master (%s) during reinitialization", masterAddr), e);
      }
      closeContext();
      initContext(getClientContext(), MasterInquireClient.Factory.create(getClusterConf(),
          getClientContext().getUserState()));
      mReinitializer.onSuccess();
    }
  }

  /**
   * @return the unique ID of this context
   */
  public String getId() {
    return mId;
  }

  /**
   * @return the {@link MasterClientContext} backing this context
   */
  public MasterClientContext getMasterClientContext() {
    return mMasterClientContext;
  }

  /**
   * @return the {@link ClientContext} backing this {@link FileSystemContext}
   */
  public ClientContext getClientContext() {
    return mMasterClientContext;
  }

  /**
   * @return the cluster level configuration backing this {@link FileSystemContext}
   */
  public AlluxioConfiguration getClusterConf() {
    return getClientContext().getClusterConf();
  }

  /**
   * The path level configuration is a {@link SpecificPathConfiguration}.
   *
   * If path level configuration has never been loaded from meta master yet, it will be loaded.
   *
   * @param path the path to get the configuration for
   * @return the path level configuration for the specific path
   */
  public AlluxioConfiguration getPathConf(AlluxioURI path) {
    return new SpecificPathConfiguration(getClientContext().getClusterConf(),
        getClientContext().getPathConf(), path);
  }

  /**
   * @return the master address
   * @throws UnavailableException if the master address cannot be determined
   */
  public synchronized InetSocketAddress getMasterAddress() throws UnavailableException {
    return mMasterClientContext.getMasterInquireClient().getPrimaryRpcAddress();
  }

  /**
   * @return {@code true} if URI validation is enabled
   */
  public synchronized boolean getUriValidationEnabled() {
    return mUriValidationEnabled;
  }

  /**
   * Acquires a file system master client from the file system master client pool. The resource is
   * {@code Closeable}.
   *
   * @return the acquired file system master client resource
   */
  public CloseableResource<FileSystemMasterClient> acquireMasterClientResource() {
    try (ReinitBlockerResource r = blockReinit()) {
      return acquireClosableClientResource(mFileSystemMasterClientPool);
    }
  }

  /**
   * Acquires a block master client resource from the block master client pool. The resource is
   * {@code Closeable}.
   *
   * @return the acquired block master client resource
   */
  public CloseableResource<BlockMasterClient> acquireBlockMasterClientResource() {
    try (ReinitBlockerResource r = blockReinit()) {
      return acquireClosableClientResource(mBlockMasterClientPool);
    }
  }

  /**
   * Acquire a client resource from {@link #mBlockMasterClientPool} or
   * {@link #mFileSystemMasterClientPool}.
   *
   * Because it's possible for a context re-initialization to occur while the resource is
   * acquired this method uses an inline class which will save the reference to the pool used to
   * acquire the resource.
   *
   * There are three different cases to which may occur during the release of the resource
   *
   * 1. release while the context is re-initializing
   *    - The original {@link #mBlockMasterClientPool} or {@link #mFileSystemMasterClientPool}
   *    may be null, closed, or overwritten with a difference pool. The inner class here saves
   *    the original pool from being GCed because it holds a reference to the pool that was used
   *    to acquire the client initially. Releasing into the closed pool is harmless.
   * 2. release after the context has been re-initialized
   *    - Similar to the above scenario the original {@link #mBlockMasterClientPool} or
   *    {@link #mFileSystemMasterClientPool} are going to be using an entirely new pool. Since
   *    this method will save the original pool reference, this method would result in releasing
   *    into a closed pool which is harmless
   * 3. release before any re-initialization
   *    - This is the normal case. There are no special considerations
   *
   * @param pool the pool to acquire from and release to
   * @param <T> the resource type
   * @return a {@link CloseableResource}
   */
  private <T> CloseableResource<T> acquireClosableClientResource(DynamicResourcePool<T> pool) {
    try {
      return new CloseableResource<T>(pool.acquire()) {
        @Override
        public void close() {
          pool.release(get());
        }
      };
    } catch (IOException e) {
      throw new RuntimeException(e);
    }
  }

  /**
   * Acquires a block worker client from the client pools. If there is no available client instance
   * available in the pool, it tries to create a new one. And an exception is thrown if it fails to
   * create a new one.
   *
   * @param workerNetAddress the network address of the channel
   * @return the acquired block worker resource
   */
  public CloseableResource<BlockWorkerClient> acquireBlockWorkerClient(
      final WorkerNetAddress workerNetAddress)
      throws IOException {
    try (ReinitBlockerResource r = blockReinit()) {
      return acquireBlockWorkerClientInternal(workerNetAddress, getClientContext());
    }
  }

  private CloseableResource<BlockWorkerClient> acquireBlockWorkerClientInternal(
      final WorkerNetAddress workerNetAddress, final ClientContext context) throws IOException {
    SocketAddress address = NetworkAddressUtils
        .getDataPortSocketAddress(workerNetAddress, context.getClusterConf());
    GrpcServerAddress serverAddress = GrpcServerAddress.create(workerNetAddress.getHost(), address);
    ClientPoolKey key = new ClientPoolKey(address, AuthenticationUserUtils
            .getImpersonationUser(context.getSubject(), context.getClusterConf()));
    final ConcurrentHashMap<ClientPoolKey, BlockWorkerClientPool> poolMap =
        mBlockWorkerClientPool;
    return new CloseableResource<BlockWorkerClient>(poolMap.computeIfAbsent(key,
        k -> new BlockWorkerClientPool(context.getSubject(), serverAddress,
            context.getClusterConf().getInt(PropertyKey.USER_BLOCK_WORKER_CLIENT_POOL_SIZE),
            context.getClusterConf(), mWorkerGroup))
        .acquire()) {
      // Save the reference to the original pool map.
      @Override
      public void close() {
        releaseBlockWorkerClient(workerNetAddress, get(), context, poolMap);
      }
    };
  }

  /**
   * Releases a block worker client to the client pools.
   *
   * @param workerNetAddress the address of the channel
   * @param client the client to release
   */
  private static void releaseBlockWorkerClient(WorkerNetAddress workerNetAddress,
      BlockWorkerClient client, final ClientContext context, ConcurrentHashMap<ClientPoolKey,
      BlockWorkerClientPool> poolMap) {
    SocketAddress address = NetworkAddressUtils.getDataPortSocketAddress(workerNetAddress,
        context.getClusterConf());
    ClientPoolKey key = new ClientPoolKey(address, AuthenticationUserUtils.getImpersonationUser(
        context.getSubject(), context.getClusterConf()));
    if (poolMap.containsKey(key)) {
      poolMap.get(key).release(client);
    } else {
      LOG.warn("No client pool for key {}, closing client instead. Context may have been closed",
          key);
      try {
        client.close();
      } catch (IOException e) {
        LOG.warn("Error closing block worker client for key {}", key, e);
      }
    }
  }

  /**
   * @return if there is a local worker running the same machine
   */
  public synchronized boolean hasLocalWorker() throws IOException {
    if (!mLocalWorkerInitialized) {
      initializeLocalWorker();
    }
    return mLocalWorker != null;
  }

  /**
   * @return a local worker running the same machine, or null if none is found
   */
  public synchronized WorkerNetAddress getLocalWorker() throws IOException {
    if (!mLocalWorkerInitialized) {
      initializeLocalWorker();
    }
    return mLocalWorker;
  }

  private void initializeLocalWorker() throws IOException {
    List<WorkerNetAddress> addresses = getWorkerAddresses();
    if (!addresses.isEmpty()) {
      if (addresses.get(0).getHost().equals(NetworkAddressUtils.getClientHostName(
          getClusterConf()))) {
        mLocalWorker = addresses.get(0);
      }
    }
    mLocalWorkerInitialized = true;
  }

  /**
   * @return if there are any local workers, the returned list will ONLY contain the local workers,
   *         otherwise a list of all remote workers will be returned
   */
  private List<WorkerNetAddress> getWorkerAddresses() throws IOException {
    List<WorkerInfo> infos;
    BlockMasterClient blockMasterClient = mBlockMasterClientPool.acquire();
    try {
      infos = blockMasterClient.getWorkerInfoList();
    } finally {
      mBlockMasterClientPool.release(blockMasterClient);
    }
    if (infos.isEmpty()) {
      throw new UnavailableException(ExceptionMessage.NO_WORKER_AVAILABLE.getMessage());
    }

    // Convert the worker infos into net addresses, if there are local addresses, only keep those
    List<WorkerNetAddress> workerNetAddresses = new ArrayList<>();
    List<WorkerNetAddress> localWorkerNetAddresses = new ArrayList<>();
    String localHostname = NetworkAddressUtils.getClientHostName(getClusterConf());
    for (WorkerInfo info : infos) {
      WorkerNetAddress netAddress = info.getAddress();
      if (netAddress.getHost().equals(localHostname)) {
        localWorkerNetAddresses.add(netAddress);
      }
      workerNetAddresses.add(netAddress);
    }

    return localWorkerNetAddresses.isEmpty() ? workerNetAddresses : localWorkerNetAddresses;
  }

  /**
<<<<<<< HEAD
   * @return the client side cache manager, or null if failed to create the cache manager
   */
  @Nullable
  public CacheManager getCacheManager() {
    return getCacheManager(this);
  }

  @Nullable
  private static CacheManager getCacheManager(FileSystemContext fsContext) {
    // TODO(feng): support multiple cache managers
    if (sCacheManager == null) {
      synchronized (FileSystemContext.class) {
        if (sCacheManager == null) {
          try {
            sCacheManager = Optional.of(CacheManager.create(fsContext));
          } catch (IOException e) {
            LOG.warn("Failed to create CacheManager: {}", e.toString());
            sCacheManager = Optional.empty();
          }
        }
      }
    }
    return sCacheManager.orElse(null);
  }

  /**
=======
>>>>>>> 2c0cdc71
   * Key for block worker client pools. This requires both the worker address and the username, so
   * that block workers are created for different users.
   */
  private static final class ClientPoolKey {
    private final SocketAddress mSocketAddress;
    private final String mUsername;

    public ClientPoolKey(SocketAddress socketAddress, String username) {
      mSocketAddress = socketAddress;
      mUsername = username;
    }

    @Override
    public int hashCode() {
      return Objects.hashCode(mSocketAddress, mUsername);
    }

    @Override
    public boolean equals(Object o) {
      if (this == o) {
        return true;
      }
      if (!(o instanceof ClientPoolKey)) {
        return false;
      }
      ClientPoolKey that = (ClientPoolKey) o;
      return Objects.equal(mSocketAddress, that.mSocketAddress)
          && Objects.equal(mUsername, that.mUsername);
    }

    @Override
    public String toString() {
      return MoreObjects.toStringHelper(this)
          .add("socketAddress", mSocketAddress)
          .add("username", mUsername)
          .toString();
    }
  }
}<|MERGE_RESOLUTION|>--- conflicted
+++ resolved
@@ -18,7 +18,6 @@
 import alluxio.client.block.stream.BlockWorkerClient;
 import alluxio.client.block.stream.BlockWorkerClientPool;
 import alluxio.client.file.FileSystemContextReinitializer.ReinitBlockerResource;
-import alluxio.client.file.cache.CacheManager;
 import alluxio.client.metrics.MetricsHeartbeatContext;
 import alluxio.conf.AlluxioConfiguration;
 import alluxio.conf.PropertyKey;
@@ -53,7 +52,6 @@
 import java.net.SocketAddress;
 import java.util.ArrayList;
 import java.util.List;
-import java.util.Optional;
 import java.util.concurrent.ConcurrentHashMap;
 import java.util.concurrent.TimeUnit;
 import java.util.concurrent.atomic.AtomicBoolean;
@@ -91,11 +89,6 @@
   private static final Logger LOG = LoggerFactory.getLogger(FileSystemContext.class);
 
   /**
-   * The local cache manager for the file system.
-   */
-  private static volatile Optional<CacheManager> sCacheManager;
-
-  /**
    * Unique ID for each FileSystemContext.
    * One example usage is to uniquely identify the heartbeat thread for ConfigHashSync.
    */
@@ -612,35 +605,6 @@
   }
 
   /**
-<<<<<<< HEAD
-   * @return the client side cache manager, or null if failed to create the cache manager
-   */
-  @Nullable
-  public CacheManager getCacheManager() {
-    return getCacheManager(this);
-  }
-
-  @Nullable
-  private static CacheManager getCacheManager(FileSystemContext fsContext) {
-    // TODO(feng): support multiple cache managers
-    if (sCacheManager == null) {
-      synchronized (FileSystemContext.class) {
-        if (sCacheManager == null) {
-          try {
-            sCacheManager = Optional.of(CacheManager.create(fsContext));
-          } catch (IOException e) {
-            LOG.warn("Failed to create CacheManager: {}", e.toString());
-            sCacheManager = Optional.empty();
-          }
-        }
-      }
-    }
-    return sCacheManager.orElse(null);
-  }
-
-  /**
-=======
->>>>>>> 2c0cdc71
    * Key for block worker client pools. This requires both the worker address and the username, so
    * that block workers are created for different users.
    */
