/*
 * The Alluxio Open Foundation licenses this work under the Apache License, version 2.0
 * (the "License"). You may not use this work except in compliance with the License, which is
 * available at www.apache.org/licenses/LICENSE-2.0
 *
 * This software is distributed on an "AS IS" basis, WITHOUT WARRANTIES OR CONDITIONS OF ANY KIND,
 * either express or implied, as more fully set forth in the License.
 *
 * See the NOTICE file distributed with this work for information regarding copyright ownership.
 */

package alluxio.worker;

import alluxio.Configuration;
import alluxio.Constants;
import alluxio.PropertyKey;
import alluxio.RuntimeConstants;
import alluxio.metrics.MetricsSystem;
import alluxio.security.authentication.TransportProvider;
import alluxio.util.CommonUtils;
import alluxio.util.network.NetworkAddressUtils;
import alluxio.util.network.NetworkAddressUtils.ServiceType;
import alluxio.web.UIWebServer;
import alluxio.web.WorkerUIWebServer;
import alluxio.worker.block.BlockWorker;
import alluxio.worker.block.DefaultBlockWorker;
import alluxio.worker.file.DefaultFileSystemWorker;
import alluxio.worker.file.FileSystemWorker;

import com.google.common.base.Throwables;
import com.google.common.collect.Lists;
import org.apache.thrift.TMultiplexedProcessor;
import org.apache.thrift.TProcessor;
import org.apache.thrift.protocol.TBinaryProtocol;
import org.apache.thrift.server.TThreadPoolServer;
import org.apache.thrift.transport.TServerSocket;
import org.apache.thrift.transport.TTransportException;
import org.apache.thrift.transport.TTransportFactory;
import org.slf4j.Logger;
import org.slf4j.LoggerFactory;

import java.io.IOException;
import java.net.InetSocketAddress;
import java.util.ArrayList;
import java.util.List;
import java.util.Map;
import java.util.ServiceLoader;

import javax.annotation.concurrent.NotThreadSafe;

/**
 * Entry point for the Alluxio worker program. This class is responsible for initializing the
 * different workers that are configured to run. It also creates the data server which listens
 * for all remote I/O requests for the workers.
 */
@NotThreadSafe
public final class DefaultAlluxioWorker implements AlluxioWorkerService {
  private static final Logger LOG = LoggerFactory.getLogger(Constants.LOGGER_TYPE);

  /** The worker serving blocks. */
  private BlockWorker mBlockWorker;

  /** The worker serving file system operations. */
  private FileSystemWorker mFileSystemWorker;

  /** Server for data requests and responses. */
  private DataServer mDataServer;

  /** A list of extra workers to launch based on service loader. */
  private List<Worker> mAdditionalWorkers;

  /** Whether the worker is serving the RPC server. */
  private boolean mIsServingRPC = false;

  /** Worker metrics system. */
  private MetricsSystem mWorkerMetricsSystem;

  /** Worker Web UI server. */
  private UIWebServer mWebServer;

  /** The transport provider to create thrift server transport. */
  private TransportProvider mTransportProvider;

  /** Thread pool for thrift. */
  private TThreadPoolServer mThriftServer;

  /** Server socket for thrift. */
  private TServerSocket mThriftServerSocket;

  /** The address for the rpc server. */
  private InetSocketAddress mRpcAddress;

  /** Worker start time in milliseconds. */
  private long mStartTimeMs;

  /**
   * Constructs a {@link DefaultAlluxioWorker}.
   */
  public DefaultAlluxioWorker() {
    try {
      mStartTimeMs = System.currentTimeMillis();
      mBlockWorker = new DefaultBlockWorker();
      mFileSystemWorker = new DefaultFileSystemWorker(mBlockWorker);

      mAdditionalWorkers = new ArrayList<>();
      List<? extends Worker> workers = Lists.newArrayList(mBlockWorker, mFileSystemWorker);
      // Discover and register the available factories
      // NOTE: ClassLoader is explicitly specified so we don't need to set ContextClassLoader
      ServiceLoader<WorkerFactory> discoveredMasterFactories =
          ServiceLoader.load(WorkerFactory.class, WorkerFactory.class.getClassLoader());
      for (WorkerFactory factory : discoveredMasterFactories) {
        Worker worker = factory.create(workers);
        if (worker != null) {
          mAdditionalWorkers.add(worker);
        }
      }

      // Setup metrics collection system
      mWorkerMetricsSystem = new MetricsSystem("worker");
      WorkerSource workerSource = WorkerContext.getWorkerSource();
      workerSource.registerGauges(mBlockWorker);
      mWorkerMetricsSystem.registerSource(workerSource);

      // Setup web server
      mWebServer = new WorkerUIWebServer(ServiceType.WORKER_WEB,
          NetworkAddressUtils.getBindAddress(ServiceType.WORKER_WEB), this, mBlockWorker,
          NetworkAddressUtils.getConnectAddress(ServiceType.WORKER_RPC), mStartTimeMs);
      // Reset worker web port based on assigned port number
      Configuration.set(Constants.WORKER_WEB_PORT, Integer.toString(mWebServer.getLocalPort()));

      // Setup Thrift server
      mTransportProvider = TransportProvider.Factory.create();
      mThriftServerSocket = createThriftServerSocket();
      int rpcPort = NetworkAddressUtils.getThriftPort(mThriftServerSocket);
      String rpcBindHost = NetworkAddressUtils.getThriftSocket(mThriftServerSocket)
          .getInetAddress().getHostAddress();
      mRpcAddress = new InetSocketAddress(rpcBindHost, rpcPort);
      // Reset worker RPC port based on assigned port number
<<<<<<< HEAD
      Configuration.set(PropertyKey.WORKER_RPC_PORT, Integer.toString(mRPCPort));
=======
      Configuration.set(Constants.WORKER_RPC_PORT, Integer.toString(rpcPort));
>>>>>>> abbf8a86
      mThriftServer = createThriftServer();

      // Setup Data server
      mDataServer =
          DataServer.Factory.create(
              NetworkAddressUtils.getBindAddress(ServiceType.WORKER_DATA), this);
      // Reset data server port
<<<<<<< HEAD
      Configuration.set(PropertyKey.WORKER_DATA_PORT, Integer.toString(mDataServer.getPort()));

      mWorkerAddress =
          NetworkAddressUtils.getConnectAddress(NetworkAddressUtils.ServiceType.WORKER_RPC);
=======
      Configuration.set(Constants.WORKER_DATA_PORT, Integer.toString(mDataServer.getPort()));
>>>>>>> abbf8a86
    } catch (Exception e) {
      LOG.error("Failed to initialize {}", this.getClass().getName(), e);
      System.exit(-1);
    }
  }

  @Override
  public long getStartTimeMs() {
    return mStartTimeMs;
  }

  @Override
  public long getUptimeMs() {
    return System.currentTimeMillis() - mStartTimeMs;
  }

  @Override
  public String getDataBindHost() {
    return mDataServer.getBindHost();
  }

  @Override
  public int getDataLocalPort() {
    return mDataServer.getPort();
  }

  @Override
  public String getWebBindHost() {
    return mWebServer.getBindHost();
  }

  @Override
  public int getWebLocalPort() {
    return mWebServer.getLocalPort();
  }

  @Override
  public BlockWorker getBlockWorker() {
    return mBlockWorker;
  }

  @Override
  public FileSystemWorker getFileSystemWorker() {
    return mFileSystemWorker;
  }

  @Override
  public InetSocketAddress getRpcAddress() {
    return mRpcAddress;
  }

  @Override
  public void start() throws Exception {
    // NOTE: the order to start different services is sensitive. If you change it, do it cautiously.

    // Start serving metrics system, this will not block
    mWorkerMetricsSystem.start();

    // Start serving the web server, this will not block
    // Requirement: metrics system started so we could add the metrics servlet to the web server
    // Consequence: when starting webserver, the webport will be updated.
    mWebServer.addHandler(mWorkerMetricsSystem.getServletHandler());
    mWebServer.startWebServer();

<<<<<<< HEAD
    // Set updated net address for this worker in context
    // Requirement: RPC, web, and dataserver ports are updated
    // Consequence: create a NetAddress object and set it into WorkerContext
    mNetAddress =
        new WorkerNetAddress()
            .setHost(NetworkAddressUtils.getConnectHost(ServiceType.WORKER_RPC))
            .setRpcPort(Configuration.getInt(PropertyKey.WORKER_RPC_PORT))
            .setDataPort(getDataLocalPort())
            .setWebPort(Configuration.getInt(PropertyKey.WORKER_WEB_PORT));
    WorkerContext.setWorkerNetAddress(mNetAddress);

=======
>>>>>>> abbf8a86
    // Start each worker
    // Requirement: NetAddress set in WorkerContext, so block worker can initialize BlockMasterSync
    // Consequence: worker id is granted
    startWorkers();
    LOG.info("Started Alluxio worker with id {}", WorkerIdRegistry.getWorkerId());

    mIsServingRPC = true;

    // Start serving RPC, this will block
    LOG.info("Alluxio worker version {} started @ {}", RuntimeConstants.VERSION, mRpcAddress);
    mThriftServer.serve();
    LOG.info("Alluxio worker version {} ended @ {}", RuntimeConstants.VERSION, mRpcAddress);
  }

  @Override
  public void stop() throws Exception {
    if (mIsServingRPC) {
      LOG.info("Stopping RPC server on Alluxio worker @ {}", mRpcAddress);
      stopServing();
      stopWorkers();
      mIsServingRPC = false;
    } else {
      LOG.info("Stopping Alluxio worker @ {}", mRpcAddress);
    }
  }

  private void startWorkers() throws Exception {
    mBlockWorker.start();
    mFileSystemWorker.start();
    // start additional workers
    for (Worker worker : mAdditionalWorkers) {
      worker.start();
    }
  }

  private void stopWorkers() throws Exception {
    // stop additional workers
    for (Worker worker : mAdditionalWorkers) {
      worker.stop();
    }
    mFileSystemWorker.stop();
    mBlockWorker.stop();
  }

  private void stopServing() throws IOException {
    mDataServer.close();
    mThriftServer.stop();
    mThriftServerSocket.close();
    mWorkerMetricsSystem.stop();
    try {
      mWebServer.shutdownWebServer();
    } catch (Exception e) {
      LOG.error("Failed to stop web server", e);
    }
    mWorkerMetricsSystem.stop();

    // TODO(binfan): investigate why we need to close dataserver again. There used to be a comment
    // saying the reason to stop and close again is due to some issues in Thrift.
    while (!mDataServer.isClosed()) {
      mDataServer.close();
      CommonUtils.sleepMs(100);
    }
  }

  private void registerServices(TMultiplexedProcessor processor, Map<String, TProcessor> services) {
    for (Map.Entry<String, TProcessor> service : services.entrySet()) {
      processor.registerProcessor(service.getKey(), service.getValue());
    }
  }

  /**
   * Helper method to create a {@link org.apache.thrift.server.TThreadPoolServer} for handling
   * incoming RPC requests.
   *
   * @return a thrift server
   */
  private TThreadPoolServer createThriftServer() {
    int minWorkerThreads = Configuration.getInt(PropertyKey.WORKER_WORKER_BLOCK_THREADS_MIN);
    int maxWorkerThreads = Configuration.getInt(PropertyKey.WORKER_WORKER_BLOCK_THREADS_MAX);
    TMultiplexedProcessor processor = new TMultiplexedProcessor();

    registerServices(processor, mBlockWorker.getServices());
    registerServices(processor, mFileSystemWorker.getServices());
    // register additional workers for RPC service
    for (Worker worker: mAdditionalWorkers) {
      registerServices(processor, worker.getServices());
    }

    // Return a TTransportFactory based on the authentication type
    TTransportFactory tTransportFactory;
    try {
      tTransportFactory = mTransportProvider.getServerTransportFactory();
    } catch (IOException e) {
      throw Throwables.propagate(e);
    }
    TThreadPoolServer.Args args = new TThreadPoolServer.Args(mThriftServerSocket)
        .minWorkerThreads(minWorkerThreads).maxWorkerThreads(maxWorkerThreads).processor(processor)
        .transportFactory(tTransportFactory)
        .protocolFactory(new TBinaryProtocol.Factory(true, true));
    if (Configuration.getBoolean(PropertyKey.TEST_MODE)) {
      args.stopTimeoutVal = 0;
    } else {
      args.stopTimeoutVal = Constants.THRIFT_STOP_TIMEOUT_SECONDS;
    }
    return new TThreadPoolServer(args);
  }

  /**
   * Helper method to create a {@link org.apache.thrift.transport.TServerSocket} for the RPC server.
   *
   * @return a thrift server socket
   */
  private TServerSocket createThriftServerSocket() {
    try {
      return new TServerSocket(NetworkAddressUtils.getBindAddress(ServiceType.WORKER_RPC));
    } catch (TTransportException e) {
      LOG.error(e.getMessage(), e);
      throw Throwables.propagate(e);
    }
  }

  @Override
  public MetricsSystem getWorkerMetricsSystem() {
    return mWorkerMetricsSystem;
  }

  @Override
  public void waitForReady() {
    while (true) {
      if (mThriftServer.isServing()
          && WorkerIdRegistry.getWorkerId() != WorkerIdRegistry.INVALID_WORKER_ID
          && mWebServer.getServer().isRunning()) {
        return;
      }
      CommonUtils.sleepMs(10);
    }
  }
}<|MERGE_RESOLUTION|>--- conflicted
+++ resolved
@@ -126,7 +126,7 @@
           NetworkAddressUtils.getBindAddress(ServiceType.WORKER_WEB), this, mBlockWorker,
           NetworkAddressUtils.getConnectAddress(ServiceType.WORKER_RPC), mStartTimeMs);
       // Reset worker web port based on assigned port number
-      Configuration.set(Constants.WORKER_WEB_PORT, Integer.toString(mWebServer.getLocalPort()));
+      Configuration.set(PropertyKey.WORKER_WEB_PORT, Integer.toString(mWebServer.getLocalPort()));
 
       // Setup Thrift server
       mTransportProvider = TransportProvider.Factory.create();
@@ -136,11 +136,7 @@
           .getInetAddress().getHostAddress();
       mRpcAddress = new InetSocketAddress(rpcBindHost, rpcPort);
       // Reset worker RPC port based on assigned port number
-<<<<<<< HEAD
-      Configuration.set(PropertyKey.WORKER_RPC_PORT, Integer.toString(mRPCPort));
-=======
-      Configuration.set(Constants.WORKER_RPC_PORT, Integer.toString(rpcPort));
->>>>>>> abbf8a86
+      Configuration.set(PropertyKey.WORKER_RPC_PORT, Integer.toString(rpcPort));
       mThriftServer = createThriftServer();
 
       // Setup Data server
@@ -148,14 +144,7 @@
           DataServer.Factory.create(
               NetworkAddressUtils.getBindAddress(ServiceType.WORKER_DATA), this);
       // Reset data server port
-<<<<<<< HEAD
       Configuration.set(PropertyKey.WORKER_DATA_PORT, Integer.toString(mDataServer.getPort()));
-
-      mWorkerAddress =
-          NetworkAddressUtils.getConnectAddress(NetworkAddressUtils.ServiceType.WORKER_RPC);
-=======
-      Configuration.set(Constants.WORKER_DATA_PORT, Integer.toString(mDataServer.getPort()));
->>>>>>> abbf8a86
     } catch (Exception e) {
       LOG.error("Failed to initialize {}", this.getClass().getName(), e);
       System.exit(-1);
@@ -220,20 +209,6 @@
     mWebServer.addHandler(mWorkerMetricsSystem.getServletHandler());
     mWebServer.startWebServer();
 
-<<<<<<< HEAD
-    // Set updated net address for this worker in context
-    // Requirement: RPC, web, and dataserver ports are updated
-    // Consequence: create a NetAddress object and set it into WorkerContext
-    mNetAddress =
-        new WorkerNetAddress()
-            .setHost(NetworkAddressUtils.getConnectHost(ServiceType.WORKER_RPC))
-            .setRpcPort(Configuration.getInt(PropertyKey.WORKER_RPC_PORT))
-            .setDataPort(getDataLocalPort())
-            .setWebPort(Configuration.getInt(PropertyKey.WORKER_WEB_PORT));
-    WorkerContext.setWorkerNetAddress(mNetAddress);
-
-=======
->>>>>>> abbf8a86
     // Start each worker
     // Requirement: NetAddress set in WorkerContext, so block worker can initialize BlockMasterSync
     // Consequence: worker id is granted
