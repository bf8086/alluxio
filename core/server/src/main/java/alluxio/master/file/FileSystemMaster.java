/*
 * The Alluxio Open Foundation licenses this work under the Apache License, version 2.0
 * (the “License”). You may not use this work except in compliance with the License, which is
 * available at www.apache.org/licenses/LICENSE-2.0
 *
 * This software is distributed on an "AS IS" basis, WITHOUT WARRANTIES OR CONDITIONS OF ANY KIND,
 * either express or implied, as more fully set forth in the License.
 *
 * See the NOTICE file distributed with this work for information regarding copyright ownership.
 */

package alluxio.master.file;

import alluxio.AlluxioURI;
import alluxio.Configuration;
import alluxio.Constants;
import alluxio.collections.PrefixList;
import alluxio.exception.AccessControlException;
import alluxio.exception.AlluxioException;
import alluxio.exception.BlockInfoException;
import alluxio.exception.DirectoryNotEmptyException;
import alluxio.exception.ExceptionMessage;
import alluxio.exception.FileAlreadyCompletedException;
import alluxio.exception.FileAlreadyExistsException;
import alluxio.exception.FileDoesNotExistException;
import alluxio.exception.InvalidFileSizeException;
import alluxio.exception.InvalidPathException;
import alluxio.exception.PreconditionMessage;
import alluxio.heartbeat.HeartbeatContext;
import alluxio.heartbeat.HeartbeatExecutor;
import alluxio.heartbeat.HeartbeatThread;
import alluxio.master.AbstractMaster;
import alluxio.master.MasterContext;
import alluxio.master.block.BlockId;
import alluxio.master.block.BlockMaster;
import alluxio.master.file.async.AsyncPersistHandler;
import alluxio.master.file.meta.FileSystemMasterView;
import alluxio.master.file.meta.Inode;
import alluxio.master.file.meta.InodeDirectory;
import alluxio.master.file.meta.InodeDirectoryIdGenerator;
import alluxio.master.file.meta.InodeFile;
import alluxio.master.file.meta.InodeLockGroup;
import alluxio.master.file.meta.InodePath;
import alluxio.master.file.meta.InodePathPair;
import alluxio.master.file.meta.InodeTree;
import alluxio.master.file.meta.MountTable;
import alluxio.master.file.meta.PersistenceState;
import alluxio.master.file.meta.TempInodePathWithDescendant;
import alluxio.master.file.meta.TtlBucket;
import alluxio.master.file.meta.TtlBucketList;
import alluxio.master.file.options.CompleteFileOptions;
import alluxio.master.file.options.CreateDirectoryOptions;
import alluxio.master.file.options.CreateFileOptions;
import alluxio.master.file.options.CreatePathOptions;
import alluxio.master.file.options.LoadMetadataOptions;
import alluxio.master.file.options.MountOptions;
import alluxio.master.file.options.SetAttributeOptions;
import alluxio.master.journal.AsyncJournalWriter;
import alluxio.master.journal.Journal;
import alluxio.master.journal.JournalOutputStream;
import alluxio.master.journal.JournalProtoUtils;
import alluxio.proto.journal.File.AddMountPointEntry;
import alluxio.proto.journal.File.AsyncPersistRequestEntry;
import alluxio.proto.journal.File.CompleteFileEntry;
import alluxio.proto.journal.File.DeleteFileEntry;
import alluxio.proto.journal.File.DeleteMountPointEntry;
import alluxio.proto.journal.File.InodeDirectoryEntry;
import alluxio.proto.journal.File.InodeDirectoryIdGeneratorEntry;
import alluxio.proto.journal.File.InodeFileEntry;
import alluxio.proto.journal.File.InodeLastModificationTimeEntry;
import alluxio.proto.journal.File.PersistDirectoryEntry;
import alluxio.proto.journal.File.ReinitializeFileEntry;
import alluxio.proto.journal.File.RenameEntry;
import alluxio.proto.journal.File.SetAttributeEntry;
import alluxio.proto.journal.File.StringPairEntry;
import alluxio.proto.journal.Journal.JournalEntry;
import alluxio.security.authorization.FileSystemAction;
import alluxio.security.authorization.PermissionStatus;
import alluxio.thrift.CommandType;
import alluxio.thrift.FileSystemCommand;
import alluxio.thrift.FileSystemCommandOptions;
import alluxio.thrift.FileSystemMasterClientService;
import alluxio.thrift.FileSystemMasterWorkerService;
import alluxio.thrift.PersistCommandOptions;
import alluxio.thrift.PersistFile;
import alluxio.underfs.UnderFileSystem;
import alluxio.util.IdUtils;
import alluxio.util.io.PathUtils;
import alluxio.wire.BlockInfo;
import alluxio.wire.BlockLocation;
import alluxio.wire.FileBlockInfo;
import alluxio.wire.FileInfo;
import alluxio.wire.WorkerInfo;

import com.google.common.base.Preconditions;
import com.google.common.base.Throwables;
import com.google.protobuf.Message;
import edu.umd.cs.findbugs.annotations.SuppressFBWarnings;
import org.apache.commons.lang.exception.ExceptionUtils;
import org.apache.thrift.TProcessor;
import org.slf4j.Logger;
import org.slf4j.LoggerFactory;

import java.io.IOException;
import java.util.ArrayList;
import java.util.Collections;
import java.util.HashMap;
import java.util.HashSet;
import java.util.List;
import java.util.Map;
import java.util.Set;
import java.util.concurrent.Future;

import javax.annotation.concurrent.NotThreadSafe;

/**
 * The master that handles all file system metadata management.
 */
@NotThreadSafe // TODO(jiri): make thread-safe (c.f. ALLUXIO-1664)
public final class FileSystemMaster extends AbstractMaster {
  private static final Logger LOG = LoggerFactory.getLogger(Constants.LOGGER_TYPE);

  /**
   * Locking in the FileSystemMaster
   *
   * Individual paths are locked in the inode tree. In order to read or write any inode, the path
   * must be locked. A path is locked via one of the lock methods in {@link InodeTree}, such as
   * {@link InodeTree#lockInodePath(AlluxioURI, InodeTree.LockMode)} or
   * {@link InodeTree#lockFullInodePath(AlluxioURI, InodeTree.LockMode)}. These lock methods return
   * an {@link InodePath}, which represents a locked path of inodes. These locked paths
   * ({@link InodePath}) must be unlocked. In order to ensure a locked {@link InodePath} is always
   * unlocked, the following paradigm is recommended:
   *
   * <p><blockquote><pre>
   *    try (InodePath inodePath = mInodeTree.lockInodePath(path, InodeTree.LockMode.READ)) {
   *      ...
   *    }
   * </pre></blockquote>
   *
   *
   * Method Conventions in the FileSystemMaster
   *
   * All of the flow of the FileSystemMaster follow a convention. There are essentially 3 main
   * types of methods:
   *   (A) public api methods
   *   (B) private (or package private) methods that journal
   *   (C) private (or package private) internal methods
   *
   * (A) public api methods:
   * These methods are public and are accessed by the RPC and REST APIs. These methods lock all
   * the required paths, and also perform all permission checking.
   * (A) cannot call (A)
   * (A) can call (B)
   * (A) can call (C)
   *
   * (B) private (or package private) methods that journal:
   * These methods perform the work from the public apis, and also asynchronously write to the
   * journal (for write operations). The names of these methods are suffixed with "AndJournal".
   * (B) cannot call (A)
   * (B) can call (B)
   * (B) can call (C)
   *
   * (C) private (or package private) internal methods:
   * These methods perform the rest of the work, and do not do any journaling. The names of these
   * methods are suffixed by "Internal".
   * (C) cannot call (A)
   * (C) cannot call (B)
   * (C) can call (C)
   */

  /** Handle to the block master. */
  private final BlockMaster mBlockMaster;

  /** This manages the file system inode structure. This must be journaled. */
  private final InodeTree mInodeTree;

  /** This manages the file system mount points. */
  private final MountTable mMountTable;

<<<<<<< HEAD
  /** Map from worker to the files to persist on that worker. Used by async persistence service. */
  private final Map<Long, Set<Long>> mWorkerToAsyncPersistFiles;

=======
>>>>>>> db2ad707
  /** This maintains inodes with ttl set, for the for the ttl checker service to use. */
  private final TtlBucketList mTtlBuckets = new TtlBucketList();

  /** This generates unique directory ids. This must be journaled. */
  private final InodeDirectoryIdGenerator mDirectoryIdGenerator;

  /** This checks user permissions on different operations. */
  private final PermissionChecker mPermissionChecker;

  /** List of paths to always keep in memory. */
  private final PrefixList mWhitelist;

  /** The handler for async persistence. */
  private final AsyncPersistHandler mAsyncPersistHandler;

  /**
   * The service that checks for inode files with ttl set. We store it here so that it can be
   * accessed from tests.
   */
  @SuppressFBWarnings("URF_UNREAD_FIELD")
  private Future<?> mTtlCheckerService;

  /**
   * The service that detects lost files. We store it here so that it can be accessed from tests.
   */
  @SuppressFBWarnings("URF_UNREAD_FIELD")
  private Future<?> mLostFilesDetectionService;

  /**
   * @param baseDirectory the base journal directory
   * @return the journal directory for this master
   */
  public static String getJournalDirectory(String baseDirectory) {
    return PathUtils.concatPath(baseDirectory, Constants.FILE_SYSTEM_MASTER_NAME);
  }

  /**
   * Creates a new instance of {@link FileSystemMaster}.
   *
   * @param blockMaster the {@link BlockMaster} to use
   * @param journal the journal to use for tracking master operations
   */
  public FileSystemMaster(BlockMaster blockMaster, Journal journal) {
    super(journal, 2);
    mBlockMaster = blockMaster;

    mDirectoryIdGenerator = new InodeDirectoryIdGenerator(mBlockMaster);
    mMountTable = new MountTable();
    mInodeTree = new InodeTree(mBlockMaster, mDirectoryIdGenerator, mMountTable);

    // TODO(gene): Handle default config value for whitelist.
    Configuration conf = MasterContext.getConf();
    mWhitelist = new PrefixList(conf.getList(Constants.MASTER_WHITELIST, ","));

    mAsyncPersistHandler =
        AsyncPersistHandler.Factory.create(MasterContext.getConf(), new FileSystemMasterView(this));
    mPermissionChecker = new PermissionChecker(mInodeTree);
  }

  @Override
  public Map<String, TProcessor> getServices() {
    Map<String, TProcessor> services = new HashMap<>();
    services.put(Constants.FILE_SYSTEM_MASTER_CLIENT_SERVICE_NAME,
        new FileSystemMasterClientService.Processor<>(
            new FileSystemMasterClientServiceHandler(this)));
    services.put(Constants.FILE_SYSTEM_MASTER_WORKER_SERVICE_NAME,
        new FileSystemMasterWorkerService.Processor<>(
            new FileSystemMasterWorkerServiceHandler(this)));
    return services;
  }

  @Override
  public String getName() {
    return Constants.FILE_SYSTEM_MASTER_NAME;
  }

  @Override
  public void processJournalEntry(JournalEntry entry) throws IOException {
    Message innerEntry = JournalProtoUtils.unwrap(entry);
    if (innerEntry instanceof InodeFileEntry || innerEntry instanceof InodeDirectoryEntry) {
      try {
        mInodeTree.addInodeFromJournal(entry);
      } catch (AccessControlException e) {
        throw new RuntimeException(e);
      }
    } else if (innerEntry instanceof InodeLastModificationTimeEntry) {
      InodeLastModificationTimeEntry modTimeEntry = (InodeLastModificationTimeEntry) innerEntry;
      try (InodePath inodePath = mInodeTree.lockFullInodePath(modTimeEntry.getId(),
          InodeTree.LockMode.WRITE)) {
        inodePath.getInode().setLastModificationTimeMs(modTimeEntry.getLastModificationTimeMs());
      } catch (FileDoesNotExistException e) {
        throw new RuntimeException(e);
      }
    } else if (innerEntry instanceof PersistDirectoryEntry) {
      PersistDirectoryEntry typedEntry = (PersistDirectoryEntry) innerEntry;
      try (InodePath inodePath = mInodeTree.lockFullInodePath(typedEntry.getId(),
          InodeTree.LockMode.WRITE)) {
        inodePath.getInode().setPersistenceState(PersistenceState.PERSISTED);
      } catch (FileDoesNotExistException e) {
        throw new RuntimeException(e);
      }
    } else if (innerEntry instanceof CompleteFileEntry) {
      try {
        completeFileFromEntry((CompleteFileEntry) innerEntry);
      } catch (InvalidPathException | InvalidFileSizeException | FileAlreadyCompletedException e) {
        throw new RuntimeException(e);
      }
    } else if (innerEntry instanceof SetAttributeEntry) {
      try {
        setAttributeFromEntry((SetAttributeEntry) innerEntry);
      } catch (FileDoesNotExistException e) {
        throw new RuntimeException(e);
      }
    } else if (innerEntry instanceof DeleteFileEntry) {
      deleteFromEntry((DeleteFileEntry) innerEntry);
    } else if (innerEntry instanceof RenameEntry) {
      renameFromEntry((RenameEntry) innerEntry);
    } else if (innerEntry instanceof InodeDirectoryIdGeneratorEntry) {
      mDirectoryIdGenerator.initFromJournalEntry((InodeDirectoryIdGeneratorEntry) innerEntry);
    } else if (innerEntry instanceof ReinitializeFileEntry) {
      resetBlockFileFromEntry((ReinitializeFileEntry) innerEntry);
    } else if (innerEntry instanceof AddMountPointEntry) {
      try {
        mountFromEntry((AddMountPointEntry) innerEntry);
      } catch (FileAlreadyExistsException | InvalidPathException e) {
        throw new RuntimeException(e);
      }
    } else if (innerEntry instanceof DeleteMountPointEntry) {
      try {
        unmountFromEntry((DeleteMountPointEntry) innerEntry);
      } catch (InvalidPathException | FileDoesNotExistException e) {
        throw new RuntimeException(e);
      }
    } else if (innerEntry instanceof AsyncPersistRequestEntry) {
      try {
        long fileId = ((AsyncPersistRequestEntry) innerEntry).getFileId();
        try (InodePath inodePath = mInodeTree.lockFullInodePath(fileId, InodeTree.LockMode.WRITE)) {
          scheduleAsyncPersistenceInternal(inodePath);
        }
        // NOTE: persistence is asynchronous so there is no guarantee the path will still exist
        mAsyncPersistHandler.scheduleAsyncPersistence(getPath(fileId));
      } catch (AlluxioException e) {
        // It's possible that rescheduling the async persist calls fails, because the blocks may no
        // longer be in the memory
        LOG.error(e.getMessage());
      }
    } else {
      throw new IOException(ExceptionMessage.UNEXPECTED_JOURNAL_ENTRY.getMessage(innerEntry));
    }
  }

  @Override
  public void streamToJournalCheckpoint(JournalOutputStream outputStream) throws IOException {
    mInodeTree.streamToJournalCheckpoint(outputStream);
    outputStream.writeEntry(mDirectoryIdGenerator.toJournalEntry());
  }

  @Override
  public void start(boolean isLeader) throws IOException {
    if (isLeader) {
      // Only initialize root when isLeader because when initializing root, BlockMaster needs to
      // write journal entry, if it is not leader, BlockMaster won't have a writable journal.
      // If it is standby, it should be able to load the inode tree from leader's checkpoint.
      mInodeTree.initializeRoot(PermissionStatus.defaults()
          .applyDirectoryUMask(MasterContext.getConf())
          .setUserFromLoginModule(MasterContext.getConf()));
      String defaultUFS = MasterContext.getConf().get(Constants.UNDERFS_ADDRESS);
      try {
        mMountTable.add(new AlluxioURI(MountTable.ROOT), new AlluxioURI(defaultUFS),
            MountOptions.defaults());
      } catch (FileAlreadyExistsException | InvalidPathException e) {
        throw new IOException("Failed to mount the default UFS " + defaultUFS);
      }
    }
    // Call super.start after mInodeTree is initialized because mInodeTree is needed to write
    // a journal entry during super.start. Call super.start before calling
    // getExecutorService() because the super.start initializes the executor service.
    super.start(isLeader);
    if (isLeader) {
      mTtlCheckerService = getExecutorService().submit(
          new HeartbeatThread(HeartbeatContext.MASTER_TTL_CHECK, new MasterInodeTtlCheckExecutor(),
              MasterContext.getConf().getInt(Constants.MASTER_TTL_CHECKER_INTERVAL_MS)));
      mLostFilesDetectionService = getExecutorService().submit(new HeartbeatThread(
          HeartbeatContext.MASTER_LOST_FILES_DETECTION, new LostFilesDetectionHeartbeatExecutor(),
          MasterContext.getConf().getInt(Constants.MASTER_HEARTBEAT_INTERVAL_MS)));
    }
  }

  /**
   * Returns the file id for a given path. If the given path does not exist in Alluxio, the method
   * attempts to load it from UFS.
   * <p>
   * This operation requires users to have {@link FileSystemAction#READ} permission of the path.
   *
   * @param path the path to get the file id for
   * @return the file id for a given path, or -1 if there is no file at that path
   * @throws AccessControlException if permission checking fails
   * @throws FileDoesNotExistException if the path does not exist
   */
  public long getFileId(AlluxioURI path) throws AccessControlException, FileDoesNotExistException {
<<<<<<< HEAD
    long flushCounter = AsyncJournalWriter.INVALID_FLUSH_COUNTER;
    try (InodePath inodePath = mInodeTree.lockInodePath(path, InodeTree.LockMode.READ)) {
      mPermissionChecker.checkPermission(FileSystemAction.READ, inodePath);
      flushCounter = loadMetadataIfNotExistAndJournal(inodePath);
      mInodeTree.ensureFullInodePath(inodePath, InodeTree.LockMode.READ);
      return inodePath.getInode().getId();
    } catch (InvalidPathException | FileDoesNotExistException e) {
      return IdUtils.INVALID_FILE_ID;
    } finally {
      // finally runs after resources are closed (unlocked).
      if (flushCounter != AsyncJournalWriter.INVALID_FLUSH_COUNTER) {
        waitForJournalFlush(flushCounter);
=======
    synchronized (mInodeTree) {
      Inode<?> inode;
      try {
        mPermissionChecker.checkPermission(FileSystemAction.READ, path);
        if (!mInodeTree.inodePathExists(path)) {
          try {
            return loadMetadata(path, LoadMetadataOptions.defaults().setCreateAncestors(true));
          } catch (Exception e) {
            return IdUtils.INVALID_FILE_ID;
          }
        }
        inode = mInodeTree.getInodeByPath(path);
      } catch (InvalidPathException e) {
        return IdUtils.INVALID_FILE_ID;
>>>>>>> db2ad707
      }
    }
  }

  /**
   * Returns the {@link FileInfo} for a given file id. This method is not user-facing but supposed
   * to be called by other internal servers (e.g., block workers and web UI servers).
   *
   * @param fileId the file id to get the {@link FileInfo} for
   * @return the {@link FileInfo} for the given file
   * @throws FileDoesNotExistException if the file does not exist
   */
  // Currently used by Lineage Master and WebUI
  // TODO(binfan): Add permission checking for internal APIs
  public FileInfo getFileInfo(long fileId) throws FileDoesNotExistException {
    MasterContext.getMasterSource().incGetFileInfoOps(1);
    try (InodePath inodePath = mInodeTree.lockFullInodePath(fileId, InodeTree.LockMode.READ)) {
      return getFileInfoInternal(inodePath);
    }
  }

  /**
   * Returns the {@link FileInfo} for a given path.
   * <p>
   * This operation requires users to have {@link FileSystemAction#READ} permission on the path.
   *
   * @param path the path to get the {@link FileInfo} for
   * @return the {@link FileInfo} for the given file id
   * @throws FileDoesNotExistException if the file does not exist
   * @throws InvalidPathException if the file path is not valid
   * @throws AccessControlException if permission checking fails
   */
  // TODO(peis): Add an option not to load metadata.
  public FileInfo getFileInfo(AlluxioURI path)
      throws FileDoesNotExistException, InvalidPathException, AccessControlException {
    MasterContext.getMasterSource().incGetFileInfoOps(1);
<<<<<<< HEAD
    long flushCounter = AsyncJournalWriter.INVALID_FLUSH_COUNTER;
    try (InodePath inodePath = mInodeTree.lockInodePath(path, InodeTree.LockMode.READ)) {
      mPermissionChecker.checkPermission(FileSystemAction.READ, inodePath);
      flushCounter = loadMetadataIfNotExistAndJournal(inodePath);
      mInodeTree.ensureFullInodePath(inodePath, InodeTree.LockMode.READ);
      return getFileInfoInternal(inodePath);
    } finally {
      // finally runs after resources are closed (unlocked).
      if (flushCounter != AsyncJournalWriter.INVALID_FLUSH_COUNTER) {
        waitForJournalFlush(flushCounter);
      }
    }
  }

  /**
   * @param inodePath the {@link InodePath} to get the {@linke FileInfo} for
=======
    synchronized (mInodeTree) {
      mPermissionChecker.checkPermission(FileSystemAction.READ, path);
      if (!mInodeTree.inodePathExists(path)) {
        try {
          loadMetadata(path, LoadMetadataOptions.defaults().setCreateAncestors(true));
        } catch (Exception e) {
          // TODO(peis): consider throwing a metadata loading failure exception here.
          LOG.error("Failed to load metadata at {}", path, e);
        }
      }

      Inode<?> inode = mInodeTree.getInodeByPath(path);
      return getFileInfoInternal(inode);
    }
  }

  /**
   * @param inode the inode to get the {@link FileInfo} for
>>>>>>> db2ad707
   * @return the {@link FileInfo} for the given inode
   * @throws FileDoesNotExistException if the file does not exist
   */
  private FileInfo getFileInfoInternal(InodePath inodePath) throws FileDoesNotExistException {
    Inode<?> inode = inodePath.getInode();
    AlluxioURI path = inodePath.getUri();
    FileInfo fileInfo = inode.generateClientFileInfo(path.toString());
    fileInfo.setInMemoryPercentage(getInMemoryPercentage(inode));
    if (inode instanceof InodeFile) {
      try {
        fileInfo.setFileBlockInfos(getFileBlockInfoListInternal(inodePath));
      } catch (InvalidPathException e) {
        throw new FileDoesNotExistException(e.getMessage(), e);
      }
    }
    MountTable.Resolution resolution;
    try {
      resolution = mMountTable.resolve(path);
    } catch (InvalidPathException e) {
      throw new FileDoesNotExistException(e.getMessage(), e);
    }
    AlluxioURI resolvedUri = resolution.getUri();
    // Only set the UFS path if the path is nested under a mount point.
    if (!path.equals(resolvedUri)) {
      fileInfo.setUfsPath(resolvedUri.toString());
    }
    MasterContext.getMasterSource().incFileInfosGot(1);
    return fileInfo;
  }

  /**
   * @param fileId the file id
   * @return the persistence state for the given file
   * @throws FileDoesNotExistException if the file does not exist
   */
  // Internal facing, currently used by Lineage master
  // TODO(binfan): Add permission checking for internal APIs
  public PersistenceState getPersistenceState(long fileId) throws FileDoesNotExistException {
    try (InodePath inodePath = mInodeTree.lockFullInodePath(fileId, InodeTree.LockMode.READ)) {
      return inodePath.getInode().getPersistenceState();
    }
  }

  /**
   * Returns a list {@link FileInfo} for a given path. If the given path is a file, the list only
   * contains a single object. If it is a directory, the resulting list contains all direct children
   * of the directory.
   * <p>
   * This operation requires users to have
   * {@link FileSystemAction#READ} permission on the path, and also
   * {@link FileSystemAction#EXECUTE} permission on the path if it is a directory.
   *
   * @param path the path to get the {@link FileInfo} list for
   * @param loadDirectChildren whether to load the direct children if path is a directory if its
   *        direct children have not beed loaded before
   * @return the list of {@link FileInfo}s
   * @throws AccessControlException if permission checking fails
   * @throws FileDoesNotExistException if the file does not exist
   * @throws InvalidPathException if the path is invalid
   */
  // TODO(peis): Create GetFileInfoListOptions and add an option not to load metadata.
  public List<FileInfo> getFileInfoList(AlluxioURI path, boolean loadDirectChildren)
      throws AccessControlException, FileDoesNotExistException, InvalidPathException {
    MasterContext.getMasterSource().incGetFileInfoOps(1);
<<<<<<< HEAD
    long flushCounter = AsyncJournalWriter.INVALID_FLUSH_COUNTER;
    try (InodePath inodePath = mInodeTree.lockInodePath(path, InodeTree.LockMode.READ)) {
      mPermissionChecker.checkPermission(FileSystemAction.READ, inodePath);
      flushCounter = loadMetadataIfNotExistAndJournal(inodePath);
      mInodeTree.ensureFullInodePath(inodePath, InodeTree.LockMode.READ);
      Inode<?> inode = inodePath.getInode();
=======
    synchronized (mInodeTree) {
      mPermissionChecker.checkPermission(FileSystemAction.READ, path);
>>>>>>> db2ad707

      LoadMetadataOptions loadMetadataOptions =
          LoadMetadataOptions.defaults().setCreateAncestors(true)
              .setLoadDirectChildren(loadDirectChildren);
      Inode<?> inode = null;
      if (mInodeTree.inodePathExists(path)) {
        inode = mInodeTree.getInodeByPath(path);
        if (inode.isDirectory() && ((InodeDirectory) inode).isDirectChildrenLoaded()) {
          loadMetadataOptions.setLoadDirectChildren(false);
        }
      }
      try {
        loadMetadata(path, loadMetadataOptions);
      } catch (Exception e) {
        // TODO(peis): consider throwing a metadata loading failure exception here.
        LOG.error("Failed to load metadata at {}.", path, e);
      }

      if (inode == null) {
        inode = mInodeTree.getInodeByPath(path);
      }

      if (inode.isDirectory()) {
<<<<<<< HEAD
        TempInodePathWithDescendant tempInodePath = new TempInodePathWithDescendant(inodePath);
        mPermissionChecker.checkPermission(FileSystemAction.EXECUTE, inodePath);
=======
        mPermissionChecker.checkPermission(FileSystemAction.EXECUTE, path);
      }

      List<FileInfo> ret = new ArrayList<>();
      if (inode.isDirectory()) {
>>>>>>> db2ad707
        for (Inode<?> child : ((InodeDirectory) inode).getChildren()) {
          child.lockRead();
          try {
            // the path to child for getPath should already be locked.
            tempInodePath.setDescendant(child, mInodeTree.getPath(child));
            ret.add(getFileInfoInternal(tempInodePath));
          } finally {
            child.unlockRead();
          }
        }
      } else {
        ret.add(getFileInfoInternal(inodePath));
      }
      MasterContext.getMasterSource().incFileInfosGot(ret.size());
      return ret;
    } finally {
      // finally runs after resources are closed (unlocked).
      if (flushCounter != AsyncJournalWriter.INVALID_FLUSH_COUNTER) {
        waitForJournalFlush(flushCounter);
      }
    }
  }

  /**
   * @return a read-only view of the file system master
   */
  public FileSystemMasterView getFileSystemMasterView() {
    return new FileSystemMasterView(this);
  }

  /**
   * Completes a file. After a file is completed, it cannot be written to.
   * <p>
   * This operation requires users to have {@link FileSystemAction#WRITE} permission on the path.
   *
   * @param path the file path to complete
   * @param options the method options
   * @throws BlockInfoException if a block information exception is encountered
   * @throws FileDoesNotExistException if the file does not exist
   * @throws InvalidPathException if an invalid path is encountered
   * @throws InvalidFileSizeException if an invalid file size is encountered
   * @throws FileAlreadyCompletedException if the file is already completed
   * @throws AccessControlException if permission checking fails
   */
  public void completeFile(AlluxioURI path, CompleteFileOptions options)
      throws BlockInfoException, FileDoesNotExistException, InvalidPathException,
      InvalidFileSizeException, FileAlreadyCompletedException, AccessControlException {
    MasterContext.getMasterSource().incCompleteFileOps(1);
    long flushCounter = AsyncJournalWriter.INVALID_FLUSH_COUNTER;
    try (InodePath inodePath = mInodeTree.lockFullInodePath(path, InodeTree.LockMode.WRITE)) {
      mPermissionChecker.checkPermission(FileSystemAction.WRITE, inodePath);
      // Even readonly mount points should be able to complete a file, for UFS reads in CACHE mode.
      flushCounter = completeFileAndJournal(inodePath, options);
    } finally {
      // finally runs after resources are closed (unlocked).
      if (flushCounter != AsyncJournalWriter.INVALID_FLUSH_COUNTER) {
        waitForJournalFlush(flushCounter);
      }
    }
  }

  /**
   * Completes a file. After a file is completed, it cannot be written to.
   * <p>
   * Writes to the journal.
   *
   * @param inodePath the {@link InodePath} to complete
   * @param options the method options
   * @return the flush counter for journaling
   * @throws InvalidPathException if an invalid path is encountered
   * @throws FileDoesNotExistException if the file does not exist
   * @throws BlockInfoException if a block information exception is encountered
   * @throws FileAlreadyCompletedException if the file is already completed
   * @throws InvalidFileSizeException if an invalid file size is encountered
   */
  long completeFileAndJournal(InodePath inodePath, CompleteFileOptions options)
      throws InvalidPathException, FileDoesNotExistException, BlockInfoException,
      FileAlreadyCompletedException, InvalidFileSizeException {
    long opTimeMs = System.currentTimeMillis();
    Inode<?> inode = inodePath.getInode();
    if (!inode.isFile()) {
      throw new FileDoesNotExistException(
          ExceptionMessage.PATH_MUST_BE_FILE.getMessage(inodePath.getUri()));
    }

    InodeFile fileInode = (InodeFile) inode;
    List<Long> blockIdList = fileInode.getBlockIds();
    List<BlockInfo> blockInfoList = mBlockMaster.getBlockInfoList(blockIdList);
    if (!fileInode.isPersisted() && blockInfoList.size() != blockIdList.size()) {
      throw new BlockInfoException("Cannot complete a file without all the blocks committed");
    }

    // Iterate over all file blocks committed to Alluxio, computing the length and verify that all
    // the blocks (except the last one) is the same size as the file block size.
    long inMemoryLength = 0;
    long fileBlockSize = fileInode.getBlockSizeBytes();
    for (int i = 0; i < blockInfoList.size(); i++) {
      BlockInfo blockInfo = blockInfoList.get(i);
      inMemoryLength += blockInfo.getLength();
      if (i < blockInfoList.size() - 1 && blockInfo.getLength() != fileBlockSize) {
        throw new BlockInfoException(
            "Block index " + i + " has a block size smaller than the file block size ("
                + fileInode.getBlockSizeBytes() + ")");
      }
    }

    // If the file is persisted, its length is determined by UFS. Otherwise, its length is
    // determined by its memory footprint.
    long length = fileInode.isPersisted() ? options.getUfsLength() : inMemoryLength;

    completeFileInternal(fileInode.getBlockIds(), inodePath, length, opTimeMs);
    CompleteFileEntry completeFileEntry = CompleteFileEntry.newBuilder()
        .addAllBlockIds(fileInode.getBlockIds())
        .setId(inode.getId())
        .setLength(length)
        .setOpTimeMs(opTimeMs)
        .build();
    return appendJournalEntry(JournalEntry.newBuilder().setCompleteFile(completeFileEntry).build());
  }

  /**
   * @param blockIds the block ids to use
   * @param inodePath the {@link InodePath} to complete
   * @param length the length to use
   * @param opTimeMs the operation time (in milliseconds)
   * @throws FileDoesNotExistException if the file does not exist
   * @throws InvalidPathException if an invalid path is encountered
   * @throws InvalidFileSizeException if an invalid file size is encountered
   * @throws FileAlreadyCompletedException if the file has already been completed
   */
  void completeFileInternal(List<Long> blockIds, InodePath inodePath, long length, long opTimeMs)
      throws FileDoesNotExistException, InvalidPathException, InvalidFileSizeException,
      FileAlreadyCompletedException {
    InodeFile inode = inodePath.getInodeFile();
    inode.setBlockIds(blockIds);
    inode.setLastModificationTimeMs(opTimeMs);
    inode.complete(length);

    if (inode.isPersisted()) {
      // Commit all the file blocks (without locations) so the metadata for the block exists.
      long currLength = length;
      for (long blockId : inode.getBlockIds()) {
        long blockSize = Math.min(currLength, inode.getBlockSizeBytes());
        mBlockMaster.commitBlockInUFS(blockId, blockSize);
        currLength -= blockSize;
      }
    }
    MasterContext.getMasterSource().incFilesCompleted(1);
  }

  /**
   * @param entry the entry to use
   * @throws InvalidPathException if an invalid path is encountered
   * @throws InvalidFileSizeException if an invalid file size is encountered
   * @throws FileAlreadyCompletedException if the file has already been completed
   */
  private void completeFileFromEntry(CompleteFileEntry entry)
      throws InvalidPathException, InvalidFileSizeException, FileAlreadyCompletedException {
    try (InodePath inodePath = mInodeTree
        .lockFullInodePath(entry.getId(), InodeTree.LockMode.WRITE)) {
      completeFileInternal(entry.getBlockIdsList(), inodePath, entry.getLength(),
          entry.getOpTimeMs());
    } catch (FileDoesNotExistException e) {
      throw new RuntimeException(e);
    }
  }

  /**
   * Creates a file (not a directory) for a given path.
   * <p>
   * This operation requires {@link FileSystemAction#WRITE} permission on the parent of this path.
   *
   * @param path the file to create
   * @param options method options
   * @return the file id of the create file
   * @throws InvalidPathException if an invalid path is encountered
   * @throws FileAlreadyExistsException if the file already exists
   * @throws BlockInfoException if an invalid block information in encountered
   * @throws IOException if the creation fails
   * @throws AccessControlException if permission checking fails
   * @throws FileDoesNotExistException if the parent of the path does not exist and the recursive
   *         option is false
   */
  public long createFile(AlluxioURI path, CreateFileOptions options)
      throws AccessControlException, InvalidPathException, FileAlreadyExistsException,
          BlockInfoException, IOException, FileDoesNotExistException {
    MasterContext.getMasterSource().incCreateFileOps(1);
    long flushCounter = AsyncJournalWriter.INVALID_FLUSH_COUNTER;
    try (InodePath inodePath = mInodeTree.lockInodePath(path, InodeTree.LockMode.WRITE)) {
      mPermissionChecker.checkParentPermission(FileSystemAction.WRITE, inodePath);
      mMountTable.checkUnderWritableMountPoint(path);
      flushCounter = createFileAndJournal(inodePath, options);
      return inodePath.getInode().getId();
    } finally {
      // finally runs after resources are closed (unlocked).
      if (flushCounter != AsyncJournalWriter.INVALID_FLUSH_COUNTER) {
        waitForJournalFlush(flushCounter);
      }
    }
  }

  /**
   * Creates a file (not a directory) for a given path.
   * <p>
   * Writes to the journal.
   *
   * @param inodePath the file to create
   * @param options method options
   * @return the file id of the create file
   * @throws FileAlreadyExistsException if the file already exists
   * @throws BlockInfoException if an invalid block information in encountered
   * @throws FileDoesNotExistException if the parent of the path does not exist and the recursive
   *         option is false
   * @throws InvalidPathException if an invalid path is encountered
   * @throws IOException if the creation fails
   */
  long createFileAndJournal(InodePath inodePath, CreateFileOptions options)
      throws FileAlreadyExistsException, BlockInfoException, FileDoesNotExistException,
      InvalidPathException, IOException {
    InodeTree.CreatePathResult createResult = createFileInternal(inodePath, options);

    long counter = appendJournalEntry(mDirectoryIdGenerator.toJournalEntry());
    counter = AsyncJournalWriter.getFlushCounter(counter, journalCreatePathResult(createResult));
    return counter;
  }

  /**
   * @param inodePath the path to be created
   * @param options method options
   * @return {@link InodeTree.CreatePathResult} with the path creation result
   * @throws InvalidPathException if an invalid path is encountered
   * @throws FileAlreadyExistsException if the file already exists
   * @throws BlockInfoException if invalid block information is encountered
   * @throws IOException if an I/O error occurs
   * @throws FileDoesNotExistException if the parent of the path does not exist and the recursive
   *         option is false
   */
  InodeTree.CreatePathResult createFileInternal(InodePath inodePath, CreateFileOptions options)
      throws InvalidPathException, FileAlreadyExistsException, BlockInfoException, IOException,
      FileDoesNotExistException {
    InodeTree.CreatePathResult createResult = mInodeTree.createPath(inodePath, options);
    // If the create succeeded, the list of created inodes will not be empty.
    List<Inode<?>> created = createResult.getCreated();
    InodeFile inode = (InodeFile) created.get(created.size() - 1);
    if (mWhitelist.inList(inodePath.getUri().toString())) {
      inode.setCacheable(true);
    }

    mTtlBuckets.insert(inode);

    MasterContext.getMasterSource().incFilesCreated(1);
    MasterContext.getMasterSource().incDirectoriesCreated(created.size() - 1);
    return createResult;
  }

  /**
   * Reinitializes the blocks of an existing open file.
   *
   * @param path the path to the file
   * @param blockSizeBytes the new block size
   * @param ttl the ttl
   * @return the file id
   * @throws InvalidPathException if the path is invalid
   * @throws FileDoesNotExistException if the path does not exist
   */
  // Used by lineage master
  public long reinitializeFile(AlluxioURI path, long blockSizeBytes, long ttl)
      throws InvalidPathException, FileDoesNotExistException {
    long flushCounter = AsyncJournalWriter.INVALID_FLUSH_COUNTER;
    try (InodePath inodePath = mInodeTree.lockFullInodePath(path, InodeTree.LockMode.WRITE)) {
      long id = mInodeTree.reinitializeFile(inodePath, blockSizeBytes, ttl);
      ReinitializeFileEntry reinitializeFile = ReinitializeFileEntry.newBuilder()
          .setPath(path.getPath())
          .setBlockSizeBytes(blockSizeBytes)
          .setTtl(ttl)
          .build();
      flushCounter = appendJournalEntry(
          JournalEntry.newBuilder().setReinitializeFile(reinitializeFile).build());
      return id;
    } finally {
      // finally runs after resources are closed (unlocked).
      if (flushCounter != AsyncJournalWriter.INVALID_FLUSH_COUNTER) {
        waitForJournalFlush(flushCounter);
      }
    }
  }

  /**
   * @param entry the entry to use
   */
  private void resetBlockFileFromEntry(ReinitializeFileEntry entry) {
    try (InodePath inodePath = mInodeTree
        .lockFullInodePath(new AlluxioURI(entry.getPath()), InodeTree.LockMode.WRITE)) {
      mInodeTree.reinitializeFile(inodePath, entry.getBlockSizeBytes(), entry.getTtl());
    } catch (InvalidPathException | FileDoesNotExistException e) {
      throw new RuntimeException(e);
    }
  }

  /**
   * Gets a new block id for the next block of a given file to write to.
   * <p>
   * This operation requires users to have {@link FileSystemAction#WRITE} permission on the path as
   * this API is called when creating a new block for a file.
   *
   * @param path the path of the file to get the next block id for
   * @return the next block id for the given file
   * @throws FileDoesNotExistException if the file does not exist
   * @throws InvalidPathException if the given path is not valid
   * @throws AccessControlException if permission checking fails
   */
  public long getNewBlockIdForFile(AlluxioURI path)
      throws FileDoesNotExistException, InvalidPathException, AccessControlException {
    MasterContext.getMasterSource().incGetNewBlockOps(1);
    try (InodePath inodePath = mInodeTree.lockFullInodePath(path, InodeTree.LockMode.WRITE)) {
      mPermissionChecker.checkPermission(FileSystemAction.WRITE, inodePath);
      MasterContext.getMasterSource().incNewBlocksGot(1);
      return inodePath.getInodeFile().getNewBlockId();
    }
  }

  /**
   * @return the number of files and directories
   */
  public int getNumberOfPaths() {
    return mInodeTree.getSize();
  }

  /**
   * @return the number of pinned files and directories
   */
  public int getNumberOfPinnedFiles() {
    return mInodeTree.getPinnedSize();
  }

  /**
   * Deletes a given path.
   * <p>
   * This operation requires user to have {@link FileSystemAction#WRITE}
   * permission on the parent of the path.
   *
   * @param path the path to delete
   * @param recursive if true, will delete all its children
   * @throws DirectoryNotEmptyException if recursive is false and the file is a nonempty directory
   * @throws FileDoesNotExistException if the file does not exist
   * @throws IOException if an I/O error occurs
   * @throws AccessControlException if permission checking fails
   * @throws InvalidPathException if the path is invalid
   */
  public void delete(AlluxioURI path, boolean recursive)
      throws IOException, FileDoesNotExistException, DirectoryNotEmptyException,
          InvalidPathException, AccessControlException {
    MasterContext.getMasterSource().incDeletePathOps(1);
    long flushCounter = AsyncJournalWriter.INVALID_FLUSH_COUNTER;
    try (InodePath inodePath = mInodeTree.lockFullInodePath(path, InodeTree.LockMode.WRITE)) {
      mPermissionChecker.checkParentPermission(FileSystemAction.WRITE, inodePath);
      mMountTable.checkUnderWritableMountPoint(path);
<<<<<<< HEAD
      flushCounter = deleteAndJournal(inodePath, recursive);
      return true;
    } finally {
      // finally runs after resources are closed (unlocked).
      if (flushCounter != AsyncJournalWriter.INVALID_FLUSH_COUNTER) {
        waitForJournalFlush(flushCounter);
      }
=======
      Inode<?> inode = mInodeTree.getInodeByPath(path);
      long fileId = inode.getId();
      long opTimeMs = System.currentTimeMillis();
      deleteInternal(fileId, recursive, false, opTimeMs);
      DeleteFileEntry deleteFile = DeleteFileEntry.newBuilder()
          .setId(fileId)
          .setRecursive(recursive)
          .setOpTimeMs(opTimeMs)
          .build();
      writeJournalEntry(JournalEntry.newBuilder().setDeleteFile(deleteFile).build());
      flushJournal();
>>>>>>> db2ad707
    }
  }

  /**
   * Deletes a given path.
   * <p>
   * Writes to the journal.
   *
   * @param inodePath the path to delete
   * @param recursive if true, will delete all its children
   * @return the flush counter for journaling
   * @throws InvalidPathException if the path is invalid
   * @throws FileDoesNotExistException if the file does not exist
   * @throws IOException if an I/O error occurs
   * @throws DirectoryNotEmptyException if recursive is false and the file is a nonempty directory
   */
  long deleteAndJournal(InodePath inodePath, boolean recursive)
      throws InvalidPathException, FileDoesNotExistException, IOException,
      DirectoryNotEmptyException {
    Inode<?> inode = inodePath.getInode();
    long fileId = inode.getId();
    long opTimeMs = System.currentTimeMillis();
    deleteInternal(inodePath, recursive, false, opTimeMs);
    DeleteFileEntry deleteFile = DeleteFileEntry.newBuilder()
        .setId(fileId)
        .setRecursive(recursive)
        .setOpTimeMs(opTimeMs)
        .build();
    return appendJournalEntry(JournalEntry.newBuilder().setDeleteFile(deleteFile).build());
  }

  /**
   * @param entry the entry to use
   */
  private void deleteFromEntry(DeleteFileEntry entry) {
    MasterContext.getMasterSource().incDeletePathOps(1);
    try (InodePath inodePath = mInodeTree
        .lockFullInodePath(entry.getId(), InodeTree.LockMode.WRITE)) {
      deleteInternal(inodePath, entry.getRecursive(), true, entry.getOpTimeMs());
    } catch (Exception e) {
      throw new RuntimeException(e);
    }
  }

  /**
   * Convenience method for avoiding {@link DirectoryNotEmptyException} when calling
   * {@link #deleteInternal(InodePath, boolean, boolean, long)}.
   *
   * @param inodePath the {@link InodePath} to delete
   * @param replayed whether the operation is a result of replaying the journal
   * @param opTimeMs the time of the operation
   * @throws FileDoesNotExistException if a non-existent file is encountered
   * @throws InvalidPathException if the fileId is for the root directory
   * @throws IOException if an I/O error is encountered
   */
<<<<<<< HEAD
  private boolean deleteRecursiveInternal(InodePath inodePath, boolean replayed, long opTimeMs)
      throws FileDoesNotExistException, IOException {
    try {
      return deleteInternal(inodePath, true, replayed, opTimeMs);
=======
  @GuardedBy("mInodeTree")
  private void deleteRecursiveInternal(long fileId, boolean replayed, long opTimeMs)
      throws FileDoesNotExistException, InvalidPathException, IOException {
    try {
      deleteInternal(fileId, true, replayed, opTimeMs);
>>>>>>> db2ad707
    } catch (DirectoryNotEmptyException e) {
      throw new IllegalStateException(
          "deleteInternal should never throw DirectoryNotEmptyException when recursive is true", e);
    }
  }

  /**
   * Implements file deletion.
   *
   * @param inodePath the file {@link InodePath}
   * @param recursive if the file id identifies a directory, this flag specifies whether the
   *        directory content should be deleted recursively
   * @param replayed whether the operation is a result of replaying the journal
   * @param opTimeMs the time of the operation
   * @throws FileDoesNotExistException if a non-existent file is encountered
   * @throws IOException if an I/O error is encountered
   * @throws InvalidPathException if the specified path is the root
   * @throws DirectoryNotEmptyException if recursive is false and the file is a nonempty directory
   */
<<<<<<< HEAD
  boolean deleteInternal(InodePath inodePath, boolean recursive, boolean replayed,
      long opTimeMs) throws FileDoesNotExistException, IOException, DirectoryNotEmptyException {
    // TODO(jiri): A crash after any UFS object is deleted and before the delete operation is
    // journaled will result in an inconsistency between Alluxio and UFS.
    if (!inodePath.fullPathExists()) {
      return true;
=======
  @GuardedBy("mInodeTree")
  private void deleteInternal(long fileId, boolean recursive, boolean replayed, long opTimeMs)
      throws FileDoesNotExistException, IOException, InvalidPathException,
      DirectoryNotEmptyException {
    // TODO(jiri): A crash after any UFS object is deleted and before the delete operation is
    // journaled will result in an inconsistency between Alluxio and UFS.
    if (!mInodeTree.inodeIdExists(fileId)) {
      return;
>>>>>>> db2ad707
    }
    Inode<?> inode = inodePath.getInode();
    if (inode == null) {
      return;
    }
    if (inode.isDirectory() && !recursive && ((InodeDirectory) inode).getNumberOfChildren() > 0) {
      // inode is nonempty, and we don't want to delete a nonempty directory unless recursive is
      // true
      throw new DirectoryNotEmptyException(ExceptionMessage.DELETE_NONEMPTY_DIRECTORY_NONRECURSIVE,
          inode.getName());
    }
    if (mInodeTree.isRootId(inode.getId())) {
      // The root cannot be deleted.
      throw new InvalidPathException(ExceptionMessage.DELETE_ROOT_DIRECTORY.getMessage());
    }

    List<Inode<?>> delInodes = new ArrayList<Inode<?>>();
    delInodes.add(inode);
<<<<<<< HEAD

    try (InodeLockGroup lockGroup = mInodeTree
        .getInodeChildrenRecursive(inodePath, InodeTree.LockMode.WRITE)) {
      delInodes.addAll(lockGroup.getInodes());

      TempInodePathWithDescendant tempInodePath = new TempInodePathWithDescendant(inodePath);
      // We go through each inode, removing it from it's parent set and from mDelInodes. If it's a
      // file, we deal with the checkpoints and blocks as well.
      for (int i = delInodes.size() - 1; i >= 0; i--) {
        Inode<?> delInode = delInodes.get(i);
        // the path to delInode for getPath should already be locked.
        AlluxioURI alluxioUriToDel = mInodeTree.getPath(delInode);
        tempInodePath.setDescendant(delInode, alluxioUriToDel);

        // TODO(jiri): What should the Alluxio behavior be when a UFS delete operation fails?
        // Currently, it will result in an inconsistency between Alluxio and UFS.
        if (!replayed && delInode.isPersisted()) {
          try {
            // If this is a mount point, we have deleted all the children and can unmount it
            // TODO(calvin): Add tests (ALLUXIO-1831)
            if (mMountTable.isMountPoint(alluxioUriToDel)) {
              unmountInternal(tempInodePath);
            } else {
              // Delete the file in the under file system.
              MountTable.Resolution resolution = mMountTable.resolve(alluxioUriToDel);
              String ufsUri = resolution.getUri().toString();
              UnderFileSystem ufs = resolution.getUfs();
              if (!ufs.exists(ufsUri)) {
                LOG.warn("File does not exist the underfs: {}", ufsUri);
              } else if (!ufs.delete(ufsUri, true)) {
                LOG.error("Failed to delete {}", ufsUri);
                return false;
              }
=======
    if (inode.isDirectory()) {
      delInodes.addAll(mInodeTree.getInodeChildrenRecursive((InodeDirectory) inode));
    }

    // We go through each inode, removing it from it's parent set and from mDelInodes. If it's a
    // file, we deal with the checkpoints and blocks as well.
    for (int i = delInodes.size() - 1; i >= 0; i--) {
      Inode<?> delInode = delInodes.get(i);

      // TODO(jiri): What should the Alluxio behavior be when a UFS delete operation fails?
      // Currently, it will result in an inconsistency between Alluxio and UFS.
      if (!replayed && delInode.isPersisted()) {
        try {
          AlluxioURI alluxioUriToDel = mInodeTree.getPath(delInode);
          // If this is a mount point, we have deleted all the children and can unmount it
          // TODO(calvin): Add tests (ALLUXIO-1831)
          if (mMountTable.isMountPoint(alluxioUriToDel)) {
            unmountInternal(alluxioUriToDel);
          } else {
            // Delete the file in the under file system.
            MountTable.Resolution resolution = mMountTable.resolve(alluxioUriToDel);
            String ufsUri = resolution.getUri().toString();
            UnderFileSystem ufs = resolution.getUfs();
            if (!ufs.exists(ufsUri)) {
              LOG.warn("Deleted file does not exist in the underfs: {}", ufsUri);
            } else if (!ufs.delete(ufsUri, true)) {
              LOG.error("Failed to delete {} from the under file system", ufsUri);
              throw new IOException(ExceptionMessage.DELETE_FAILED_UFS.getMessage(ufsUri));
>>>>>>> db2ad707
            }
          } catch (InvalidPathException e) {
            LOG.warn(e.getMessage());
          }
        }

        if (delInode.isFile()) {
          // Remove corresponding blocks from workers and delete metadata in master.
          mBlockMaster.removeBlocks(((InodeFile) delInode).getBlockIds(), true /* delete */);
        }

        mInodeTree.deleteInode(tempInodePath, opTimeMs);
      }
    }

    MasterContext.getMasterSource().incPathsDeleted(delInodes.size());
  }

  /**
   * Gets the {@link FileBlockInfo} for all blocks of a file. If path is a directory, an exception
   * is thrown.
   * <p>
   * This operation requires the client user to have {@link FileSystemAction#READ} permission on the
   * the path.
   *
   * @param path the path to get the info for
   * @return a list of {@link FileBlockInfo} for all the blocks of the given path
   * @throws FileDoesNotExistException if the file does not exist or path is a directory
   * @throws InvalidPathException if the path of the given file is invalid
   * @throws AccessControlException if permission checking fails
   */
  public List<FileBlockInfo> getFileBlockInfoList(AlluxioURI path)
      throws FileDoesNotExistException, InvalidPathException, AccessControlException {
    MasterContext.getMasterSource().incGetFileBlockInfoOps(1);
    try (InodePath inodePath = mInodeTree.lockFullInodePath(path, InodeTree.LockMode.READ)) {
      mPermissionChecker.checkPermission(FileSystemAction.READ, inodePath);
      List<FileBlockInfo> ret = getFileBlockInfoListInternal(inodePath);
      MasterContext.getMasterSource().incFileBlockInfosGot(ret.size());
      return ret;
    }
  }

  /**
   * @param inodePath the {@link InodePath} to get the info for
   * @return a list of {@link FileBlockInfo} for all the blocks of the given inode
   * @throws InvalidPathException if the path of the given file is invalid
   */
  private List<FileBlockInfo> getFileBlockInfoListInternal(InodePath inodePath)
    throws InvalidPathException, FileDoesNotExistException {
    InodeFile file = inodePath.getInodeFile();
    List<BlockInfo> blockInfoList = mBlockMaster.getBlockInfoList(file.getBlockIds());

    List<FileBlockInfo> ret = new ArrayList<>();
    for (BlockInfo blockInfo : blockInfoList) {
      ret.add(generateFileBlockInfo(inodePath, blockInfo));
    }
    return ret;
  }

  /**
   * Generates a {@link FileBlockInfo} object from internal metadata. This adds file information to
   * the block, such as the file offset, and additional UFS locations for the block.
   *
   * @param inodePath the file the block is a part of
   * @param blockInfo the {@link BlockInfo} to generate the {@link FileBlockInfo} from
   * @return a new {@link FileBlockInfo} for the block
   * @throws InvalidPathException if the mount table is not able to resolve the file
   */
  private FileBlockInfo generateFileBlockInfo(InodePath inodePath, BlockInfo blockInfo)
      throws InvalidPathException, FileDoesNotExistException {
    InodeFile file = inodePath.getInodeFile();
    FileBlockInfo fileBlockInfo = new FileBlockInfo();
    fileBlockInfo.setBlockInfo(blockInfo);
    fileBlockInfo.setUfsLocations(new ArrayList<String>());

    // The sequence number part of the block id is the block index.
    long offset = file.getBlockSizeBytes() * BlockId.getSequenceNumber(blockInfo.getBlockId());
    fileBlockInfo.setOffset(offset);

    if (fileBlockInfo.getBlockInfo().getLocations().isEmpty() && file.isPersisted()) {
      // No alluxio locations, but there is a checkpoint in the under storage system. Add the
      // locations from the under storage system.
      MountTable.Resolution resolution = mMountTable.resolve(inodePath.getUri());
      String ufsUri = resolution.getUri().toString();
      UnderFileSystem ufs = resolution.getUfs();
      List<String> locs;
      try {
        locs = ufs.getFileLocations(ufsUri, fileBlockInfo.getOffset());
      } catch (IOException e) {
        return fileBlockInfo;
      }
      if (locs != null) {
        for (String loc : locs) {
          fileBlockInfo.getUfsLocations().add(loc);
        }
      }
    }
    return fileBlockInfo;
  }

  /**
   * Returns whether the inodeFile is fully in memory or not. The file is fully in memory only if
   * all the blocks of the file are in memory, in other words, the in memory percentage is 100.
   *
   * @return true if the file is fully in memory, false otherwise
   */
  private boolean isFullyInMemory(InodeFile inode) {
    return getInMemoryPercentage(inode) == 100;
  }

  /**
   * @return absolute paths of all in memory files
   */
  public List<AlluxioURI> getInMemoryFiles() {
    List<AlluxioURI> ret = new ArrayList<AlluxioURI>();
    getInMemoryFilesInternal(mInodeTree.getRoot(), new AlluxioURI(AlluxioURI.SEPARATOR), ret);
    return ret;
  }

  private void getInMemoryFilesInternal(Inode<?> inode, AlluxioURI uri,
      List<AlluxioURI> inMemoryFiles) {
    inode.lockRead();
    try {
      AlluxioURI newUri = uri.join(inode.getName());
      if (inode.isFile()) {
        if (isFullyInMemory((InodeFile) inode)) {
          inMemoryFiles.add(newUri);
        }
      } else {
        // This inode is a directory.
        Set<Inode<?>> children = ((InodeDirectory) inode).getChildren();
        for (Inode<?> child : children) {
          getInMemoryFilesInternal(child, newUri, inMemoryFiles);
        }
      }
    } finally {
      inode.unlockRead();
    }
  }

  /**
   * Gets the in-memory percentage of an Inode. For a file that has all blocks in memory, it returns
   * 100; for a file that has no block in memory, it returns 0. Returns 0 for a directory.
   *
   * @param inode the inode
   * @return the in memory percentage
   */
  private int getInMemoryPercentage(Inode<?> inode) {
    if (!inode.isFile()) {
      return 0;
    }
    InodeFile inodeFile = (InodeFile) inode;

    long length = inodeFile.getLength();
    if (length == 0) {
      return 100;
    }

    long inMemoryLength = 0;
    for (BlockInfo info : mBlockMaster.getBlockInfoList(inodeFile.getBlockIds())) {
      if (isInTopStorageTier(info)) {
        inMemoryLength += info.getLength();
      }
    }
    return (int) (inMemoryLength * 100 / length);
  }

  /**
   * @return true if the given block is in the top storage level in some worker, false otherwise
   */
  private boolean isInTopStorageTier(BlockInfo blockInfo) {
    for (BlockLocation location : blockInfo.getLocations()) {
      if (mBlockMaster.getGlobalStorageTierAssoc().getOrdinal(location.getTierAlias()) == 0) {
        return true;
      }
    }
    return false;
  }

  /**
   * Creates a directory for a given path.
   * <p>
   * This operation requires the client user to have
   * {@link FileSystemAction#WRITE} permission on the parent of the path.
   *
   * @param path the path of the directory
   * @param options method options
   * @throws InvalidPathException when the path is invalid, please see documentation on
   *         {@link InodeTree#createPath(AlluxioURI, CreatePathOptions)} for more details
   * @throws FileAlreadyExistsException when there is already a file at path
   * @throws IOException if a non-Alluxio related exception occurs
   * @throws AccessControlException if permission checking fails
   * @throws FileDoesNotExistException if the parent of the path does not exist and the recursive
   *         option is false
   */
  public void createDirectory(AlluxioURI path, CreateDirectoryOptions options)
      throws InvalidPathException, FileAlreadyExistsException, IOException, AccessControlException,
      FileDoesNotExistException {
    LOG.debug("createDirectory {} ", path);
    MasterContext.getMasterSource().incCreateDirectoriesOps(1);
    long flushCounter = AsyncJournalWriter.INVALID_FLUSH_COUNTER;
    try (InodePath inodePath = mInodeTree.lockInodePath(path, InodeTree.LockMode.WRITE)) {
      mPermissionChecker.checkParentPermission(FileSystemAction.WRITE, inodePath);
      mMountTable.checkUnderWritableMountPoint(path);
      flushCounter = createDirectoryAndJournal(inodePath, options);
    } finally {
      // finally runs after resources are closed (unlocked).
      if (flushCounter != AsyncJournalWriter.INVALID_FLUSH_COUNTER) {
        waitForJournalFlush(flushCounter);
      }
    }
  }

  /**
   * Creates a directory for a given path.
   * <p>
   * Writes to the journal.
   *
   * @param inodePath the {@link InodePath} of the directory
   * @param options method options
   * @return the flush counter for journaling
   * @throws FileAlreadyExistsException when there is already a file at path
   * @throws FileDoesNotExistException if the parent of the path does not exist and the recursive
   *         option is false
   * @throws InvalidPathException when the path is invalid, please see documentation on
   *         {@link InodeTree#createPath(InodePath, CreatePathOptions)} for more details
   * @throws AccessControlException if permission checking fails
   * @throws IOException if a non-Alluxio related exception occurs
   */
  long createDirectoryAndJournal(InodePath inodePath, CreateDirectoryOptions options)
      throws FileAlreadyExistsException, FileDoesNotExistException, InvalidPathException,
      AccessControlException, IOException {
    InodeTree.CreatePathResult createResult = createDirectoryInternal(inodePath, options);
    long counter = appendJournalEntry(mDirectoryIdGenerator.toJournalEntry());
    counter = AsyncJournalWriter.getFlushCounter(counter, journalCreatePathResult(createResult));
    MasterContext.getMasterSource().incDirectoriesCreated(1);
    return counter;
  }

  /**
   * Implementation of directory creation for a given path.
   *
   * @param inodePath the path of the directory
   * @param options method options
   * @return an {@link alluxio.master.file.meta.InodeTree.CreatePathResult} representing the
   *         modified inodes and created inodes during path creation
   * @throws InvalidPathException when the path is invalid, please see documentation on
   *         {@link InodeTree#createPath(InodePath, CreatePathOptions)} for more details
   * @throws FileAlreadyExistsException when there is already a file at path
   * @throws IOException if a non-Alluxio related exception occurs
   * @throws AccessControlException if permission checking fails
   */
  InodeTree.CreatePathResult createDirectoryInternal(InodePath inodePath,
      CreateDirectoryOptions options) throws InvalidPathException, FileAlreadyExistsException,
      IOException, AccessControlException, FileDoesNotExistException {
    try {
      return mInodeTree.createPath(inodePath, options);
    } catch (BlockInfoException e) {
      // Since we are creating a directory, the block size is ignored, no such exception should
      // happen.
      Throwables.propagate(e);
    }
    return null;
  }

  /**
   * Journals the {@link InodeTree.CreatePathResult}. This does not flush the journal.
   * Synchronization is required outside of this method.
   *
   * @param createResult the {@link InodeTree.CreatePathResult} to journal
   * @return the flush counter for journaling
   */
  private long journalCreatePathResult(InodeTree.CreatePathResult createResult) {
    long counter = AsyncJournalWriter.INVALID_FLUSH_COUNTER;
    for (Inode<?> inode : createResult.getModified()) {
      InodeLastModificationTimeEntry inodeLastModificationTime =
          InodeLastModificationTimeEntry.newBuilder()
          .setId(inode.getId())
          .setLastModificationTimeMs(inode.getLastModificationTimeMs())
          .build();
      counter = appendJournalEntry(JournalEntry.newBuilder()
          .setInodeLastModificationTime(inodeLastModificationTime).build());
    }
    for (Inode<?> inode : createResult.getCreated()) {
      counter = appendJournalEntry(inode.toJournalEntry());
    }
    for (Inode<?> inode : createResult.getPersisted()) {
      PersistDirectoryEntry persistDirectory = PersistDirectoryEntry.newBuilder()
          .setId(inode.getId())
          .build();
      counter = appendJournalEntry(
          JournalEntry.newBuilder().setPersistDirectory(persistDirectory).build());
    }
    return counter;
  }

  /**
   * Renames a file to a destination.
   * <p>
   * This operation requires users to have
   * {@link FileSystemAction#WRITE} permission on the parent of the src path, and
   * {@link FileSystemAction#WRITE} permission on the parent of the dst path.
   *
   * @param srcPath the source path to rename
   * @param dstPath the destination path to rename the file to
   * @throws FileDoesNotExistException if a non-existent file is encountered
   * @throws InvalidPathException if an invalid path is encountered
   * @throws IOException if an I/O error occurs
   * @throws AccessControlException if permission checking fails
   * @throws FileAlreadyExistsException if the file already exists
   */
  public void rename(AlluxioURI srcPath, AlluxioURI dstPath) throws FileAlreadyExistsException,
      FileDoesNotExistException, InvalidPathException, IOException, AccessControlException {
    MasterContext.getMasterSource().incRenamePathOps(1);
    long flushCounter = AsyncJournalWriter.INVALID_FLUSH_COUNTER;
    try (InodePathPair inodePathPair = mInodeTree
        .lockInodePathPair(srcPath, InodeTree.LockMode.WRITE_PARENT, dstPath,
            InodeTree.LockMode.WRITE)) {
      InodePath srcInodePath = inodePathPair.getFirst();
      InodePath dstInodePath = inodePathPair.getSecond();
      mPermissionChecker.checkParentPermission(FileSystemAction.WRITE, srcInodePath);
      mPermissionChecker.checkParentPermission(FileSystemAction.WRITE, dstInodePath);
      mMountTable.checkUnderWritableMountPoint(srcPath);
      mMountTable.checkUnderWritableMountPoint(dstPath);
      flushCounter = renameAndJournal(srcInodePath, dstInodePath);
      LOG.debug("Renamed {} to {}", srcPath, dstPath);
    } finally {
      // finally runs after resources are closed (unlocked).
      if (flushCounter != AsyncJournalWriter.INVALID_FLUSH_COUNTER) {
        waitForJournalFlush(flushCounter);
      }
    }
  }

  /**
   * Renames a file to a destination.
   * <p>
   * Writes to the journal.
   *
   * @param srcInodePath the source path to rename
   * @param dstInodePath the destination path to rename the file to
   * @return the flush counter for journaling
   * @throws InvalidPathException if an invalid path is encountered
   * @throws FileDoesNotExistException if a non-existent file is encountered
   * @throws FileAlreadyExistsException if the file already exists
   * @throws IOException if an I/O error occurs
   */
  long renameAndJournal(InodePath srcInodePath, InodePath dstInodePath)
      throws InvalidPathException, FileDoesNotExistException, FileAlreadyExistsException,
      IOException {
    if (!srcInodePath.fullPathExists()) {
      throw new FileDoesNotExistException(
          ExceptionMessage.PATH_DOES_NOT_EXIST.getMessage(srcInodePath.getUri()));
    }

    Inode<?> srcInode = srcInodePath.getInode();
    // Renaming path to itself is a no-op.
    if (srcInodePath.getUri().equals(dstInodePath.getUri())) {
      return AsyncJournalWriter.INVALID_FLUSH_COUNTER;
    }
    // Renaming the root is not allowed.
    if (srcInodePath.getUri().isRoot()) {
      throw new InvalidPathException(ExceptionMessage.ROOT_CANNOT_BE_RENAMED.getMessage());
    }
    if (dstInodePath.getUri().isRoot()) {
      throw new InvalidPathException(ExceptionMessage.RENAME_CANNOT_BE_TO_ROOT.getMessage());
    }
    // Renaming across mount points is not allowed.
    String srcMount = mMountTable.getMountPoint(srcInodePath.getUri());
    String dstMount = mMountTable.getMountPoint(dstInodePath.getUri());
    if ((srcMount == null && dstMount != null) || (srcMount != null && dstMount == null)
        || (srcMount != null && dstMount != null && !srcMount.equals(dstMount))) {
      throw new InvalidPathException(ExceptionMessage.RENAME_CANNOT_BE_ACROSS_MOUNTS.getMessage(
          srcInodePath.getUri(), dstInodePath.getUri()));
    }
    // Renaming onto a mount point is not allowed.
    if (mMountTable.isMountPoint(dstInodePath.getUri())) {
      throw new InvalidPathException(
          ExceptionMessage.RENAME_CANNOT_BE_ONTO_MOUNT_POINT.getMessage(dstInodePath.getUri()));
    }
    // Renaming a path to one of its subpaths is not allowed. Check for that, by making sure
    // srcComponents isn't a prefix of dstComponents.
    if (PathUtils.hasPrefix(dstInodePath.getUri().getPath(), srcInodePath.getUri().getPath())) {
      throw new InvalidPathException(ExceptionMessage.RENAME_CANNOT_BE_TO_SUBDIRECTORY.getMessage(
          srcInodePath.getUri(), dstInodePath.getUri()));
    }

    // Get the inodes of the src and dst parents.
    Inode<?> srcParentInode = srcInodePath.getParentInodeDirectory();
    if (!srcParentInode.isDirectory()) {
      throw new InvalidPathException(
          ExceptionMessage.PATH_MUST_HAVE_VALID_PARENT.getMessage(srcInodePath.getUri()));
    }
    Inode<?> dstParentInode = dstInodePath.getParentInodeDirectory();
    if (!dstParentInode.isDirectory()) {
      throw new InvalidPathException(
          ExceptionMessage.PATH_MUST_HAVE_VALID_PARENT.getMessage(dstInodePath.getUri()));
    }

    // Make sure destination path does not exist
    if (dstInodePath.fullPathExists()) {
      throw new FileAlreadyExistsException(
          ExceptionMessage.FILE_ALREADY_EXISTS.getMessage(dstInodePath.getUri()));
    }

    // Now we remove srcInode from it's parent and insert it into dstPath's parent
    long opTimeMs = System.currentTimeMillis();
    renameInternal(srcInodePath, dstInodePath, false, opTimeMs);
    List<Inode<?>> persistedInodes = propagatePersistedInternal(srcInodePath, false);
    journalPersistedInodes(persistedInodes);

    RenameEntry rename = RenameEntry.newBuilder()
        .setId(srcInode.getId())
        .setDstPath(dstInodePath.getUri().getPath())
        .setOpTimeMs(opTimeMs)
        .build();
    return appendJournalEntry(JournalEntry.newBuilder().setRename(rename).build());
  }

  /**
   * Implements renaming.
   *
   * @param srcInodePath the path of the rename source
   * @param dstInodePath the path to the rename destionation
   * @param replayed whether the operation is a result of replaying the journal
   * @param opTimeMs the time of the operation
   * @throws FileDoesNotExistException if a non-existent file is encountered
   * @throws InvalidPathException if an invalid path is encountered
   * @throws IOException if an I/O error is encountered
   */
  void renameInternal(InodePath srcInodePath, InodePath dstInodePath, boolean replayed,
      long opTimeMs) throws FileDoesNotExistException, InvalidPathException, IOException {
    Inode<?> srcInode = srcInodePath.getInode();
    AlluxioURI srcPath = srcInodePath.getUri();
    AlluxioURI dstPath = dstInodePath.getUri();
    LOG.debug("Renaming {} to {}", srcPath, dstPath);

    // If the source file is persisted, rename it in the UFS.
    if (!replayed && srcInode.isPersisted()) {
      MountTable.Resolution resolution = mMountTable.resolve(srcPath);

      String ufsSrcUri = resolution.getUri().toString();
      UnderFileSystem ufs = resolution.getUfs();
      String ufsDstUri = mMountTable.resolve(dstPath).getUri().toString();
      String parentUri = new AlluxioURI(ufsDstUri).getParent().toString();
      if (!ufs.exists(parentUri) && !ufs.mkdirs(parentUri, true)) {
        throw new IOException(ExceptionMessage.FAILED_UFS_CREATE.getMessage(parentUri));
      }
      if (!ufs.rename(ufsSrcUri, ufsDstUri)) {
        throw new IOException(
            ExceptionMessage.FAILED_UFS_RENAME.getMessage(ufsSrcUri, ufsDstUri));
      }
    }

    // TODO(jiri): A crash between now and the time the rename operation is journaled will result in
    // an inconsistency between Alluxio and UFS.
    InodeDirectory srcParentInode = srcInodePath.getParentInodeDirectory();
    InodeDirectory dstParentInode = dstInodePath.getParentInodeDirectory();
    srcParentInode.removeChild(srcInode);
    srcParentInode.setLastModificationTimeMs(opTimeMs);
    srcInode.setParentId(dstParentInode.getId());
    srcInode.setName(dstPath.getName());
    dstParentInode.addChild(srcInode);
    dstParentInode.setLastModificationTimeMs(opTimeMs);
    MasterContext.getMasterSource().incPathsRenamed(1);
  }

  /**
   * @param entry the entry to use
   */
  private void renameFromEntry(RenameEntry entry) {
    MasterContext.getMasterSource().incRenamePathOps(1);
    // Determine the srcPath and dstPath
    AlluxioURI srcPath;
    try (InodePath inodePath = mInodeTree
        .lockFullInodePath(entry.getId(), InodeTree.LockMode.READ)) {
      srcPath = inodePath.getUri();
    } catch (Exception e) {
      throw new RuntimeException(e);
    }
    AlluxioURI dstPath = new AlluxioURI(entry.getDstPath());

    try (InodePathPair inodePathPair = mInodeTree
        .lockInodePathPair(srcPath, InodeTree.LockMode.WRITE_PARENT, dstPath,
            InodeTree.LockMode.WRITE)) {
      InodePath srcInodePath = inodePathPair.getFirst();
      InodePath dstInodePath = inodePathPair.getSecond();
      renameInternal(srcInodePath, dstInodePath, true, entry.getOpTimeMs());
    } catch (Exception e) {
      throw new RuntimeException(e);
    }
  }

  /**
   * Propagates the persisted status to all parents of the given inode in the same mount partition.
   *
   * @param inodePath the inode to start the propagation at
   * @param replayed whether the invocation is a result of replaying the journal
   * @return list of inodes which were marked as persisted
   * @throws FileDoesNotExistException if a non-existent file is encountered
   */
  private List<Inode<?>> propagatePersistedInternal(InodePath inodePath, boolean replayed)
      throws FileDoesNotExistException {
    Inode<?> inode = inodePath.getInode();
    if (!inode.isPersisted()) {
      return Collections.emptyList();
    }

    List<Inode<?>> inodes = inodePath.getInodeList();
    // Traverse the inodes from target inode to the root.
    Collections.reverse(inodes);
    // Skip the first, to not examine the target inode itself.
    inodes = inodes.subList(1, inodes.size());

    List<Inode<?>> persistedInodes = new ArrayList<>();
    for (Inode<?> handle : inodes) {
      // the path is already locked.
      AlluxioURI path = mInodeTree.getPath(handle);
      if (mMountTable.isMountPoint(path)) {
        // Stop propagating the persisted status at mount points.
        break;
      }
      if (handle.isPersisted()) {
        // Stop if a persisted directory is encountered.
        break;
      }
      handle.setPersistenceState(PersistenceState.PERSISTED);
      if (!replayed) {
        persistedInodes.add(inode);
      }
    }
    return persistedInodes;
  }

  /**
   * Journals the list of persisted inodes returned from
   * {@link #propagatePersistedInternal(InodePath, boolean)}. This does not flush the journal.
   *
   * @param persistedInodes the list of persisted inodes to journal
   * @return the flush counter for journaling
   */
  private long journalPersistedInodes(List<Inode<?>> persistedInodes) {
    long counter = AsyncJournalWriter.INVALID_FLUSH_COUNTER;
    for (Inode<?> inode : persistedInodes) {
      PersistDirectoryEntry persistDirectory =
          PersistDirectoryEntry.newBuilder().setId(inode.getId()).build();
      counter = appendJournalEntry(
          JournalEntry.newBuilder().setPersistDirectory(persistDirectory).build());
    }
    return counter;
  }

  /**
   * Frees or evicts all of the blocks of the file from alluxio storage. If the given file is a
   * directory, and the 'recursive' flag is enabled, all descendant files will also be freed.
   * <p>
   * This operation requires users to have {@link FileSystemAction#READ} permission on the path.
   *
   * @param path the path to free
   * @param recursive if true, and the file is a directory, all descendants will be freed
   * @return true if the file was freed
   * @throws FileDoesNotExistException if the file does not exist
   * @throws AccessControlException if permission checking fails
   * @throws InvalidPathException if the given path is invalid
   */
  public boolean free(AlluxioURI path, boolean recursive)
      throws FileDoesNotExistException, InvalidPathException, AccessControlException {
    MasterContext.getMasterSource().incFreeFileOps(1);
    try (InodePath inodePath = mInodeTree.lockFullInodePath(path, InodeTree.LockMode.READ)) {
      mPermissionChecker.checkPermission(FileSystemAction.READ, inodePath);
      return freeInternal(inodePath, recursive);
    }
  }

  /**
   * Implements free operation.
   *
   * @param inodePath inode of the path to free
   * @param recursive if true, and the file is a directory, all descendants will be freed
   * @return true if the file was freed
   */
  private boolean freeInternal(InodePath inodePath, boolean recursive)
      throws FileDoesNotExistException {
    Inode<?> inode = inodePath.getInode();
    if (inode.isDirectory() && !recursive && ((InodeDirectory) inode).getNumberOfChildren() > 0) {
      // inode is nonempty, and we don't want to free a nonempty directory unless recursive is
      // true
      return false;
    }

    List<Inode<?>> freeInodes = new ArrayList<>();
    freeInodes.add(inode);

    try (InodeLockGroup lockGroup = mInodeTree
        .getInodeChildrenRecursive(inodePath, InodeTree.LockMode.READ)) {
      freeInodes.addAll(lockGroup.getInodes());

      // We go through each inode.
      for (int i = freeInodes.size() - 1; i >= 0; i--) {
        Inode<?> freeInode = freeInodes.get(i);

        if (freeInode.isFile()) {
          // Remove corresponding blocks from workers.
          mBlockMaster.removeBlocks(((InodeFile) freeInode).getBlockIds(), false /* delete */);
        }
      }
    }

    MasterContext.getMasterSource().incFilesFreed(freeInodes.size());
    return true;
  }

  /**
   * Gets the path of a file with the given id.
   *
   * @param fileId the id of the file to look up
   * @return the path of the file
   * @throws FileDoesNotExistException raise if the file does not exist
   */
  // Currently used by Lineage Master
  // TODO(binfan): Add permission checking for internal APIs
  public AlluxioURI getPath(long fileId) throws FileDoesNotExistException {
    try (InodePath inodePath = mInodeTree.lockFullInodePath(fileId, InodeTree.LockMode.READ)) {
      // the path is already locked.
      return mInodeTree.getPath(inodePath.getInode());
    }
  }

  /**
   * @return the set of inode ids which are pinned
   */
  public Set<Long> getPinIdList() {
    return mInodeTree.getPinIdSet();
  }

  /**
   * @return the ufs address for this master
   */
  public String getUfsAddress() {
    return MasterContext.getConf().get(Constants.UNDERFS_ADDRESS);
  }

  /**
   * @return the white list
   */
  public List<String> getWhiteList() {
    return mWhitelist.getList();
  }

  /**
   * @return all the files lost on the workers
   */
  public List<Long> getLostFiles() {
    Set<Long> lostFiles = new HashSet<>();
    for (long blockId : mBlockMaster.getLostBlocks()) {
      // the file id is the container id of the block id
      long containerId = BlockId.getContainerId(blockId);
      long fileId = IdUtils.createFileId(containerId);
      lostFiles.add(fileId);
    }
    return new ArrayList<>(lostFiles);
  }

  /**
   * Reports a file as lost.
   *
   * @param fileId the id of the file
   * @throws FileDoesNotExistException if the file does not exist
   */
  // Currently used by Lineage Master
  // TODO(binfan): Add permission checking for internal APIs
  public void reportLostFile(long fileId) throws FileDoesNotExistException {
    try (InodePath inodePath = mInodeTree.lockFullInodePath(fileId, InodeTree.LockMode.READ)) {
      Inode<?> inode = inodePath.getInode();
      if (inode.isDirectory()) {
        LOG.warn("Reported file is a directory {}", inode);
        return;
      }

      List<Long> blockIds = new ArrayList<>();
      try {
        for (FileBlockInfo fileBlockInfo : getFileBlockInfoListInternal(inodePath)) {
          blockIds.add(fileBlockInfo.getBlockInfo().getBlockId());
        }
      } catch (InvalidPathException e) {
        LOG.info("Failed to get file info {}", fileId, e);
      }
      mBlockMaster.reportLostBlocks(blockIds);
      LOG.info("Reported file loss of blocks {}. Alluxio will recompute it: {}", blockIds, fileId);
    }
  }

  /**
   * Loads metadata for the object identified by the given path from UFS into Alluxio.
   * <p>
   * This operation requires users to have {@link FileSystemAction#WRITE} permission on the path
   * and its parent path if path is a file, or @link FileSystemAction#WRITE} permission on the
   * parent path if path is a directory.
   *
   * @param path the path for which metadata should be loaded
   * @param options the load metadata options
   * @return the file id of the loaded path
   * @throws BlockInfoException if an invalid block size is encountered
   * @throws FileDoesNotExistException if there is no UFS path
   * @throws InvalidPathException if invalid path is encountered
   * @throws InvalidFileSizeException if invalid file size is encountered
   * @throws FileAlreadyCompletedException if the file is already completed
   * @throws IOException if an I/O error occurs
   * @throws AccessControlException if permission checking fails
   */
<<<<<<< HEAD
  // TODO(jiri): Make it possible to load UFS objects recursively.
  public long loadMetadata(AlluxioURI path, boolean recursive)
      throws BlockInfoException, FileAlreadyExistsException, FileDoesNotExistException,
      InvalidPathException, InvalidFileSizeException, FileAlreadyCompletedException, IOException,
      AccessControlException {
    long flushCounter = AsyncJournalWriter.INVALID_FLUSH_COUNTER;
    try (InodePath inodePath = mInodeTree.lockInodePath(path, InodeTree.LockMode.WRITE)) {
      mPermissionChecker.checkParentPermission(FileSystemAction.WRITE, inodePath);
      flushCounter = loadMetadataAndJournal(inodePath, recursive);
      return inodePath.getInode().getId();
    } finally {
      // finally runs after resources are closed (unlocked).
      if (flushCounter != AsyncJournalWriter.INVALID_FLUSH_COUNTER) {
        waitForJournalFlush(flushCounter);
      }
=======
  public long loadMetadata(AlluxioURI path, LoadMetadataOptions options)
      throws BlockInfoException, FileDoesNotExistException, InvalidPathException,
      InvalidFileSizeException, FileAlreadyCompletedException, IOException, AccessControlException {
    MountTable.Resolution resolution;
    synchronized (mInodeTree) {
      // Permission checking is not performed in this method, but in the methods invoked.
      resolution = mMountTable.resolve(path);
>>>>>>> db2ad707
    }
  }

  /**
   * Loads metadata for the object identified by the given path from UFS into Alluxio.
   * <p>
   * Writes to the journal.
   *
   * @param inodePath the path for which metadata should be loaded
   * @param recursive whether parent directories should be created if they do not already exist
   * @return the flush counter for journaling
   * @throws InvalidPathException if invalid path is encountered
   * @throws FileDoesNotExistException if there is no UFS path
   * @throws FileAlreadyExistsException if the object to be loaded already exists
   * @throws BlockInfoException if an invalid block size is encountered
   * @throws FileAlreadyCompletedException if the file is already completed
   * @throws InvalidFileSizeException if invalid file size is encountered
   * @throws AccessControlException if permission checking fails
   * @throws IOException if an I/O error occurs
   */
  long loadMetadataAndJournal(InodePath inodePath, boolean recursive)
      throws InvalidPathException, FileDoesNotExistException, FileAlreadyExistsException,
      BlockInfoException, FileAlreadyCompletedException, InvalidFileSizeException,
      AccessControlException, IOException {
    AlluxioURI path = inodePath.getUri();
    MountTable.Resolution resolution = mMountTable.resolve(path);
    AlluxioURI ufsUri = resolution.getUri();
    UnderFileSystem ufs = resolution.getUfs();
    try {
      if (!ufs.exists(ufsUri.toString())) {
        throw new FileDoesNotExistException(
            ExceptionMessage.PATH_DOES_NOT_EXIST.getMessage(path.getPath()));
      }
<<<<<<< HEAD
      if (ufs.isFile(ufsUri.toString())) {
        long ufsBlockSizeByte = ufs.getBlockSizeByte(ufsUri.toString());
        long ufsLength = ufs.getFileSize(ufsUri.toString());
        // Metadata loaded from UFS has no TTL set.
        CreateFileOptions options =
            CreateFileOptions.defaults().setBlockSizeBytes(ufsBlockSizeByte).setRecursive(recursive)
                .setMetadataLoad(true).setPersisted(true);
        long counter = createFileAndJournal(inodePath, options);
        long fileId = inodePath.getInode().getId();
        CompleteFileOptions completeOptions =
            CompleteFileOptions.defaults().setUfsLength(ufsLength);
        counter = AsyncJournalWriter
            .getFlushCounter(counter, completeFileAndJournal(inodePath, completeOptions));
        return counter;
      }
      return loadDirectoryMetadataAndJournal(inodePath, recursive);
=======
      synchronized (mInodeTree) {
        if (ufs.isFile(ufsUri.toString())) {
          return loadFileMetadata(path, resolution, options);
        } else {
          long fileId = loadDirectoryMetadata(path, options);
          InodeDirectory inode = (InodeDirectory) mInodeTree.getInodeById(fileId);
          if (!inode.isDirectChildrenLoaded() && options.isLoadDirectChildren()) {
            String[] files = ufs.list(ufsUri.getPath());
            LoadMetadataOptions loadMetadataOptions = LoadMetadataOptions.defaults();
            loadMetadataOptions.setLoadDirectChildren(false).setCreateAncestors(false);
            for (int i = 0; i < files.length; i++) {
              loadMetadata(path.join(files[i]), loadMetadataOptions);
            }
            inode.isDirectChildrenLoaded();
          }
          return fileId;
        }
      }
>>>>>>> db2ad707
    } catch (IOException e) {
      LOG.error(ExceptionUtils.getStackTrace(e));
      throw e;
    }
  }

  /**
   * Loads metadata for the file identified by the given path from UFS into Alluxio.
   *
   * @param path the path for which metadata should be loaded
   * @param resolution the UFS resolution of path
   * @param options the load metadata options
   * @return the file id of the loaded file
   * @throws BlockInfoException if an invalid block size is encountered
   * @throws FileDoesNotExistException if there is no UFS path
   * @throws InvalidPathException if invalid path is encountered
   * @throws InvalidFileSizeException if invalid file size is encountered
   * @throws FileAlreadyCompletedException if the file is already completed
   * @throws IOException if an I/O error occurs
   * @throws AccessControlException if permission checking fails
   */
  @GuardedBy("mInodeTree")
  private long loadFileMetadata(AlluxioURI path, MountTable.Resolution resolution,
      LoadMetadataOptions options)
      throws IOException, BlockInfoException, FileDoesNotExistException, InvalidPathException,
      AccessControlException, FileAlreadyCompletedException, InvalidFileSizeException {
    if (mInodeTree.inodePathExists(path)) {
      return mInodeTree.getInodeByPath(path).getId();
    }
    AlluxioURI ufsUri = resolution.getUri();
    UnderFileSystem ufs = resolution.getUfs();

    long ufsBlockSizeByte = ufs.getBlockSizeByte(ufsUri.toString());
    long ufsLength = ufs.getFileSize(ufsUri.toString());
    // Metadata loaded from UFS has no TTL set.
    CreateFileOptions createFileOptions =
        CreateFileOptions.defaults().setBlockSizeBytes(ufsBlockSizeByte)
            .setRecursive(options.isCreateAncestors()).setMetadataLoad(true).setPersisted(true);
    try {
      long fileId = createFile(path, createFileOptions);
      CompleteFileOptions completeOptions = CompleteFileOptions.defaults().setUfsLength(ufsLength);
      completeFile(path, completeOptions);
      return fileId;
    } catch (FileAlreadyExistsException e) {
      LOG.error("FileAlreadyExistsException seen unexpectedly.", e);
      throw new RuntimeException(e);
    }
  }

  /**
   * Loads metadata for the directory identified by the given path from UFS into Alluxio. This does
   * not actually require looking at the UFS path.
   * It is a no-op if the directory exists and is persisted.
   *
<<<<<<< HEAD
   * @param inodePath the path for which metadata should be loaded
   * @param recursive whether parent directories should be created if they do not already exist
   * @return the flush counter for journaling
   * @throws FileAlreadyExistsException if the object to be loaded already exists
=======
   * @param path the path for which metadata should be loaded
   * @param options the load metadata options
   * @return the file id of the loaded directory
>>>>>>> db2ad707
   * @throws InvalidPathException if invalid path is encountered
   * @throws IOException if an I/O error occurs   *
   * @throws AccessControlException if permission checking fails
   * @throws FileDoesNotExistException if the path does not exist
   */
<<<<<<< HEAD
  private long loadDirectoryMetadataAndJournal(InodePath inodePath, boolean recursive)
      throws FileAlreadyExistsException, FileDoesNotExistException, InvalidPathException,
      AccessControlException, IOException {
    CreateDirectoryOptions options = CreateDirectoryOptions.defaults()
        .setMountPoint(mMountTable.isMountPoint(inodePath.getUri())).setPersisted(true)
        .setRecursive(recursive).setMetadataLoad(true);
    long counter = createDirectoryAndJournal(inodePath, options);
    if (counter == AsyncJournalWriter.INVALID_FLUSH_COUNTER) {
      throw new FileAlreadyExistsException(
          ExceptionMessage.FILE_ALREADY_EXISTS.getMessage(inodePath.getUri()));
    }
    return counter;
  }

  /**
   * Loads the metadata for the path, if it doesn't exist.
   *
   * @param inodePath the {@link InodePath} to load the metadata for
   */
  private long loadMetadataIfNotExistAndJournal(InodePath inodePath) {
    if (!inodePath.fullPathExists()) {
      try {
        return loadMetadataAndJournal(inodePath, true);
      } catch (Exception e) {
        LOG.error("Failed to load metadata for path: {}", inodePath.getUri());
      }
=======
  @GuardedBy("mInodeTree")
  private long loadDirectoryMetadata(AlluxioURI path, LoadMetadataOptions options)
      throws IOException, InvalidPathException, AccessControlException, FileDoesNotExistException {
    if (mInodeTree.inodePathExists(path)) {
      Inode inode = mInodeTree.getInodeByPath(path);
      if (inode.isPersisted()) {
        return inode.getId();
      }
    }
    CreateDirectoryOptions createDirectoryOptions =
        CreateDirectoryOptions.defaults().setMountPoint(mMountTable.isMountPoint(path))
            .setPersisted(true).setRecursive(options.isCreateAncestors()).setMetadataLoad(true)
            .setAllowExists(true);
    InodeTree.CreatePathResult result;
    try {
      result = createDirectory(path, createDirectoryOptions);
    } catch (FileAlreadyExistsException e) {
      throw new RuntimeException(e);
    }
    List<Inode<?>> inodes = null;
    if (result.getCreated().size() > 0) {
      inodes = result.getCreated();
    } else if (result.getPersisted().size() > 0) {
      inodes = result.getPersisted();
    } else if (result.getModified().size() > 0) {
      inodes = result.getModified();
    }
    if (inodes == null) {
      throw new RuntimeException(
          new FileAlreadyExistsException(ExceptionMessage.FILE_ALREADY_EXISTS.getMessage(path)));
>>>>>>> db2ad707
    }
    return AsyncJournalWriter.INVALID_FLUSH_COUNTER;
  }

  /**
   * Mounts a UFS path onto an Alluxio path.
   * <p>
   * This operation requires users to have {@link FileSystemAction#WRITE} permission on the parent
   * of the Alluxio path.
   *
   * @param alluxioPath the Alluxio path to mount to
   * @param ufsPath the UFS path to mount
   * @param options the mount options
   * @throws FileAlreadyExistsException if the path to be mounted already exists
   * @throws InvalidPathException if an invalid path is encountered
   * @throws IOException if an I/O error occurs
   * @throws AccessControlException if the permission check fails
   */
  public void mount(AlluxioURI alluxioPath, AlluxioURI ufsPath, MountOptions options)
      throws FileAlreadyExistsException, InvalidPathException, IOException, AccessControlException {
    MasterContext.getMasterSource().incMountOps(1);
    long flushCounter = AsyncJournalWriter.INVALID_FLUSH_COUNTER;
    try (InodePath inodePath = mInodeTree.lockInodePath(alluxioPath, InodeTree.LockMode.WRITE)) {
      mPermissionChecker.checkParentPermission(FileSystemAction.WRITE, inodePath);
      mMountTable.checkUnderWritableMountPoint(alluxioPath);
      flushCounter = mountAndJournal(inodePath, ufsPath, options);
      MasterContext.getMasterSource().incPathsMounted(1);
    } finally {
      // finally runs after resources are closed (unlocked).
      if (flushCounter != AsyncJournalWriter.INVALID_FLUSH_COUNTER) {
        waitForJournalFlush(flushCounter);
      }
    }
  }

<<<<<<< HEAD
  /**
   * Mounts a UFS path onto an Alluxio path.
   * <p>
   * Writes to the journal.
   *
   * @param inodePath the Alluxio path to mount to
   * @param ufsPath the UFS path to mount
   * @param options the mount options
   * @return the flush counter for journaling
   * @throws InvalidPathException if an invalid path is encountered
   * @throws FileAlreadyExistsException if the path to be mounted already exists
   * @throws IOException if an I/O error occurs
   * @throws AccessControlException if the permission check fails
   */
  long mountAndJournal(InodePath inodePath, AlluxioURI ufsPath, MountOptions options)
      throws InvalidPathException, FileAlreadyExistsException, IOException, AccessControlException {
    // Check that the Alluxio Path does not exist
    if (inodePath.fullPathExists()) {
      // TODO(calvin): Add a test to validate this (ALLUXIO-1831)
      throw new InvalidPathException(
          ExceptionMessage.MOUNT_POINT_ALREADY_EXISTS.getMessage(inodePath.getUri()));
    }
=======
      mountInternal(alluxioPath, ufsPath, options);
      boolean loadMetadataSuceeded = false;
      try {
        // This will create the directory at alluxioPath
        loadDirectoryMetadata(alluxioPath,
            LoadMetadataOptions.defaults().setCreateAncestors(false));
        loadMetadataSuceeded = true;
      } catch (FileDoesNotExistException e) {
        // This exception should be impossible since we just mounted this path
        throw Throwables.propagate(e);
      } finally {
        if (!loadMetadataSuceeded) {
          unmountInternal(alluxioPath);
        }
        // Exception will be propagated from loadDirectoryMetadata
      }
>>>>>>> db2ad707

    mountInternal(inodePath, ufsPath, options);
    boolean loadMetadataSuceeded = false;
    try {
      // This will create the directory at alluxioPath
      loadDirectoryMetadataAndJournal(inodePath, false);
      loadMetadataSuceeded = true;
    } catch (FileDoesNotExistException e) {
      // This exception should be impossible since we just mounted this path
      throw Throwables.propagate(e);
    } finally {
      if (!loadMetadataSuceeded) {
        unmountInternal(inodePath);
      }
      // Exception will be propagated from loadDirectoryMetadataAndJournal
    }

    // For proto, build a list of String pairs representing the properties map.
    Map<String, String> properties = options.getProperties();
    List<StringPairEntry> protoProperties = new ArrayList<>(properties.size());
    for (Map.Entry<String, String> entry : properties.entrySet()) {
      protoProperties.add(StringPairEntry.newBuilder()
          .setKey(entry.getKey())
          .setValue(entry.getValue())
          .build());
    }

    AddMountPointEntry addMountPoint =
        AddMountPointEntry.newBuilder().setAlluxioPath(inodePath.getUri().toString())
            .setUfsPath(ufsPath.toString()).setReadOnly(options.isReadOnly())
            .addAllProperties(protoProperties).build();
    return appendJournalEntry(JournalEntry.newBuilder().setAddMountPoint(addMountPoint).build());
  }

  /**
   * @param entry the entry to use
   * @throws FileAlreadyExistsException if the mount point already exists
   * @throws InvalidPathException if an invalid path is encountered
   * @throws IOException if an I/O exception occurs
   */
  void mountFromEntry(AddMountPointEntry entry)
      throws FileAlreadyExistsException, InvalidPathException, IOException {
    AlluxioURI alluxioURI = new AlluxioURI(entry.getAlluxioPath());
    AlluxioURI ufsURI = new AlluxioURI(entry.getUfsPath());
    try (InodePath inodePath = mInodeTree.lockInodePath(alluxioURI, InodeTree.LockMode.WRITE)) {
      mountInternal(inodePath, ufsURI, new MountOptions(entry));
    }
  }

  /**
   * Updates the mount table with the specified mount point. The mount options may be updated during
   * this method.
   *
   * @param inodePath the Alluxio mount point
   * @param ufsPath the UFS endpoint to mount
   * @param options the mount options (may be updated)
   * @throws FileAlreadyExistsException if the mount point already exists
   * @throws InvalidPathException if an invalid path is encountered
   * @throws IOException if an I/O exception occurs
   */
<<<<<<< HEAD
  void mountInternal(InodePath inodePath, AlluxioURI ufsPath, MountOptions options)
=======
  @GuardedBy("mInodeTree")
  private void mountInternal(AlluxioURI alluxioPath, AlluxioURI ufsPath, MountOptions options)
>>>>>>> db2ad707
      throws FileAlreadyExistsException, InvalidPathException, IOException {
    AlluxioURI alluxioPath = inodePath.getUri();
    // Check that the ufsPath exists and is a directory
    UnderFileSystem ufs = UnderFileSystem.get(ufsPath.toString(), MasterContext.getConf());
    ufs.setProperties(options.getProperties());
    if (!ufs.exists(ufsPath.toString())) {
      throw new IOException(ExceptionMessage.UFS_PATH_DOES_NOT_EXIST.getMessage(ufsPath.getPath()));
    }
    if (ufs.isFile(ufsPath.toString())) {
      throw new IOException(ExceptionMessage.PATH_MUST_BE_DIRECTORY.getMessage(ufsPath.getPath()));
    }
    // Check that the alluxioPath we're creating doesn't shadow a path in the default UFS
    String defaultUfsPath = MasterContext.getConf().get(Constants.UNDERFS_ADDRESS);
    UnderFileSystem defaultUfs = UnderFileSystem.get(defaultUfsPath, MasterContext.getConf());
    if (defaultUfs.exists(PathUtils.concatPath(defaultUfsPath, alluxioPath.getPath()))) {
      throw new IOException(
          ExceptionMessage.MOUNT_PATH_SHADOWS_DEFAULT_UFS.getMessage(alluxioPath));
    }
    // This should check that we are not mounting a prefix of an existing mount, and that no
    // existing mount is a prefix of this mount.
    mMountTable.add(alluxioPath, ufsPath, options);

    try {
      // Configure the ufs properties, and update the mount options with the configured properties.
      ufs.configureProperties();
      options.setProperties(ufs.getProperties());
    } catch (IOException e) {
      // remove the mount point if the UFS failed to configure properties.
      mMountTable.delete(alluxioPath);
      throw e;
    }
  }

  /**
   * Unmounts a UFS path previously mounted path onto an Alluxio path.
   * <p>
   * This operation requires users to have {@link FileSystemAction#WRITE} permission on the parent
   * of the Alluxio path.
   *
   * @param alluxioPath the Alluxio path to unmount, must be a mount point
   * @return true if the UFS path was successfully unmounted, false otherwise
   * @throws FileDoesNotExistException if the path to be mounted does not exist
   * @throws InvalidPathException if an invalid path is encountered
   * @throws IOException if an I/O error occurs
   * @throws AccessControlException if the permission check fails
   */
  public boolean unmount(AlluxioURI alluxioPath)
      throws FileDoesNotExistException, InvalidPathException, IOException, AccessControlException {
    MasterContext.getMasterSource().incUnmountOps(1);
    long flushCounter = AsyncJournalWriter.INVALID_FLUSH_COUNTER;
    try (
        InodePath inodePath = mInodeTree.lockFullInodePath(alluxioPath, InodeTree.LockMode.WRITE)) {
      mPermissionChecker.checkParentPermission(FileSystemAction.WRITE, inodePath);
      flushCounter = unmountAndJournal(inodePath);
      if (flushCounter != AsyncJournalWriter.INVALID_FLUSH_COUNTER) {
        MasterContext.getMasterSource().incPathsUnmounted(1);
        return true;
      }
      return false;
    } finally {
      // finally runs after resources are closed (unlocked).
      if (flushCounter != AsyncJournalWriter.INVALID_FLUSH_COUNTER) {
        waitForJournalFlush(flushCounter);
      }
    }
  }

  /**
   * Unmounts a UFS path previously mounted path onto an Alluxio path.
   * <p>
   * Writes to the journal.
   *
   * @param inodePath the Alluxio path to unmount, must be a mount point
   * @return the flush counter for journaling
   * @throws InvalidPathException if an invalid path is encountered
   * @throws FileDoesNotExistException if the path to be mounted does not exist
   * @throws IOException if an I/O error occurs
   */
  long unmountAndJournal(InodePath inodePath)
      throws InvalidPathException, FileDoesNotExistException, IOException {
    if (unmountInternal(inodePath)) {
      Inode<?> inode = inodePath.getInode();
      // Use the internal delete API, setting {@code replayed} to true to prevent the delete
      // operations from being persisted in the UFS.
      long fileId = inode.getId();
      long opTimeMs = System.currentTimeMillis();
      deleteRecursiveInternal(inodePath, true /* replayed */, opTimeMs);
      DeleteFileEntry deleteFile =
          DeleteFileEntry.newBuilder().setId(fileId).setRecursive(true).setOpTimeMs(opTimeMs)
              .build();
      appendJournalEntry(JournalEntry.newBuilder().setDeleteFile(deleteFile).build());
      DeleteMountPointEntry deleteMountPoint =
          DeleteMountPointEntry.newBuilder().setAlluxioPath(inodePath.getUri().toString()).build();
      return appendJournalEntry(
          JournalEntry.newBuilder().setDeleteMountPoint(deleteMountPoint).build());
    }
    return AsyncJournalWriter.INVALID_FLUSH_COUNTER;
  }

  /**
   * @param entry the entry to use
   * @throws InvalidPathException if an invalid path is encountered
   * @throws FileDoesNotExistException if path does not exist
   */
  private void unmountFromEntry(DeleteMountPointEntry entry)
      throws InvalidPathException, FileDoesNotExistException {
    AlluxioURI alluxioURI = new AlluxioURI(entry.getAlluxioPath());
    try (InodePath inodePath = mInodeTree.lockFullInodePath(alluxioURI, InodeTree.LockMode.WRITE)) {
      if (!unmountInternal(inodePath)) {
        LOG.error("Failed to unmount {}", alluxioURI);
      }
    }
  }

  /**
   * @param inodePath the Alluxio mount point to unmount
   * @return true if successful, false otherwise
   * @throws InvalidPathException if an invalied path is encountered
   */
  private boolean unmountInternal(InodePath inodePath) throws InvalidPathException {
    return mMountTable.delete(inodePath.getUri());
  }

  /**
   * Resets a file. It first free the whole file, and then reinitializes it.
   *
   * @param fileId the id of the file
   * @throws FileDoesNotExistException if the file does not exist
   * @throws AccessControlException if permission checking fails
   * @throws InvalidPathException if the path is invalid for the id of the file
   */
  // Currently used by Lineage Master
  // TODO(binfan): Add permission checking for internal APIs
  public void resetFile(long fileId)
      throws FileDoesNotExistException, InvalidPathException, AccessControlException {
    // TODO(yupeng) check the file is not persisted
    try (InodePath inodePath = mInodeTree.lockFullInodePath(fileId, InodeTree.LockMode.WRITE)) {
      // free the file first
      InodeFile inodeFile = inodePath.getInodeFile();
      freeInternal(inodePath, false);
      inodeFile.reset();
    }
  }

  /**
   * Sets the file attribute.
   * <p>
   * This operation requires users to have {@link FileSystemAction#WRITE} permission on the path. In
   * addition, the client user must be a super user when setting the owner, and must be a super user
   * or the owner when setting the group or permission.
   *
   * @param path the path to set attribute for
   * @param options attributes to be set, see {@link SetAttributeOptions}
   * @throws FileDoesNotExistException if the file does not exist
   * @throws AccessControlException if permission checking fails
   * @throws InvalidPathException if the given path is invalid
   */
  public void setAttribute(AlluxioURI path, SetAttributeOptions options)
      throws FileDoesNotExistException, AccessControlException, InvalidPathException {
    MasterContext.getMasterSource().incSetAttributeOps(1);
    // for chown
    boolean rootRequired = options.getOwner() != null;
    // for chgrp, chmod
    boolean ownerRequired =
        (options.getGroup() != null) || (options.getPermission() != Constants.INVALID_PERMISSION);
    long flushCounter = AsyncJournalWriter.INVALID_FLUSH_COUNTER;
    try (InodePath inodePath = mInodeTree.lockFullInodePath(path, InodeTree.LockMode.WRITE)) {
      mPermissionChecker.checkSetAttributePermission(inodePath, rootRequired, ownerRequired);
      flushCounter = setAttributeAndJournal(inodePath, options, rootRequired, ownerRequired);
    } finally {
      // finally runs after resources are closed (unlocked).
      if (flushCounter != AsyncJournalWriter.INVALID_FLUSH_COUNTER) {
        waitForJournalFlush(flushCounter);
      }
    }
  }

  /**
   * Sets the file attribute.
   * <p>
   * Writes to the journal.
   *
   * @param inodePath the {@link InodePath} to set attribute for
   * @param options attributes to be set, see {@link SetAttributeOptions}
   * @param rootRequired indicates whether it requires to be the superuser
   * @param ownerRequired indicates whether it requires to be the owner of this path
   * @throws InvalidPathException if the given path is invalid
   * @throws FileDoesNotExistException if the file does not exist
   * @throws AccessControlException if permission checking fails
   */
  long setAttributeAndJournal(InodePath inodePath, SetAttributeOptions options,
      boolean rootRequired, boolean ownerRequired)
      throws InvalidPathException, FileDoesNotExistException, AccessControlException {
    Inode<?> targetInode = inodePath.getInode();
    long opTimeMs = System.currentTimeMillis();
    if (options.isRecursive() && targetInode.isDirectory()) {
      try (InodeLockGroup lockGroup = mInodeTree
          .getInodeChildrenRecursive(inodePath, InodeTree.LockMode.WRITE)) {
        List<Inode<?>> inodeChildren = lockGroup.getInodes();
        for (Inode<?> inode : inodeChildren) {
          // the path to inode for getPath should already be locked.
          try (InodePath childPath = mInodeTree.lockFullInodePath(mInodeTree.getPath(inode),
              InodeTree.LockMode.READ)) {
            // TODO(gpang): a better way to check permissions
            mPermissionChecker
                .checkSetAttributePermission(childPath, rootRequired, ownerRequired);
          }
        }
        TempInodePathWithDescendant tempInodePath = new TempInodePathWithDescendant(inodePath);
        for (Inode<?> inode : inodeChildren) {
          // the path to inode for getPath should already be locked.
          tempInodePath.setDescendant(inode, mInodeTree.getPath(inode));
          List<Inode<?>> persistedInodes = setAttributeInternal(tempInodePath, opTimeMs, options);
          journalPersistedInodes(persistedInodes);
          journalSetAttribute(tempInodePath, opTimeMs, options);
        }
      }
    }
    List<Inode<?>> persistedInodes = setAttributeInternal(inodePath, opTimeMs, options);
    journalPersistedInodes(persistedInodes);
    return journalSetAttribute(inodePath, opTimeMs, options);
  }

  /**
   * @param inodePath the file path to use
   * @param opTimeMs the operation time (in milliseconds)
   * @param options the method options
   * @return the flush counter for journaling
   * @throws FileDoesNotExistException if path does not exist
   */
  private long journalSetAttribute(InodePath inodePath, long opTimeMs,
      SetAttributeOptions options) throws FileDoesNotExistException {
    SetAttributeEntry.Builder builder =
        SetAttributeEntry.newBuilder().setId(inodePath.getInode().getId()).setOpTimeMs(opTimeMs);
    if (options.getPinned() != null) {
      builder.setPinned(options.getPinned());
    }
    if (options.getTtl() != null) {
      builder.setTtl(options.getTtl());
    }
    if (options.getPersisted() != null) {
      builder.setPersisted(options.getPersisted());
    }
    if (options.getOwner() != null) {
      builder.setOwner(options.getOwner());
    }
    if (options.getGroup() != null) {
      builder.setGroup(options.getGroup());
    }
    if (options.getPermission() != Constants.INVALID_PERMISSION) {
      builder.setPermission(options.getPermission());
    }
    return appendJournalEntry(JournalEntry.newBuilder().setSetAttribute(builder).build());
  }

  /**
   * Schedules a file for async persistence.
   *
   * @param path the id of the file for persistence
   * @throws AlluxioException if scheduling fails
   */
  public void scheduleAsyncPersistence(AlluxioURI path) throws AlluxioException {
    long flushCounter = AsyncJournalWriter.INVALID_FLUSH_COUNTER;
    try (InodePath inodePath = mInodeTree.lockFullInodePath(path, InodeTree.LockMode.WRITE)) {
      flushCounter = scheduleAsyncPersistenceAndJournal(inodePath);
    } finally {
      // finally runs after resources are closed (unlocked).
      if (flushCounter != AsyncJournalWriter.INVALID_FLUSH_COUNTER) {
        waitForJournalFlush(flushCounter);
      }
    }
    // NOTE: persistence is asynchronous so there is no guarantee the path will still exist
    mAsyncPersistHandler.scheduleAsyncPersistence(path);
  }

  /**
   * Schedules a file for async persistence.
   * <p>
   * Writes to the journal.
   *
   * @param inodePath the {@link InodePath} of the file for persistence
   * @return the flush counter for journaling
   * @throws AlluxioException if scheduling fails
   */
  long scheduleAsyncPersistenceAndJournal(InodePath inodePath) throws AlluxioException {
    long fileId = inodePath.getInode().getId();
    scheduleAsyncPersistenceInternal(inodePath);
    // write to journal
    AsyncPersistRequestEntry asyncPersistRequestEntry =
        AsyncPersistRequestEntry.newBuilder().setFileId(fileId).build();
    return appendJournalEntry(
        JournalEntry.newBuilder().setAsyncPersistRequest(asyncPersistRequestEntry).build());
  }

  /**
   * @param inodePath the {@link InodePath} of the file to schedule asynchronous persistence for
   * @throws AlluxioException if scheduling fails
   */
<<<<<<< HEAD
  private void scheduleAsyncPersistenceInternal(InodePath inodePath) throws AlluxioException {
    inodePath.getInode().setPersistenceState(PersistenceState.IN_PROGRESS);
=======
  @GuardedBy("mInodeTree")
  private void scheduleAsyncPersistenceInternal(long fileId) throws AlluxioException {
    Inode<?> inode = mInodeTree.getInodeById(fileId);
    inode.setPersistenceState(PersistenceState.IN_PROGRESS);
>>>>>>> db2ad707
  }

  /**
   * Instructs a worker to persist the files.
   * <p>
   * Needs {@link FileSystemAction#WRITE} permission on the list of files.
   *
   * @param workerId the id of the worker that heartbeats
   * @param persistedFiles the files that persisted on the worker
   * @return the command for persisting the blocks of a file
   * @throws FileDoesNotExistException if the file does not exist
   * @throws InvalidPathException if the file path corresponding to the file id is invalid
   * @throws AccessControlException if permission checking fails
   */
  public FileSystemCommand workerHeartbeat(long workerId, List<Long> persistedFiles)
      throws FileDoesNotExistException, InvalidPathException, AccessControlException {
    for (long fileId : persistedFiles) {
      // Permission checking for each file is performed inside setAttribute
      setAttribute(getPath(fileId), SetAttributeOptions.defaults().setPersisted(true));
    }

    // get the files for the given worker to persist
    List<PersistFile> filesToPersist = mAsyncPersistHandler.pollFilesToPersist(workerId);
    if (!filesToPersist.isEmpty()) {
      LOG.debug("Sent files {} to worker {} to persist", filesToPersist, workerId);
    }
    FileSystemCommandOptions options = new FileSystemCommandOptions();
    options.setPersistOptions(new PersistCommandOptions(filesToPersist));
    return new FileSystemCommand(CommandType.Persist, options);
  }

  /**
   * @param inodePath the {@link InodePath} to use
   * @param opTimeMs the operation time (in milliseconds)
   * @param options the method options
   * @return list of inodes which were marked as persisted
   * @throws FileDoesNotExistException
   */
  List<Inode<?>> setAttributeInternal(InodePath inodePath, long opTimeMs,
      SetAttributeOptions options)
      throws FileDoesNotExistException {
    List<Inode<?>> persistedInodes = Collections.emptyList();
    Inode<?> inode = inodePath.getInode();
    if (options.getPinned() != null) {
      mInodeTree.setPinned(inodePath, options.getPinned(), opTimeMs);
      inode.setLastModificationTimeMs(opTimeMs);
    }
    if (options.getTtl() != null) {
      Preconditions.checkArgument(inode.isFile(), PreconditionMessage.TTL_ONLY_FOR_FILE);
      long ttl = options.getTtl();
      InodeFile file = (InodeFile) inode;
      if (file.getTtl() != ttl) {
        mTtlBuckets.remove(file);
        file.setTtl(ttl);
        mTtlBuckets.insert(file);
        file.setLastModificationTimeMs(opTimeMs);
      }
    }
    if (options.getPersisted() != null) {
      Preconditions.checkArgument(inode.isFile(), PreconditionMessage.PERSIST_ONLY_FOR_FILE);
      Preconditions.checkArgument(((InodeFile) inode).isCompleted(),
          PreconditionMessage.FILE_TO_PERSIST_MUST_BE_COMPLETE);
      InodeFile file = (InodeFile) inode;
      // TODO(manugoyal) figure out valid behavior in the un-persist case
      Preconditions.checkArgument(options.getPersisted(),
          PreconditionMessage.ERR_SET_STATE_UNPERSIST);
      if (!file.isPersisted()) {
        file.setPersistenceState(PersistenceState.PERSISTED);
        persistedInodes = propagatePersistedInternal(inodePath, false);
        file.setLastModificationTimeMs(opTimeMs);
        MasterContext.getMasterSource().incFilesPersisted(1);
      }
    }
    if (options.getOwner() != null) {
      inode.setUserName(options.getOwner());
    }
    if (options.getGroup() != null) {
      inode.setGroupName(options.getGroup());
    }
    if (options.getPermission() != Constants.INVALID_PERMISSION) {
      inode.setPermission(options.getPermission());
    }
    return persistedInodes;
  }

  /**
   * @param entry the entry to use
   * @throws FileDoesNotExistException if the file does not exist
   */
  private void setAttributeFromEntry(SetAttributeEntry entry) throws FileDoesNotExistException {
    SetAttributeOptions options = SetAttributeOptions.defaults();
    if (entry.hasPinned()) {
      options.setPinned(entry.getPinned());
    }
    if (entry.hasTtl()) {
      options.setTtl(entry.getTtl());
    }
    if (entry.hasPersisted()) {
      options.setPersisted(entry.getPersisted());
    }
    if (entry.hasOwner()) {
      options.setOwner(entry.getOwner());
    }
    if (entry.hasGroup()) {
      options.setGroup(entry.getGroup());
    }
    if (entry.hasPermission()) {
      options.setPermission((short) entry.getPermission());
    }
    try (InodePath inodePath = mInodeTree
        .lockFullInodePath(entry.getId(), InodeTree.LockMode.WRITE)) {
      setAttributeInternal(inodePath, entry.getOpTimeMs(), options);
      // Intentionally not journaling the persisted inodes from setAttributeInternal
    }
  }

  /**
   * @return a list of {@link WorkerInfo} objects representing the workers in Alluxio
   */
  public List<WorkerInfo> getWorkerInfoList() {
    return mBlockMaster.getWorkerInfoList();
  }

  /**
   * This class represents the executor for periodic inode ttl check.
   */
  private final class MasterInodeTtlCheckExecutor implements HeartbeatExecutor {
    @Override
    public void heartbeat() {
      Set<TtlBucket> expiredBuckets = mTtlBuckets.getExpiredBuckets(System.currentTimeMillis());
      for (TtlBucket bucket : expiredBuckets) {
        for (InodeFile file : bucket.getFiles()) {
          AlluxioURI path = null;
          try (InodePath inodePath = mInodeTree
              .lockFullInodePath(file.getId(), InodeTree.LockMode.READ)) {
            path = inodePath.getUri();
          } catch (Exception e) {
            LOG.error("Exception trying to clean up {} for ttl check: {}", file.toString(),
                e.toString());
          }
          if (path != null) {
            try {
              // public delete method will lock the path, and check WRITE permission required at
              // parent of file
              delete(path, false);
            } catch (Exception e) {
              LOG.error("Exception trying to clean up {} for ttl check: {}", file.toString(),
                  e.toString());
            }
          }
        }
      }
      mTtlBuckets.removeBuckets(expiredBuckets);
    }

    @Override
    public void close() {
      // Nothing to clean up
    }
  }

  /**
   * Lost files periodic check.
   */
  private final class LostFilesDetectionHeartbeatExecutor implements HeartbeatExecutor {
    @Override
    public void heartbeat() {
      for (long fileId : getLostFiles()) {
        // update the state
        try (InodePath inodePath = mInodeTree.lockFullInodePath(fileId, InodeTree.LockMode.WRITE)) {
          Inode<?> inode = inodePath.getInode();
          if (inode.getPersistenceState() != PersistenceState.PERSISTED) {
            inode.setPersistenceState(PersistenceState.LOST);
          }
        } catch (FileDoesNotExistException e) {
          LOG.error("Exception trying to get inode from inode tree: {}", e.toString());
        }
      }
    }

    @Override
    public void close() {
      // Nothing to clean up
    }
  }
}<|MERGE_RESOLUTION|>--- conflicted
+++ resolved
@@ -45,6 +45,7 @@
 import alluxio.master.file.meta.InodeTree;
 import alluxio.master.file.meta.MountTable;
 import alluxio.master.file.meta.PersistenceState;
+import alluxio.master.file.meta.TempInodePathForChild;
 import alluxio.master.file.meta.TempInodePathWithDescendant;
 import alluxio.master.file.meta.TtlBucket;
 import alluxio.master.file.meta.TtlBucketList;
@@ -177,12 +178,6 @@
   /** This manages the file system mount points. */
   private final MountTable mMountTable;
 
-<<<<<<< HEAD
-  /** Map from worker to the files to persist on that worker. Used by async persistence service. */
-  private final Map<Long, Set<Long>> mWorkerToAsyncPersistFiles;
-
-=======
->>>>>>> db2ad707
   /** This maintains inodes with ttl set, for the for the ttl checker service to use. */
   private final TtlBucketList mTtlBuckets = new TtlBucketList();
 
@@ -383,11 +378,11 @@
    * @throws FileDoesNotExistException if the path does not exist
    */
   public long getFileId(AlluxioURI path) throws AccessControlException, FileDoesNotExistException {
-<<<<<<< HEAD
     long flushCounter = AsyncJournalWriter.INVALID_FLUSH_COUNTER;
     try (InodePath inodePath = mInodeTree.lockInodePath(path, InodeTree.LockMode.READ)) {
       mPermissionChecker.checkPermission(FileSystemAction.READ, inodePath);
-      flushCounter = loadMetadataIfNotExistAndJournal(inodePath);
+      flushCounter = loadMetadataIfNotExistAndJournal(inodePath,
+          LoadMetadataOptions.defaults().setCreateAncestors(true));
       mInodeTree.ensureFullInodePath(inodePath, InodeTree.LockMode.READ);
       return inodePath.getInode().getId();
     } catch (InvalidPathException | FileDoesNotExistException e) {
@@ -396,22 +391,6 @@
       // finally runs after resources are closed (unlocked).
       if (flushCounter != AsyncJournalWriter.INVALID_FLUSH_COUNTER) {
         waitForJournalFlush(flushCounter);
-=======
-    synchronized (mInodeTree) {
-      Inode<?> inode;
-      try {
-        mPermissionChecker.checkPermission(FileSystemAction.READ, path);
-        if (!mInodeTree.inodePathExists(path)) {
-          try {
-            return loadMetadata(path, LoadMetadataOptions.defaults().setCreateAncestors(true));
-          } catch (Exception e) {
-            return IdUtils.INVALID_FILE_ID;
-          }
-        }
-        inode = mInodeTree.getInodeByPath(path);
-      } catch (InvalidPathException e) {
-        return IdUtils.INVALID_FILE_ID;
->>>>>>> db2ad707
       }
     }
   }
@@ -448,11 +427,11 @@
   public FileInfo getFileInfo(AlluxioURI path)
       throws FileDoesNotExistException, InvalidPathException, AccessControlException {
     MasterContext.getMasterSource().incGetFileInfoOps(1);
-<<<<<<< HEAD
     long flushCounter = AsyncJournalWriter.INVALID_FLUSH_COUNTER;
     try (InodePath inodePath = mInodeTree.lockInodePath(path, InodeTree.LockMode.READ)) {
       mPermissionChecker.checkPermission(FileSystemAction.READ, inodePath);
-      flushCounter = loadMetadataIfNotExistAndJournal(inodePath);
+      flushCounter = loadMetadataIfNotExistAndJournal(inodePath,
+          LoadMetadataOptions.defaults().setCreateAncestors(true));
       mInodeTree.ensureFullInodePath(inodePath, InodeTree.LockMode.READ);
       return getFileInfoInternal(inodePath);
     } finally {
@@ -464,27 +443,7 @@
   }
 
   /**
-   * @param inodePath the {@link InodePath} to get the {@linke FileInfo} for
-=======
-    synchronized (mInodeTree) {
-      mPermissionChecker.checkPermission(FileSystemAction.READ, path);
-      if (!mInodeTree.inodePathExists(path)) {
-        try {
-          loadMetadata(path, LoadMetadataOptions.defaults().setCreateAncestors(true));
-        } catch (Exception e) {
-          // TODO(peis): consider throwing a metadata loading failure exception here.
-          LOG.error("Failed to load metadata at {}", path, e);
-        }
-      }
-
-      Inode<?> inode = mInodeTree.getInodeByPath(path);
-      return getFileInfoInternal(inode);
-    }
-  }
-
-  /**
-   * @param inode the inode to get the {@link FileInfo} for
->>>>>>> db2ad707
+   * @param inodePath the {@link InodePath} to get the {@link FileInfo} for
    * @return the {@link FileInfo} for the given inode
    * @throws FileDoesNotExistException if the file does not exist
    */
@@ -549,50 +508,29 @@
   public List<FileInfo> getFileInfoList(AlluxioURI path, boolean loadDirectChildren)
       throws AccessControlException, FileDoesNotExistException, InvalidPathException {
     MasterContext.getMasterSource().incGetFileInfoOps(1);
-<<<<<<< HEAD
     long flushCounter = AsyncJournalWriter.INVALID_FLUSH_COUNTER;
     try (InodePath inodePath = mInodeTree.lockInodePath(path, InodeTree.LockMode.READ)) {
       mPermissionChecker.checkPermission(FileSystemAction.READ, inodePath);
-      flushCounter = loadMetadataIfNotExistAndJournal(inodePath);
-      mInodeTree.ensureFullInodePath(inodePath, InodeTree.LockMode.READ);
-      Inode<?> inode = inodePath.getInode();
-=======
-    synchronized (mInodeTree) {
-      mPermissionChecker.checkPermission(FileSystemAction.READ, path);
->>>>>>> db2ad707
 
       LoadMetadataOptions loadMetadataOptions =
           LoadMetadataOptions.defaults().setCreateAncestors(true)
               .setLoadDirectChildren(loadDirectChildren);
       Inode<?> inode = null;
-      if (mInodeTree.inodePathExists(path)) {
-        inode = mInodeTree.getInodeByPath(path);
+      if (inodePath.fullPathExists()) {
+        inode = inodePath.getInode();
         if (inode.isDirectory() && ((InodeDirectory) inode).isDirectChildrenLoaded()) {
           loadMetadataOptions.setLoadDirectChildren(false);
         }
       }
-      try {
-        loadMetadata(path, loadMetadataOptions);
-      } catch (Exception e) {
-        // TODO(peis): consider throwing a metadata loading failure exception here.
-        LOG.error("Failed to load metadata at {}.", path, e);
-      }
-
-      if (inode == null) {
-        inode = mInodeTree.getInodeByPath(path);
-      }
-
+
+      flushCounter = loadMetadataIfNotExistAndJournal(inodePath, loadMetadataOptions);
+      mInodeTree.ensureFullInodePath(inodePath, InodeTree.LockMode.READ);
+      inode = inodePath.getInode();
+
+      List<FileInfo> ret = new ArrayList<>();
       if (inode.isDirectory()) {
-<<<<<<< HEAD
         TempInodePathWithDescendant tempInodePath = new TempInodePathWithDescendant(inodePath);
         mPermissionChecker.checkPermission(FileSystemAction.EXECUTE, inodePath);
-=======
-        mPermissionChecker.checkPermission(FileSystemAction.EXECUTE, path);
-      }
-
-      List<FileInfo> ret = new ArrayList<>();
-      if (inode.isDirectory()) {
->>>>>>> db2ad707
         for (Inode<?> child : ((InodeDirectory) inode).getChildren()) {
           child.lockRead();
           try {
@@ -950,27 +888,12 @@
     try (InodePath inodePath = mInodeTree.lockFullInodePath(path, InodeTree.LockMode.WRITE)) {
       mPermissionChecker.checkParentPermission(FileSystemAction.WRITE, inodePath);
       mMountTable.checkUnderWritableMountPoint(path);
-<<<<<<< HEAD
       flushCounter = deleteAndJournal(inodePath, recursive);
-      return true;
     } finally {
       // finally runs after resources are closed (unlocked).
       if (flushCounter != AsyncJournalWriter.INVALID_FLUSH_COUNTER) {
         waitForJournalFlush(flushCounter);
       }
-=======
-      Inode<?> inode = mInodeTree.getInodeByPath(path);
-      long fileId = inode.getId();
-      long opTimeMs = System.currentTimeMillis();
-      deleteInternal(fileId, recursive, false, opTimeMs);
-      DeleteFileEntry deleteFile = DeleteFileEntry.newBuilder()
-          .setId(fileId)
-          .setRecursive(recursive)
-          .setOpTimeMs(opTimeMs)
-          .build();
-      writeJournalEntry(JournalEntry.newBuilder().setDeleteFile(deleteFile).build());
-      flushJournal();
->>>>>>> db2ad707
     }
   }
 
@@ -1026,18 +949,10 @@
    * @throws InvalidPathException if the fileId is for the root directory
    * @throws IOException if an I/O error is encountered
    */
-<<<<<<< HEAD
-  private boolean deleteRecursiveInternal(InodePath inodePath, boolean replayed, long opTimeMs)
-      throws FileDoesNotExistException, IOException {
+  private void deleteRecursiveInternal(InodePath inodePath, boolean replayed, long opTimeMs)
+      throws FileDoesNotExistException, IOException, InvalidPathException {
     try {
-      return deleteInternal(inodePath, true, replayed, opTimeMs);
-=======
-  @GuardedBy("mInodeTree")
-  private void deleteRecursiveInternal(long fileId, boolean replayed, long opTimeMs)
-      throws FileDoesNotExistException, InvalidPathException, IOException {
-    try {
-      deleteInternal(fileId, true, replayed, opTimeMs);
->>>>>>> db2ad707
+      deleteInternal(inodePath, true, replayed, opTimeMs);
     } catch (DirectoryNotEmptyException e) {
       throw new IllegalStateException(
           "deleteInternal should never throw DirectoryNotEmptyException when recursive is true", e);
@@ -1057,23 +972,13 @@
    * @throws InvalidPathException if the specified path is the root
    * @throws DirectoryNotEmptyException if recursive is false and the file is a nonempty directory
    */
-<<<<<<< HEAD
-  boolean deleteInternal(InodePath inodePath, boolean recursive, boolean replayed,
-      long opTimeMs) throws FileDoesNotExistException, IOException, DirectoryNotEmptyException {
+  private void deleteInternal(InodePath inodePath, boolean recursive, boolean replayed,
+      long opTimeMs) throws FileDoesNotExistException, IOException, DirectoryNotEmptyException,
+      InvalidPathException {
     // TODO(jiri): A crash after any UFS object is deleted and before the delete operation is
     // journaled will result in an inconsistency between Alluxio and UFS.
     if (!inodePath.fullPathExists()) {
-      return true;
-=======
-  @GuardedBy("mInodeTree")
-  private void deleteInternal(long fileId, boolean recursive, boolean replayed, long opTimeMs)
-      throws FileDoesNotExistException, IOException, InvalidPathException,
-      DirectoryNotEmptyException {
-    // TODO(jiri): A crash after any UFS object is deleted and before the delete operation is
-    // journaled will result in an inconsistency between Alluxio and UFS.
-    if (!mInodeTree.inodeIdExists(fileId)) {
       return;
->>>>>>> db2ad707
     }
     Inode<?> inode = inodePath.getInode();
     if (inode == null) {
@@ -1092,7 +997,6 @@
 
     List<Inode<?>> delInodes = new ArrayList<Inode<?>>();
     delInodes.add(inode);
-<<<<<<< HEAD
 
     try (InodeLockGroup lockGroup = mInodeTree
         .getInodeChildrenRecursive(inodePath, InodeTree.LockMode.WRITE)) {
@@ -1121,41 +1025,11 @@
               String ufsUri = resolution.getUri().toString();
               UnderFileSystem ufs = resolution.getUfs();
               if (!ufs.exists(ufsUri)) {
-                LOG.warn("File does not exist the underfs: {}", ufsUri);
+                LOG.warn("Deleted file does not exist in the underfs: {}", ufsUri);
               } else if (!ufs.delete(ufsUri, true)) {
-                LOG.error("Failed to delete {}", ufsUri);
-                return false;
+                LOG.error("Failed to delete {} from the under file system", ufsUri);
+                throw new IOException(ExceptionMessage.DELETE_FAILED_UFS.getMessage(ufsUri));
               }
-=======
-    if (inode.isDirectory()) {
-      delInodes.addAll(mInodeTree.getInodeChildrenRecursive((InodeDirectory) inode));
-    }
-
-    // We go through each inode, removing it from it's parent set and from mDelInodes. If it's a
-    // file, we deal with the checkpoints and blocks as well.
-    for (int i = delInodes.size() - 1; i >= 0; i--) {
-      Inode<?> delInode = delInodes.get(i);
-
-      // TODO(jiri): What should the Alluxio behavior be when a UFS delete operation fails?
-      // Currently, it will result in an inconsistency between Alluxio and UFS.
-      if (!replayed && delInode.isPersisted()) {
-        try {
-          AlluxioURI alluxioUriToDel = mInodeTree.getPath(delInode);
-          // If this is a mount point, we have deleted all the children and can unmount it
-          // TODO(calvin): Add tests (ALLUXIO-1831)
-          if (mMountTable.isMountPoint(alluxioUriToDel)) {
-            unmountInternal(alluxioUriToDel);
-          } else {
-            // Delete the file in the under file system.
-            MountTable.Resolution resolution = mMountTable.resolve(alluxioUriToDel);
-            String ufsUri = resolution.getUri().toString();
-            UnderFileSystem ufs = resolution.getUfs();
-            if (!ufs.exists(ufsUri)) {
-              LOG.warn("Deleted file does not exist in the underfs: {}", ufsUri);
-            } else if (!ufs.delete(ufsUri, true)) {
-              LOG.error("Failed to delete {} from the under file system", ufsUri);
-              throw new IOException(ExceptionMessage.DELETE_FAILED_UFS.getMessage(ufsUri));
->>>>>>> db2ad707
             }
           } catch (InvalidPathException e) {
             LOG.warn(e.getMessage());
@@ -1866,31 +1740,19 @@
    * @throws IOException if an I/O error occurs
    * @throws AccessControlException if permission checking fails
    */
-<<<<<<< HEAD
-  // TODO(jiri): Make it possible to load UFS objects recursively.
-  public long loadMetadata(AlluxioURI path, boolean recursive)
-      throws BlockInfoException, FileAlreadyExistsException, FileDoesNotExistException,
-      InvalidPathException, InvalidFileSizeException, FileAlreadyCompletedException, IOException,
-      AccessControlException {
+  public long loadMetadata(AlluxioURI path, LoadMetadataOptions options)
+      throws BlockInfoException, FileDoesNotExistException, InvalidPathException,
+      InvalidFileSizeException, FileAlreadyCompletedException, IOException, AccessControlException {
     long flushCounter = AsyncJournalWriter.INVALID_FLUSH_COUNTER;
     try (InodePath inodePath = mInodeTree.lockInodePath(path, InodeTree.LockMode.WRITE)) {
       mPermissionChecker.checkParentPermission(FileSystemAction.WRITE, inodePath);
-      flushCounter = loadMetadataAndJournal(inodePath, recursive);
+      flushCounter = loadMetadataAndJournal(inodePath, options);
       return inodePath.getInode().getId();
     } finally {
       // finally runs after resources are closed (unlocked).
       if (flushCounter != AsyncJournalWriter.INVALID_FLUSH_COUNTER) {
         waitForJournalFlush(flushCounter);
       }
-=======
-  public long loadMetadata(AlluxioURI path, LoadMetadataOptions options)
-      throws BlockInfoException, FileDoesNotExistException, InvalidPathException,
-      InvalidFileSizeException, FileAlreadyCompletedException, IOException, AccessControlException {
-    MountTable.Resolution resolution;
-    synchronized (mInodeTree) {
-      // Permission checking is not performed in this method, but in the methods invoked.
-      resolution = mMountTable.resolve(path);
->>>>>>> db2ad707
     }
   }
 
@@ -1900,20 +1762,19 @@
    * Writes to the journal.
    *
    * @param inodePath the path for which metadata should be loaded
-   * @param recursive whether parent directories should be created if they do not already exist
+   * @param options the load metadata options
    * @return the flush counter for journaling
    * @throws InvalidPathException if invalid path is encountered
    * @throws FileDoesNotExistException if there is no UFS path
-   * @throws FileAlreadyExistsException if the object to be loaded already exists
    * @throws BlockInfoException if an invalid block size is encountered
    * @throws FileAlreadyCompletedException if the file is already completed
    * @throws InvalidFileSizeException if invalid file size is encountered
    * @throws AccessControlException if permission checking fails
    * @throws IOException if an I/O error occurs
    */
-  long loadMetadataAndJournal(InodePath inodePath, boolean recursive)
-      throws InvalidPathException, FileDoesNotExistException, FileAlreadyExistsException,
-      BlockInfoException, FileAlreadyCompletedException, InvalidFileSizeException,
+  long loadMetadataAndJournal(InodePath inodePath, LoadMetadataOptions options)
+      throws InvalidPathException, FileDoesNotExistException, BlockInfoException,
+      FileAlreadyCompletedException, InvalidFileSizeException,
       AccessControlException, IOException {
     AlluxioURI path = inodePath.getUri();
     MountTable.Resolution resolution = mMountTable.resolve(path);
@@ -1924,43 +1785,26 @@
         throw new FileDoesNotExistException(
             ExceptionMessage.PATH_DOES_NOT_EXIST.getMessage(path.getPath()));
       }
-<<<<<<< HEAD
       if (ufs.isFile(ufsUri.toString())) {
-        long ufsBlockSizeByte = ufs.getBlockSizeByte(ufsUri.toString());
-        long ufsLength = ufs.getFileSize(ufsUri.toString());
-        // Metadata loaded from UFS has no TTL set.
-        CreateFileOptions options =
-            CreateFileOptions.defaults().setBlockSizeBytes(ufsBlockSizeByte).setRecursive(recursive)
-                .setMetadataLoad(true).setPersisted(true);
-        long counter = createFileAndJournal(inodePath, options);
-        long fileId = inodePath.getInode().getId();
-        CompleteFileOptions completeOptions =
-            CompleteFileOptions.defaults().setUfsLength(ufsLength);
-        counter = AsyncJournalWriter
-            .getFlushCounter(counter, completeFileAndJournal(inodePath, completeOptions));
+        return loadFileMetadataAndJournal(inodePath, resolution, options);
+      } else {
+        long counter = loadDirectoryMetadataAndJournal(inodePath, options);
+        InodeDirectory inode = (InodeDirectory) inodePath.getInode();
+
+        if (!inode.isDirectChildrenLoaded() && options.isLoadDirectChildren()) {
+          String[] files = ufs.list(ufsUri.getPath());
+          LoadMetadataOptions loadMetadataOptions = LoadMetadataOptions.defaults();
+          loadMetadataOptions.setLoadDirectChildren(false).setCreateAncestors(false);
+
+          // TODO(gpang): fix this
+          for (int i = 0; i < files.length; i++) {
+            TempInodePathForChild tempInodePath = new TempInodePathForChild(inodePath, files[i]);
+            counter = loadMetadataAndJournal(tempInodePath, loadMetadataOptions);
+          }
+          inode.isDirectChildrenLoaded();
+        }
         return counter;
       }
-      return loadDirectoryMetadataAndJournal(inodePath, recursive);
-=======
-      synchronized (mInodeTree) {
-        if (ufs.isFile(ufsUri.toString())) {
-          return loadFileMetadata(path, resolution, options);
-        } else {
-          long fileId = loadDirectoryMetadata(path, options);
-          InodeDirectory inode = (InodeDirectory) mInodeTree.getInodeById(fileId);
-          if (!inode.isDirectChildrenLoaded() && options.isLoadDirectChildren()) {
-            String[] files = ufs.list(ufsUri.getPath());
-            LoadMetadataOptions loadMetadataOptions = LoadMetadataOptions.defaults();
-            loadMetadataOptions.setLoadDirectChildren(false).setCreateAncestors(false);
-            for (int i = 0; i < files.length; i++) {
-              loadMetadata(path.join(files[i]), loadMetadataOptions);
-            }
-            inode.isDirectChildrenLoaded();
-          }
-          return fileId;
-        }
-      }
->>>>>>> db2ad707
     } catch (IOException e) {
       LOG.error(ExceptionUtils.getStackTrace(e));
       throw e;
@@ -1970,7 +1814,7 @@
   /**
    * Loads metadata for the file identified by the given path from UFS into Alluxio.
    *
-   * @param path the path for which metadata should be loaded
+   * @param inodePath the path for which metadata should be loaded
    * @param resolution the UFS resolution of path
    * @param options the load metadata options
    * @return the file id of the loaded file
@@ -1982,13 +1826,13 @@
    * @throws IOException if an I/O error occurs
    * @throws AccessControlException if permission checking fails
    */
-  @GuardedBy("mInodeTree")
-  private long loadFileMetadata(AlluxioURI path, MountTable.Resolution resolution,
+  // TODO(gpang): InodePath parameter, update method, return counter
+  private long loadFileMetadataAndJournal(InodePath inodePath, MountTable.Resolution resolution,
       LoadMetadataOptions options)
       throws IOException, BlockInfoException, FileDoesNotExistException, InvalidPathException,
       AccessControlException, FileAlreadyCompletedException, InvalidFileSizeException {
-    if (mInodeTree.inodePathExists(path)) {
-      return mInodeTree.getInodeByPath(path).getId();
+    if (inodePath.fullPathExists()) {
+      return AsyncJournalWriter.INVALID_FLUSH_COUNTER;
     }
     AlluxioURI ufsUri = resolution.getUri();
     UnderFileSystem ufs = resolution.getUfs();
@@ -2000,10 +1844,11 @@
         CreateFileOptions.defaults().setBlockSizeBytes(ufsBlockSizeByte)
             .setRecursive(options.isCreateAncestors()).setMetadataLoad(true).setPersisted(true);
     try {
-      long fileId = createFile(path, createFileOptions);
+      long counter = createFileAndJournal(inodePath, createFileOptions);
       CompleteFileOptions completeOptions = CompleteFileOptions.defaults().setUfsLength(ufsLength);
-      completeFile(path, completeOptions);
-      return fileId;
+      counter = AsyncJournalWriter
+          .getFlushCounter(counter, completeFileAndJournal(inodePath, completeOptions));
+      return counter;
     } catch (FileAlreadyExistsException e) {
       LOG.error("FileAlreadyExistsException seen unexpectedly.", e);
       throw new RuntimeException(e);
@@ -2015,80 +1860,46 @@
    * not actually require looking at the UFS path.
    * It is a no-op if the directory exists and is persisted.
    *
-<<<<<<< HEAD
    * @param inodePath the path for which metadata should be loaded
-   * @param recursive whether parent directories should be created if they do not already exist
+   * @param options the load metadata options
    * @return the flush counter for journaling
-   * @throws FileAlreadyExistsException if the object to be loaded already exists
-=======
-   * @param path the path for which metadata should be loaded
-   * @param options the load metadata options
-   * @return the file id of the loaded directory
->>>>>>> db2ad707
    * @throws InvalidPathException if invalid path is encountered
    * @throws IOException if an I/O error occurs   *
    * @throws AccessControlException if permission checking fails
    * @throws FileDoesNotExistException if the path does not exist
    */
-<<<<<<< HEAD
-  private long loadDirectoryMetadataAndJournal(InodePath inodePath, boolean recursive)
-      throws FileAlreadyExistsException, FileDoesNotExistException, InvalidPathException,
-      AccessControlException, IOException {
-    CreateDirectoryOptions options = CreateDirectoryOptions.defaults()
-        .setMountPoint(mMountTable.isMountPoint(inodePath.getUri())).setPersisted(true)
-        .setRecursive(recursive).setMetadataLoad(true);
-    long counter = createDirectoryAndJournal(inodePath, options);
-    if (counter == AsyncJournalWriter.INVALID_FLUSH_COUNTER) {
-      throw new FileAlreadyExistsException(
-          ExceptionMessage.FILE_ALREADY_EXISTS.getMessage(inodePath.getUri()));
-    }
-    return counter;
+  private long loadDirectoryMetadataAndJournal(InodePath inodePath, LoadMetadataOptions options)
+      throws FileDoesNotExistException, InvalidPathException, AccessControlException, IOException {
+    if (inodePath.fullPathExists()) {
+      if (inodePath.getInode().isPersisted()) {
+        return AsyncJournalWriter.INVALID_FLUSH_COUNTER;
+      }
+    }
+    CreateDirectoryOptions createDirectoryOptions = CreateDirectoryOptions.defaults()
+            .setMountPoint(mMountTable.isMountPoint(inodePath.getUri()))
+            .setPersisted(true).setRecursive(options.isCreateAncestors()).setMetadataLoad(true)
+            .setAllowExists(true);
+    try {
+      return createDirectoryAndJournal(inodePath, createDirectoryOptions);
+    } catch (FileAlreadyExistsException e) {
+      // This should not happen.
+      throw new RuntimeException(e);
+    }
   }
 
   /**
    * Loads the metadata for the path, if it doesn't exist.
    *
    * @param inodePath the {@link InodePath} to load the metadata for
-   */
-  private long loadMetadataIfNotExistAndJournal(InodePath inodePath) {
+   * @param options the load metadata options
+   */
+  private long loadMetadataIfNotExistAndJournal(InodePath inodePath, LoadMetadataOptions options) {
     if (!inodePath.fullPathExists()) {
       try {
-        return loadMetadataAndJournal(inodePath, true);
+        return loadMetadataAndJournal(inodePath, options);
       } catch (Exception e) {
         LOG.error("Failed to load metadata for path: {}", inodePath.getUri());
       }
-=======
-  @GuardedBy("mInodeTree")
-  private long loadDirectoryMetadata(AlluxioURI path, LoadMetadataOptions options)
-      throws IOException, InvalidPathException, AccessControlException, FileDoesNotExistException {
-    if (mInodeTree.inodePathExists(path)) {
-      Inode inode = mInodeTree.getInodeByPath(path);
-      if (inode.isPersisted()) {
-        return inode.getId();
-      }
-    }
-    CreateDirectoryOptions createDirectoryOptions =
-        CreateDirectoryOptions.defaults().setMountPoint(mMountTable.isMountPoint(path))
-            .setPersisted(true).setRecursive(options.isCreateAncestors()).setMetadataLoad(true)
-            .setAllowExists(true);
-    InodeTree.CreatePathResult result;
-    try {
-      result = createDirectory(path, createDirectoryOptions);
-    } catch (FileAlreadyExistsException e) {
-      throw new RuntimeException(e);
-    }
-    List<Inode<?>> inodes = null;
-    if (result.getCreated().size() > 0) {
-      inodes = result.getCreated();
-    } else if (result.getPersisted().size() > 0) {
-      inodes = result.getPersisted();
-    } else if (result.getModified().size() > 0) {
-      inodes = result.getModified();
-    }
-    if (inodes == null) {
-      throw new RuntimeException(
-          new FileAlreadyExistsException(ExceptionMessage.FILE_ALREADY_EXISTS.getMessage(path)));
->>>>>>> db2ad707
     }
     return AsyncJournalWriter.INVALID_FLUSH_COUNTER;
   }
@@ -2124,7 +1935,6 @@
     }
   }
 
-<<<<<<< HEAD
   /**
    * Mounts a UFS path onto an Alluxio path.
    * <p>
@@ -2147,30 +1957,13 @@
       throw new InvalidPathException(
           ExceptionMessage.MOUNT_POINT_ALREADY_EXISTS.getMessage(inodePath.getUri()));
     }
-=======
-      mountInternal(alluxioPath, ufsPath, options);
-      boolean loadMetadataSuceeded = false;
-      try {
-        // This will create the directory at alluxioPath
-        loadDirectoryMetadata(alluxioPath,
-            LoadMetadataOptions.defaults().setCreateAncestors(false));
-        loadMetadataSuceeded = true;
-      } catch (FileDoesNotExistException e) {
-        // This exception should be impossible since we just mounted this path
-        throw Throwables.propagate(e);
-      } finally {
-        if (!loadMetadataSuceeded) {
-          unmountInternal(alluxioPath);
-        }
-        // Exception will be propagated from loadDirectoryMetadata
-      }
->>>>>>> db2ad707
 
     mountInternal(inodePath, ufsPath, options);
     boolean loadMetadataSuceeded = false;
     try {
       // This will create the directory at alluxioPath
-      loadDirectoryMetadataAndJournal(inodePath, false);
+      loadDirectoryMetadataAndJournal(inodePath,
+          LoadMetadataOptions.defaults().setCreateAncestors(false));
       loadMetadataSuceeded = true;
     } catch (FileDoesNotExistException e) {
       // This exception should be impossible since we just mounted this path
@@ -2225,12 +2018,7 @@
    * @throws InvalidPathException if an invalid path is encountered
    * @throws IOException if an I/O exception occurs
    */
-<<<<<<< HEAD
-  void mountInternal(InodePath inodePath, AlluxioURI ufsPath, MountOptions options)
-=======
-  @GuardedBy("mInodeTree")
-  private void mountInternal(AlluxioURI alluxioPath, AlluxioURI ufsPath, MountOptions options)
->>>>>>> db2ad707
+  private void mountInternal(InodePath inodePath, AlluxioURI ufsPath, MountOptions options)
       throws FileAlreadyExistsException, InvalidPathException, IOException {
     AlluxioURI alluxioPath = inodePath.getUri();
     // Check that the ufsPath exists and is a directory
@@ -2529,15 +2317,8 @@
    * @param inodePath the {@link InodePath} of the file to schedule asynchronous persistence for
    * @throws AlluxioException if scheduling fails
    */
-<<<<<<< HEAD
   private void scheduleAsyncPersistenceInternal(InodePath inodePath) throws AlluxioException {
     inodePath.getInode().setPersistenceState(PersistenceState.IN_PROGRESS);
-=======
-  @GuardedBy("mInodeTree")
-  private void scheduleAsyncPersistenceInternal(long fileId) throws AlluxioException {
-    Inode<?> inode = mInodeTree.getInodeById(fileId);
-    inode.setPersistenceState(PersistenceState.IN_PROGRESS);
->>>>>>> db2ad707
   }
 
   /**
