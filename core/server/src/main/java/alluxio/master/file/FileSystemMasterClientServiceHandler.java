--- conflicted
+++ resolved
@@ -80,31 +80,11 @@
   @Override
   public void createDirectory(final String path, final CreateDirectoryTOptions options)
       throws AlluxioTException, ThriftIOException {
-<<<<<<< HEAD
-    try {
-      mFileSystemMaster.createDirectory(new AlluxioURI(path), new CreateDirectoryOptions(options));
-    } catch (AlluxioException e) {
-      throw e.toAlluxioTException();
-    } catch (IOException e) {
-      throw new ThriftIOException(e.getMessage());
-    }
-  }
-
-  @Override
-  public void createFile(String path, CreateFileTOptions options) throws AlluxioTException,
-      ThriftIOException {
-    try {
-      mFileSystemMaster.createFile(new AlluxioURI(path), new CreateFileOptions(options));
-    } catch (IOException e) {
-      throw new ThriftIOException(e.getMessage());
-    } catch (AlluxioException e) {
-      throw e.toAlluxioTException();
-    }
-=======
-    RpcUtils.call(new RpcCallableThrowsIOException<Void>() {
-      @Override
-      public Void call() throws AlluxioException, IOException {
-        mFileSystemMaster.mkdir(new AlluxioURI(path), new CreateDirectoryOptions(options));
+    RpcUtils.call(new RpcCallableThrowsIOException<Void>() {
+      @Override
+      public Void call() throws AlluxioException, IOException {
+        mFileSystemMaster.createDirectory(new AlluxioURI(path),
+            new CreateDirectoryOptions(options));
         return null;
       }
     });
@@ -116,11 +96,10 @@
     RpcUtils.call(new RpcCallableThrowsIOException<Void>() {
       @Override
       public Void call() throws AlluxioException, IOException {
-        mFileSystemMaster.create(new AlluxioURI(path), new CreateFileOptions(options));
-        return null;
-      }
-    });
->>>>>>> 86ee86de
+        mFileSystemMaster.createFile(new AlluxioURI(path), new CreateFileOptions(options));
+        return null;
+      }
+    });
   }
 
   @Override
@@ -232,23 +211,13 @@
   @Override
   public void remove(final String path, final boolean recursive)
       throws AlluxioTException, ThriftIOException {
-<<<<<<< HEAD
-    try {
-      mFileSystemMaster.delete(new AlluxioURI(path), recursive);
-    } catch (AlluxioException e) {
-      throw e.toAlluxioTException();
-    } catch (IOException e) {
-      throw new ThriftIOException(e.getMessage());
-    }
-=======
-    RpcUtils.call(new RpcCallableThrowsIOException<Void>() {
-      @Override
-      public Void call() throws AlluxioException, IOException {
-        mFileSystemMaster.deleteFile(new AlluxioURI(path), recursive);
-        return null;
-      }
-    });
->>>>>>> 86ee86de
+    RpcUtils.call(new RpcCallableThrowsIOException<Void>() {
+      @Override
+      public Void call() throws AlluxioException, IOException {
+        mFileSystemMaster.delete(new AlluxioURI(path), recursive);
+        return null;
+      }
+    });
   }
 
   @Override
