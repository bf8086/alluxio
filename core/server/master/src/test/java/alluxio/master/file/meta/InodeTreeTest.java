/*
 * The Alluxio Open Foundation licenses this work under the Apache License, version 2.0
 * (the "License"). You may not use this work except in compliance with the License, which is
 * available at www.apache.org/licenses/LICENSE-2.0
 *
 * This software is distributed on an "AS IS" basis, WITHOUT WARRANTIES OR CONDITIONS OF ANY KIND,
 * either express or implied, as more fully set forth in the License.
 *
 * See the NOTICE file distributed with this work for information regarding copyright ownership.
 */

package alluxio.master.file.meta;

import static org.junit.Assert.assertEquals;
import static org.junit.Assert.assertFalse;
import static org.junit.Assert.assertNotEquals;
import static org.junit.Assert.assertTrue;
import static org.mockito.Mockito.mock;

import alluxio.AlluxioURI;
import alluxio.ConfigurationRule;
import alluxio.Constants;
import alluxio.PropertyKey;
import alluxio.exception.BlockInfoException;
import alluxio.exception.ExceptionMessage;
import alluxio.exception.FileAlreadyExistsException;
import alluxio.exception.FileDoesNotExistException;
import alluxio.exception.InvalidPathException;
<<<<<<< HEAD
import alluxio.grpc.CreateDirectoryPOptions;
import alluxio.grpc.CreateFilePOptions;
import alluxio.master.MasterContext;
=======
import alluxio.master.CoreMasterContext;
>>>>>>> 4126ca60
import alluxio.master.MasterRegistry;
import alluxio.master.MasterTestUtils;
import alluxio.master.block.BlockMaster;
import alluxio.master.block.BlockMasterFactory;
import alluxio.master.file.RpcContext;
<<<<<<< HEAD
import alluxio.master.file.contexts.CreateDirectoryContext;
import alluxio.master.file.contexts.CreateFileContext;
import alluxio.master.file.contexts.CreatePathContext;
=======
import alluxio.master.file.meta.InodeTree.LockPattern;
>>>>>>> 4126ca60
import alluxio.master.file.meta.options.MountInfo;
import alluxio.master.journal.NoopJournalContext;
import alluxio.master.metrics.MetricsMaster;
import alluxio.master.metrics.MetricsMasterFactory;
import alluxio.security.authorization.AccessControlList;
import alluxio.security.authorization.AclEntry;
import alluxio.security.authorization.DefaultAccessControlList;
import alluxio.security.authorization.Mode;
import alluxio.underfs.UfsManager;
import alluxio.util.CommonUtils;

import com.google.common.collect.ImmutableMap;
import com.google.common.collect.Lists;
import com.google.common.collect.Sets;
import org.junit.After;
import org.junit.Assert;
import org.junit.Before;
import org.junit.BeforeClass;
import org.junit.Rule;
import org.junit.Test;
import org.junit.rules.ExpectedException;
import org.junit.rules.TemporaryFolder;

import java.io.IOException;
import java.util.Arrays;
import java.util.Iterator;
import java.util.List;
import java.util.Set;
import java.util.stream.Collectors;

/**
 * Unit tests for {@link InodeTree}.
 */
public final class InodeTreeTest {
  private static final String TEST_PATH = "test";
  private static final AlluxioURI TEST_URI = new AlluxioURI("/test");
  private static final AlluxioURI NESTED_URI = new AlluxioURI("/nested/test");
  private static final AlluxioURI NESTED_DIR_URI = new AlluxioURI("/nested/test/dir");
  private static final AlluxioURI NESTED_FILE_URI = new AlluxioURI("/nested/test/file");
  private static final AlluxioURI NESTED_MULTIDIR_FILE_URI
      = new AlluxioURI("/nested/test/dira/dirb/file");
  public static final String TEST_OWNER = "user1";
  public static final String TEST_GROUP = "group1";
  public static final Mode TEST_DIR_MODE = new Mode((short) 0755);
  public static final Mode TEST_FILE_MODE = new Mode((short) 0644);
  private static CreateFileContext sFileContext;
  private static CreateDirectoryContext sDirectoryContext;
  private static CreateFileContext sNestedFileContext;
  private static CreateDirectoryContext sNestedDirectoryContext;
  private InodeTree mTree;
  private MasterRegistry mRegistry;
  private MetricsMaster mMetricsMaster;

  /** Rule to create a new temporary folder during each test. */
  @Rule
  public TemporaryFolder mTestFolder = new TemporaryFolder();

  /** The exception expected to be thrown. */
  @Rule
  public ExpectedException mThrown = ExpectedException.none();

  @Rule
  public ConfigurationRule mConfigurationRule =
      new ConfigurationRule(new ImmutableMap.Builder<PropertyKey, String>()
          .put(PropertyKey.SECURITY_AUTHORIZATION_PERMISSION_ENABLED, "true")
          .put(PropertyKey.SECURITY_AUTHORIZATION_PERMISSION_SUPERGROUP, "test-supergroup")
          .build());

  /**
   * Sets up all dependencies before a test runs.
   */
  @Before
  public void before() throws Exception {
    mRegistry = new MasterRegistry();
    CoreMasterContext context = MasterTestUtils.testMasterContext();
    mMetricsMaster = new MetricsMasterFactory().create(mRegistry, context);
    mRegistry.add(MetricsMaster.class, mMetricsMaster);
    BlockMaster blockMaster = new BlockMasterFactory().create(mRegistry, context);
    InodeDirectoryIdGenerator directoryIdGenerator =
        new InodeDirectoryIdGenerator(blockMaster);
    UfsManager ufsManager = mock(UfsManager.class);
    MountTable mountTable = new MountTable(ufsManager, mock(MountInfo.class));
    mTree = new InodeTree(blockMaster, directoryIdGenerator, mountTable);

    mRegistry.start(true);

    mTree.initializeRoot(TEST_OWNER, TEST_GROUP, TEST_DIR_MODE, NoopJournalContext.INSTANCE);
  }

  @After
  public void after() throws Exception {
    mRegistry.stop();
  }

  /**
   * Sets up dependencies before a single test runs.
   */
  @BeforeClass
  public static void beforeClass() throws Exception {
    sFileContext =
        CreateFileContext
            .defaults(CreateFilePOptions.newBuilder().setBlockSizeBytes(Constants.KB)
                .setMode(TEST_FILE_MODE.toShort()))
            .setOwner(TEST_OWNER).setGroup(TEST_GROUP);
    sDirectoryContext = CreateDirectoryContext
        .defaults(CreateDirectoryPOptions.newBuilder().setMode(TEST_DIR_MODE.toShort()))
        .setOwner(TEST_OWNER).setGroup(TEST_GROUP);
    sNestedFileContext = CreateFileContext
        .defaults(CreateFilePOptions.newBuilder().setBlockSizeBytes(Constants.KB)
            .setMode(TEST_FILE_MODE.toShort()).setRecursive(true))
        .setOwner(TEST_OWNER).setGroup(TEST_GROUP);
    sNestedDirectoryContext = CreateDirectoryContext.defaults(
        CreateDirectoryPOptions.newBuilder().setMode(TEST_DIR_MODE.toShort()).setRecursive(true))
        .setOwner(TEST_OWNER).setGroup(TEST_GROUP);
  }

  /**
   * Tests that initializing the root twice results in the same root.
   */
  @Test
  public void initializeRootTwice() throws Exception {
    InodeView root = getInodeByPath(mTree, new AlluxioURI("/"));
    // initializeRoot call does nothing
    mTree.initializeRoot(TEST_OWNER, TEST_GROUP, TEST_DIR_MODE, NoopJournalContext.INSTANCE);
    assertEquals(TEST_OWNER, root.getOwner());
    InodeView newRoot = getInodeByPath(mTree, new AlluxioURI("/"));
    assertEquals(root, newRoot);
  }

  /**
   * Tests the {@link InodeTree#createPath(RpcContext, LockedInodePath, CreatePathContext)}
   * method for creating directories.
   */
  @Test
  public void createDirectory() throws Exception {
    // create directory
    createPath(mTree, TEST_URI, sDirectoryContext);
    assertTrue(mTree.inodePathExists(TEST_URI));
    InodeView test = getInodeByPath(mTree, TEST_URI);
    assertEquals(TEST_PATH, test.getName());
    assertTrue(test.isDirectory());
    assertEquals("user1", test.getOwner());
    assertEquals("group1", test.getGroup());
    assertEquals(TEST_DIR_MODE.toShort(), test.getMode());

    // create nested directory
    createPath(mTree, NESTED_URI, sNestedDirectoryContext);
    assertTrue(mTree.inodePathExists(NESTED_URI));
    InodeView nested = getInodeByPath(mTree, NESTED_URI);
    assertEquals(TEST_PATH, nested.getName());
    assertEquals(2, nested.getParentId());
    assertTrue(test.isDirectory());
    assertEquals("user1", test.getOwner());
    assertEquals("group1", test.getGroup());
    assertEquals(TEST_DIR_MODE.toShort(), test.getMode());
  }

  /**
   * Tests that an exception is thrown when trying to create an already existing directory with the
   * {@code allowExists} flag set to {@code false}.
   */
  @Test
  public void createExistingDirectory() throws Exception {
    // create directory
    createPath(mTree, TEST_URI, sDirectoryContext);

    // create again with allowExists true
    createPath(mTree, TEST_URI, CreateDirectoryContext
        .defaults(CreateDirectoryPOptions.newBuilder().setAllowExists(true)));

    // create again with allowExists false
    mThrown.expect(FileAlreadyExistsException.class);
    mThrown.expectMessage(ExceptionMessage.FILE_ALREADY_EXISTS.getMessage(TEST_URI));
    createPath(mTree, TEST_URI, CreateDirectoryContext
        .defaults(CreateDirectoryPOptions.newBuilder().setAllowExists(false)));
  }

  /**
   * Tests that creating a file under a pinned directory works.
   */
  @Test
  public void createFileUnderPinnedDirectory() throws Exception {
    // create nested directory
    createPath(mTree, NESTED_URI, sNestedDirectoryContext);

    // pin nested folder
    try (
        LockedInodePath inodePath = mTree.lockFullInodePath(NESTED_URI, LockPattern.WRITE_INODE)) {
      mTree.setPinned(RpcContext.NOOP, inodePath, true, 0);
    }

    // create nested file under pinned folder
    createPath(mTree, NESTED_FILE_URI, sNestedFileContext);

    // the nested file is pinned
    assertEquals(1, mTree.getPinIdSet().size());
  }

  /**
   * Tests the {@link InodeTree#createPath(RpcContext, LockedInodePath, CreatePathContext)}
   * method for creating a file.
   */
  @Test
  public void createFile() throws Exception {
    // created nested file
    createPath(mTree, NESTED_FILE_URI, sNestedFileContext);
    InodeView nestedFile = getInodeByPath(mTree, NESTED_FILE_URI);
    assertEquals("file", nestedFile.getName());
    assertEquals(2, nestedFile.getParentId());
    assertTrue(nestedFile.isFile());
    assertEquals("user1", nestedFile.getOwner());
    assertEquals("group1", nestedFile.getGroup());
    assertEquals(TEST_FILE_MODE.toShort(), nestedFile.getMode());
  }

  /**
   * Tests the createPath method, specifically for ACLs and default ACLs.
   */
  @Test
  public void createPathNonExtendedAclTest() throws Exception {
    CreateDirectoryContext dirContext = CreateDirectoryContext.defaults(
        CreateDirectoryPOptions.newBuilder().setRecursive(true).setMode(TEST_DIR_MODE.toShort()))
            .setOwner(TEST_OWNER).setGroup(TEST_GROUP);
    // create nested directory
    InodeTree.CreatePathResult createResult = createPath(mTree, NESTED_URI, dirContext);
    List<InodeView> created = createResult.getCreated();
    // 2 created directories
    assertEquals(2, created.size());
    assertEquals("nested", created.get(0).getName());
    assertEquals("test", created.get(1).getName());
    DefaultAccessControlList dAcl = new DefaultAccessControlList(created.get(1).getACL());
    dAcl.setEntry(AclEntry.fromCliString("default:user::r-x"));
    ((Inode<?>) created.get(1)).setDefaultACL(dAcl);

    // create nested directory
    createResult = createPath(mTree, NESTED_DIR_URI, dirContext);
    created = createResult.getCreated();
    // the new directory should have the same ACL as its parent
    // 1 created directories
    assertEquals(1, created.size());
    assertEquals("dir", created.get(0).getName());
    DefaultAccessControlList childDefaultAcl =  created.get(0).getDefaultACL();
    AccessControlList childAcl = created.get(0).getACL();
    assertEquals(dAcl, childDefaultAcl);

    assertEquals(childAcl.toStringEntries().stream().map(AclEntry::toDefault)
        .collect(Collectors.toList()), dAcl.toStringEntries());
    // create nested file
    createResult = createPath(mTree, NESTED_FILE_URI, dirContext);
    created = createResult.getCreated();
    // the new file should have the same ACL as its parent's default ACL
    // 1 created file
    assertEquals(1, created.size());
    assertEquals("file", created.get(0).getName());
    childAcl = created.get(0).getACL();
    assertEquals(childAcl.toStringEntries().stream().map(AclEntry::toDefault)
        .collect(Collectors.toList()), dAcl.toStringEntries());

    // create nested directory
    createResult = createPath(mTree, NESTED_MULTIDIR_FILE_URI, dirContext);
    created = createResult.getCreated();
    // 3 created directories
    assertEquals(3, created.size());
    assertEquals("dira", created.get(0).getName());
    assertEquals("dirb", created.get(1).getName());
    assertEquals("file", created.get(2).getName());

    for (InodeView inode: created) {
      childAcl = inode.getACL();
      // All the newly created directories and files should inherit the default ACL from parent
      assertEquals(childAcl.toStringEntries().stream().map(AclEntry::toDefault)
          .collect(Collectors.toList()), dAcl.toStringEntries());
    }
  }

  /**
   * Tests the createPath method, specifically for ACLs and default ACLs.
   */
  @Test
  public void createPathExtendedAclTest() throws Exception {
    CreateDirectoryContext dirContext = CreateDirectoryContext.defaults(
        CreateDirectoryPOptions.newBuilder().setRecursive(true).setMode(TEST_DIR_MODE.toShort()))
        .setOwner(TEST_OWNER).setGroup(TEST_GROUP);
    // create nested directory /nested/test
    InodeTree.CreatePathResult createResult = createPath(mTree, NESTED_URI, dirContext);
    List<InodeView> created = createResult.getCreated();
    // 2 created directories
    assertEquals(2, created.size());
    assertEquals("nested", created.get(0).getName());
    assertEquals("test", created.get(1).getName());

    ((Inode<?>) created.get(1)).setAcl(Arrays.asList(
        (AclEntry.fromCliString("default:user:testuser:r-x"))));
    DefaultAccessControlList dAcl = ((InodeDirectory) created.get(1)).getDefaultACL();

    // create nested directory
    createResult = createPath(mTree, NESTED_DIR_URI, dirContext);
    created = createResult.getCreated();
    // the new directory should have the same ACL as its parent
    // 1 created directories
    assertEquals(1, created.size());
    assertEquals("dir", created.get(0).getName());
    DefaultAccessControlList childDefaultAcl =  created.get(0).getDefaultACL();
    AccessControlList childAcl = created.get(0).getACL();
    assertEquals(dAcl, childDefaultAcl);

    assertEquals(childAcl.toStringEntries().stream().map(AclEntry::toDefault)
        .collect(Collectors.toList()), dAcl.toStringEntries());
    // create nested file
    CreateFileContext fileContext = CreateFileContext
        .defaults(
            CreateFilePOptions.newBuilder().setRecursive(true).setMode(TEST_FILE_MODE.toShort()))
        .setOwner(TEST_OWNER).setGroup(TEST_GROUP);
    createResult = createPath(mTree, NESTED_FILE_URI, fileContext);
    created = createResult.getCreated();
    // the new file should have the same ACL as its parent's default ACL
    // 1 created file
    assertEquals(1, created.size());
    assertEquals("file", created.get(0).getName());
    childAcl = created.get(0).getACL();
    // Because default mode for file is 644, the file's permission is not going to match default
    // Acl's permission, but rather have all the execute permissions removed.
    dAcl.setEntry(AclEntry.fromCliString("default:user::rw-"));
    dAcl.setEntry(AclEntry.fromCliString("default:other::r--"));
    dAcl.setEntry(AclEntry.fromCliString("default:mask::r--"));
    assertEquals(dAcl.toStringEntries(),
        childAcl.toStringEntries().stream().map(AclEntry::toDefault)
        .collect(Collectors.toList()));
  }

  /**
   * Tests the {@link InodeTree#createPath(RpcContext, LockedInodePath, CreatePathContext)}
   * method.
   */
  @Test
  public void createPathTest() throws Exception {
    // save the last mod time of the root
    long lastModTime = mTree.getRoot().getLastModificationTimeMs();
    // sleep to ensure a different last modification time
    CommonUtils.sleepMs(10);

    // Need to use updated options to set the correct last mod time.
    CreateDirectoryContext dirContext = CreateDirectoryContext.defaults(
        CreateDirectoryPOptions.newBuilder().setRecursive(true).setMode(TEST_DIR_MODE.toShort()))
            .setOwner(TEST_OWNER).setGroup(TEST_GROUP);

    // create nested directory
    InodeTree.CreatePathResult createResult = createPath(mTree, NESTED_URI, dirContext);
    List<InodeView> modified = createResult.getModified();
    List<InodeView> created = createResult.getCreated();

    // 1 modified directory
    assertEquals(1, modified.size());
    assertEquals("", modified.get(0).getName());
    assertNotEquals(lastModTime, modified.get(0).getLastModificationTimeMs());
    // 2 created directories
    assertEquals(2, created.size());
    assertEquals("nested", created.get(0).getName());
    assertEquals("test", created.get(1).getName());
    // save the last mod time of 'test'
    lastModTime = created.get(1).getLastModificationTimeMs();
    // sleep to ensure a different last modification time
    CommonUtils.sleepMs(10);

    // creating the directory path again results in no new inodes.
    try {
      createPath(mTree, NESTED_URI, dirContext);
      assertTrue("createPath should throw FileAlreadyExistsException", false);
    } catch (FileAlreadyExistsException e) {
      assertEquals(e.getMessage(),
          ExceptionMessage.FILE_ALREADY_EXISTS.getMessage(NESTED_URI));
    }

    // create a file
    CreateFileContext context = CreateFileContext.defaults(
        CreateFilePOptions.newBuilder().setBlockSizeBytes(Constants.KB).setRecursive(true));
    createResult = createPath(mTree, NESTED_FILE_URI, context);
    modified = createResult.getModified();
    created = createResult.getCreated();

    // test directory was modified
    assertEquals(1, modified.size());
    assertEquals("test", modified.get(0).getName());
    assertNotEquals(lastModTime, modified.get(0).getLastModificationTimeMs());
    // file was created
    assertEquals(1, created.size());
    assertEquals("file", created.get(0).getName());
  }

  /**
   * Tests that an exception is thrown when trying to create the root path twice.
   */
  @Test
  public void createRootPath() throws Exception {
    mThrown.expect(FileAlreadyExistsException.class);
    mThrown.expectMessage("/");

    createPath(mTree, new AlluxioURI("/"), sFileContext);
  }

  /**
   * Tests that an exception is thrown when trying to create a file with invalid block size.
   */
  @Test
  public void createFileWithInvalidBlockSize() throws Exception {
    mThrown.expect(BlockInfoException.class);
    mThrown.expectMessage("Invalid block size 0");

    CreateFileContext context =
        CreateFileContext.defaults(CreateFilePOptions.newBuilder().setBlockSizeBytes(0));
    createPath(mTree, TEST_URI, context);
  }

  /**
   * Tests that an exception is thrown when trying to create a file with a negative block size.
   */
  @Test
  public void createFileWithNegativeBlockSize() throws Exception {
    mThrown.expect(BlockInfoException.class);
    mThrown.expectMessage("Invalid block size -1");

    CreateFileContext context =
        CreateFileContext.defaults(CreateFilePOptions.newBuilder().setBlockSizeBytes(-1));
    createPath(mTree, TEST_URI, context);
  }

  /**
   * Tests that an exception is thrown when trying to create a file under a non-existing directory.
   */
  @Test
  public void createFileUnderNonexistingDir() throws Exception {
    mThrown.expect(FileDoesNotExistException.class);
    mThrown.expectMessage("File /nested/test creation failed. Component 1(nested) does not exist");

    createPath(mTree, NESTED_URI, sFileContext);
  }

  /**
   * Tests that an exception is thrown when trying to create a file twice.
   */
  @Test
  public void createFileTwice() throws Exception {
    mThrown.expect(FileAlreadyExistsException.class);
    mThrown.expectMessage("/nested/test");

    createPath(mTree, NESTED_URI, sNestedFileContext);
    createPath(mTree, NESTED_URI, sNestedFileContext);
  }

  /**
   * Tests that an exception is thrown when trying to create a file under a file path.
   */
  @Test
  public void createFileUnderFile() throws Exception {
<<<<<<< HEAD
    mThrown.expect(InvalidPathException.class);
    mThrown.expectMessage("Traversal failed. Component 2(test) is a file");

    createPath(mTree, NESTED_URI, sNestedFileContext);
    createPath(mTree, new AlluxioURI("/nested/test/test"), sNestedFileContext);
=======
    createPath(mTree, NESTED_URI, sNestedFileOptions);

    mThrown.expect(InvalidPathException.class);
    mThrown.expectMessage("Traversal failed for path /nested/test/test. "
        + "Component 2(test) is a file, not a directory");
    createPath(mTree, new AlluxioURI("/nested/test/test"), sNestedFileOptions);
>>>>>>> 4126ca60
  }

  /**
   * Tests {@link InodeTree#inodeIdExists(long)}.
   */
  @Test
  public void inodeIdExists() throws Exception {
    assertTrue(mTree.inodeIdExists(0));
    assertFalse(mTree.inodeIdExists(1));

    createPath(mTree, TEST_URI, sFileContext);
    InodeView inode = getInodeByPath(mTree, TEST_URI);
    assertTrue(mTree.inodeIdExists(inode.getId()));

    deleteInodeByPath(mTree, TEST_URI);
    assertFalse(mTree.inodeIdExists(inode.getId()));
  }

  /**
   * Tests {@link InodeTree#inodePathExists(AlluxioURI)}.
   */
  @Test
  public void inodePathExists() throws Exception {
    assertFalse(mTree.inodePathExists(TEST_URI));

    createPath(mTree, TEST_URI, sFileContext);
    assertTrue(mTree.inodePathExists(TEST_URI));

    deleteInodeByPath(mTree, TEST_URI);
    assertFalse(mTree.inodePathExists(TEST_URI));
  }

  /**
   * Tests that an exception is thrown when trying to get an Inode by a non-existing path.
   */
  @Test
  public void getInodeByNonexistingPath() throws Exception {
    mThrown.expect(FileDoesNotExistException.class);
    mThrown.expectMessage("Path \"/test\" does not exist");

    assertFalse(mTree.inodePathExists(TEST_URI));
    getInodeByPath(mTree, TEST_URI);
  }

  /**
   * Tests that an exception is thrown when trying to get an Inode by a non-existing, nested path.
   */
  @Test
  public void getInodeByNonexistingNestedPath() throws Exception {
    mThrown.expect(FileDoesNotExistException.class);
    mThrown.expectMessage("Path \"/nested/test/file\" does not exist");

    createPath(mTree, NESTED_URI, sNestedDirectoryContext);
    assertFalse(mTree.inodePathExists(NESTED_FILE_URI));
    getInodeByPath(mTree, NESTED_FILE_URI);
  }

  /**
   * Tests that an exception is thrown when trying to get an Inode with an invalid id.
   */
  @Test
  public void getInodeByInvalidId() throws Exception {
    mThrown.expect(FileDoesNotExistException.class);
    mThrown.expectMessage(ExceptionMessage.INODE_DOES_NOT_EXIST.getMessage(1));

    assertFalse(mTree.inodeIdExists(1));
    try (LockedInodePath inodePath = mTree.lockFullInodePath(1, LockPattern.READ)) {
      // inode exists
    }
  }

  /**
   * Tests the {@link InodeTree#isRootId(long)} method.
   */
  @Test
  public void isRootId() {
    assertTrue(mTree.isRootId(0));
    assertFalse(mTree.isRootId(1));
  }

  /**
   * Tests the {@link InodeTree#getPath(InodeView)} method.
   */
  @Test
  public void getPath() throws Exception {
    try (LockedInodePath inodePath = mTree.lockFullInodePath(0, LockPattern.READ)) {
      InodeView root = inodePath.getInode();
      // test root path
      assertEquals(new AlluxioURI("/"), mTree.getPath(root));
    }

    // test one level
<<<<<<< HEAD
    createPath(mTree, TEST_URI, sDirectoryContext);
    try (LockedInodePath inodePath = mTree.lockFullInodePath(TEST_URI, InodeTree.LockMode.READ)) {
=======
    createPath(mTree, TEST_URI, sDirectoryOptions);
    try (LockedInodePath inodePath = mTree.lockFullInodePath(TEST_URI, LockPattern.READ)) {
>>>>>>> 4126ca60
      assertEquals(new AlluxioURI("/test"), mTree.getPath(inodePath.getInode()));
    }

    // test nesting
<<<<<<< HEAD
    createPath(mTree, NESTED_URI, sNestedDirectoryContext);
    try (LockedInodePath inodePath = mTree.lockFullInodePath(NESTED_URI, InodeTree.LockMode.READ)) {
=======
    createPath(mTree, NESTED_URI, sNestedDirectoryOptions);
    try (LockedInodePath inodePath = mTree.lockFullInodePath(NESTED_URI, LockPattern.READ)) {
>>>>>>> 4126ca60
      assertEquals(new AlluxioURI("/nested/test"), mTree.getPath(inodePath.getInode()));
    }
  }

  @Test
  public void getInodeChildrenRecursive() throws Exception {
    createPath(mTree, TEST_URI, sDirectoryContext);
    createPath(mTree, NESTED_URI, sNestedDirectoryContext);
    // add nested file
    createPath(mTree, NESTED_FILE_URI, sNestedFileContext);

    // all inodes under root
    try (LockedInodePath inodePath = mTree.lockFullInodePath(0, LockPattern.WRITE_INODE)) {
      // /test, /nested, /nested/test, /nested/test/file
      assertEquals(4, mTree.getImplicitlyLockedDescendants(inodePath).size());
    }
  }

  /**
   * Tests deleting a nested inode.
   */
  @Test
  public void deleteInode() throws Exception {
    createPath(mTree, NESTED_URI, sNestedDirectoryContext);

    // all inodes under root
    try (LockedInodePath inodePath = mTree.lockFullInodePath(0, LockPattern.WRITE_INODE)) {
      // /nested, /nested/test
      assertEquals(2, mTree.getImplicitlyLockedDescendants(inodePath).size());

      // delete the nested inode
      deleteInodeByPath(mTree, NESTED_URI);

      // only /nested left
      assertEquals(1, mTree.getImplicitlyLockedDescendants(inodePath).size());
    }
  }

  @Test
  public void setPinned() throws Exception {
    createPath(mTree, NESTED_URI, sNestedDirectoryContext);
    createPath(mTree, NESTED_FILE_URI, sNestedFileContext);

    // no inodes pinned
    assertEquals(0, mTree.getPinIdSet().size());

    // pin nested folder
    try (
        LockedInodePath inodePath = mTree.lockFullInodePath(NESTED_URI, LockPattern.WRITE_INODE)) {
      mTree.setPinned(RpcContext.NOOP, inodePath, true, 0);
    }
    // nested file pinned
    assertEquals(1, mTree.getPinIdSet().size());

    // unpin nested folder
    try (
        LockedInodePath inodePath = mTree.lockFullInodePath(NESTED_URI, LockPattern.WRITE_INODE)) {
      mTree.setPinned(RpcContext.NOOP, inodePath, false, 0);
    }
    assertEquals(0, mTree.getPinIdSet().size());
  }

  /**
   * Tests that streaming to a journal checkpoint works.
   */
  @Test
  public void streamToJournalCheckpoint() throws Exception {
    InodeDirectoryView root = mTree.getRoot();

    // test root
    verifyJournal(mTree, Lists.<InodeView>newArrayList(root));

    // test nested URI
    createPath(mTree, NESTED_FILE_URI, sNestedFileContext);
    InodeDirectory nested = (InodeDirectory) root.getChild("nested");
    InodeDirectory test = (InodeDirectory) nested.getChild("test");
    InodeView file = test.getChild("file");
    verifyJournal(mTree, Arrays.asList(root, nested, test, file));

    // add a sibling of test and verify journaling is in correct order (breadth first)
    createPath(mTree, new AlluxioURI("/nested/test1/file1"), sNestedFileContext);
    InodeDirectory test1 = (InodeDirectory) nested.getChild("test1");
    InodeView file1 = test1.getChild("file1");
    verifyJournal(mTree, Arrays.asList(root, nested, test, test1, file, file1));
  }

  @Test
  public void addInodeFromJournal() throws Exception {
    createPath(mTree, NESTED_FILE_URI, sNestedFileContext);
    createPath(mTree, new AlluxioURI("/nested/test1/file1"), sNestedFileContext);
    InodeDirectoryView root = mTree.getRoot();
    InodeDirectory nested = (InodeDirectory) root.getChild("nested");
    InodeDirectory test = (InodeDirectory) nested.getChild("test");
    InodeView file = test.getChild("file");
    InodeDirectory test1 = (InodeDirectory) nested.getChild("test1");
    InodeView file1 = test1.getChild("file1");
    // reset the tree
    mTree.replayJournalEntryFromJournal(root.toJournalEntry());
    // re-init the root since the tree was reset above
    mTree.getRoot();
    try (LockedInodePath inodePath =
             mTree.lockFullInodePath(new AlluxioURI("/"), LockPattern.WRITE_INODE)) {
      assertEquals(0, mTree.getImplicitlyLockedDescendants(inodePath).size());
      mTree.replayJournalEntryFromJournal(nested.toJournalEntry());
      verifyChildrenNames(mTree, inodePath, Sets.newHashSet("nested"));
      mTree.replayJournalEntryFromJournal(test.toJournalEntry());
      verifyChildrenNames(mTree, inodePath, Sets.newHashSet("nested", "test"));
      mTree.replayJournalEntryFromJournal(test1.toJournalEntry());
      verifyChildrenNames(mTree, inodePath, Sets.newHashSet("nested", "test", "test1"));
      mTree.replayJournalEntryFromJournal(file.toJournalEntry());
      verifyChildrenNames(mTree, inodePath, Sets.newHashSet("nested", "test", "test1", "file"));
      mTree.replayJournalEntryFromJournal(file1.toJournalEntry());
      verifyChildrenNames(mTree, inodePath,
          Sets.newHashSet("nested", "test", "test1", "file", "file1"));
    }
  }

  @Test
  public void addInodeModeFromJournalWithEmptyOwnership() throws Exception {
    createPath(mTree, NESTED_FILE_URI, sNestedFileContext);
    InodeDirectoryView root = mTree.getRoot();
    InodeDirectory nested = (InodeDirectory) root.getChild("nested");
    InodeDirectory test = (InodeDirectory) nested.getChild("test");
    Inode<?> file = (Inode<?>) test.getChild("file");
    Inode<?>[] inodeChildren = {nested, test, file};
    for (Inode<?> child : inodeChildren) {
      child.setOwner("");
      child.setGroup("");
      child.setMode((short) 0600);
    }
    // reset the tree
    mTree.replayJournalEntryFromJournal(root.toJournalEntry());
    // re-init the root since the tree was reset above
    mTree.getRoot();
    try (LockedInodePath inodePath =
             mTree.lockFullInodePath(new AlluxioURI("/"), LockPattern.WRITE_INODE)) {
      assertEquals(0, mTree.getImplicitlyLockedDescendants(inodePath).size());
      mTree.replayJournalEntryFromJournal(nested.toJournalEntry());
      mTree.replayJournalEntryFromJournal(test.toJournalEntry());
      mTree.replayJournalEntryFromJournal(file.toJournalEntry());
      List<LockedInodePath> descendants = mTree.getImplicitlyLockedDescendants(inodePath);
      assertEquals(inodeChildren.length, descendants.size());
      for (LockedInodePath childPath : descendants) {
        InodeView child = childPath.getInodeOrNull();
        Assert.assertNotNull(child);
        Assert.assertEquals("", child.getOwner());
        Assert.assertEquals("", child.getGroup());
        Assert.assertEquals((short) 0600, child.getMode());
      }
    }
  }

  @Test
  public void getInodePathById() throws Exception {
    try (LockedInodePath rootPath = mTree.lockFullInodePath(0, LockPattern.READ)) {
      assertEquals(0, rootPath.getInode().getId());
    }

    InodeTree.CreatePathResult createResult =
        createPath(mTree, NESTED_FILE_URI, sNestedFileContext);

    for (InodeView inode : createResult.getCreated()) {
      long id = inode.getId();
      try (LockedInodePath inodePath = mTree.lockFullInodePath(id, LockPattern.READ)) {
        assertEquals(id, inodePath.getInode().getId());
      }
    }
  }

  @Test
  public void getInodePathByPath() throws Exception {
    try (LockedInodePath rootPath =
        mTree.lockFullInodePath(new AlluxioURI("/"), LockPattern.READ)) {
      assertTrue(mTree.isRootId(rootPath.getInode().getId()));
    }

    // Create a nested file.
    createPath(mTree, NESTED_FILE_URI, sNestedFileContext);

    AlluxioURI uri = new AlluxioURI("/nested");
    try (LockedInodePath inodePath = mTree.lockFullInodePath(uri, LockPattern.READ)) {
      assertEquals(uri.getName(), inodePath.getInode().getName());
    }

    uri = NESTED_URI;
    try (LockedInodePath inodePath = mTree.lockFullInodePath(uri, LockPattern.READ)) {
      assertEquals(uri.getName(), inodePath.getInode().getName());
    }

    uri = NESTED_FILE_URI;
    try (LockedInodePath inodePath = mTree.lockFullInodePath(uri, LockPattern.READ)) {
      assertEquals(uri.getName(), inodePath.getInode().getName());
    }
  }

<<<<<<< HEAD
  @Test
  public void lockingDescendent() throws Exception {
    InodeTree.CreatePathResult createResult =
        createPath(mTree, NESTED_FILE_URI, sNestedFileContext);
    InodeView dirInode = createResult.getCreated().get(0);
    assertTrue(dirInode.isDirectory());
    try (LockedInodePath lockedDirPath = mTree.lockFullInodePath(dirInode.getId(),
         InodeTree.LockMode.READ);
         LockedInodePath path = mTree.lockDescendantPath(lockedDirPath,
             InodeTree.LockMode.READ, NESTED_FILE_URI);
        ) {
      assertEquals(4, path.getInodeList().size());
    }
    // Testing descendant is the same as the LockedInodePath.
    try (LockedInodePath lockedDirPath = mTree.lockFullInodePath(dirInode.getId(),
        InodeTree.LockMode.READ);
         LockedInodePath path = mTree.lockDescendantPath(lockedDirPath,
             InodeTree.LockMode.READ, lockedDirPath.getUri())
    ) {
      Assert.fail();
    } catch (InvalidPathException e) {
      // expected
    }

    // Testing descendantURI is actually the URI of a parent.
    InodeView subDirInode = createResult.getCreated().get(1);
    assertTrue(dirInode.isDirectory());
    try (LockedInodePath lockedDirPath = mTree.lockFullInodePath(subDirInode.getId(),
        InodeTree.LockMode.READ);
         LockedInodePath path = mTree.lockDescendantPath(lockedDirPath,
             InodeTree.LockMode.READ, new AlluxioURI(""));
    ) {
      Assert.fail();
    } catch (InvalidPathException e) {
      // expected
    }
  }

=======
>>>>>>> 4126ca60
  // Helper to create a path.
  private InodeTree.CreatePathResult createPath(InodeTree root, AlluxioURI path,
      CreatePathContext<?, ?> context) throws FileAlreadyExistsException, BlockInfoException,
      InvalidPathException, IOException, FileDoesNotExistException {
<<<<<<< HEAD
    try (LockedInodePath inodePath = root.lockInodePath(path, InodeTree.LockMode.WRITE)) {
      return root.createPath(RpcContext.NOOP, inodePath, context);
=======
    try (LockedInodePath inodePath = root.lockInodePath(path, LockPattern.WRITE_EDGE)) {
      return root.createPath(RpcContext.NOOP, inodePath, options);
>>>>>>> 4126ca60
    }
  }

  // Helper to get an inode by path. The inode is unlocked before returning.
  private static InodeView getInodeByPath(InodeTree root, AlluxioURI path) throws Exception {
    try (LockedInodePath inodePath = root.lockFullInodePath(path, LockPattern.READ)) {
      return inodePath.getInode();
    }
  }

  // Helper to delete an inode by path.
  private static void deleteInodeByPath(InodeTree root, AlluxioURI path) throws Exception {
    try (LockedInodePath inodePath = root.lockFullInodePath(path, LockPattern.WRITE_EDGE)) {
      root.deleteInode(RpcContext.NOOP, inodePath, System.currentTimeMillis());
    }
  }

  // helper for verifying that correct objects were journaled to the output stream
  private static void verifyJournal(InodeTree root, List<InodeView> journaled) throws Exception {
    Iterator<alluxio.proto.journal.Journal.JournalEntry> it = root.getJournalEntryIterator();
    for (InodeView node : journaled) {
      assertTrue(it.hasNext());
      assertEquals(node.toJournalEntry(), it.next());
    }
    assertTrue(!it.hasNext());
  }

  // verify that the tree has the given children
  private static void verifyChildrenNames(InodeTree tree, LockedInodePath inodePath,
      Set<String> childNames) throws Exception {
    List<LockedInodePath> descendants = tree.getImplicitlyLockedDescendants(inodePath);
    assertEquals(childNames.size(), descendants.size());
    for (LockedInodePath childPath : descendants) {
      assertTrue(childNames.contains(childPath.getInode().getName()));
    }
  }
}<|MERGE_RESOLUTION|>--- conflicted
+++ resolved
@@ -26,25 +26,18 @@
 import alluxio.exception.FileAlreadyExistsException;
 import alluxio.exception.FileDoesNotExistException;
 import alluxio.exception.InvalidPathException;
-<<<<<<< HEAD
 import alluxio.grpc.CreateDirectoryPOptions;
 import alluxio.grpc.CreateFilePOptions;
-import alluxio.master.MasterContext;
-=======
 import alluxio.master.CoreMasterContext;
->>>>>>> 4126ca60
 import alluxio.master.MasterRegistry;
 import alluxio.master.MasterTestUtils;
 import alluxio.master.block.BlockMaster;
 import alluxio.master.block.BlockMasterFactory;
 import alluxio.master.file.RpcContext;
-<<<<<<< HEAD
 import alluxio.master.file.contexts.CreateDirectoryContext;
 import alluxio.master.file.contexts.CreateFileContext;
 import alluxio.master.file.contexts.CreatePathContext;
-=======
 import alluxio.master.file.meta.InodeTree.LockPattern;
->>>>>>> 4126ca60
 import alluxio.master.file.meta.options.MountInfo;
 import alluxio.master.journal.NoopJournalContext;
 import alluxio.master.metrics.MetricsMaster;
@@ -499,20 +492,12 @@
    */
   @Test
   public void createFileUnderFile() throws Exception {
-<<<<<<< HEAD
-    mThrown.expect(InvalidPathException.class);
-    mThrown.expectMessage("Traversal failed. Component 2(test) is a file");
-
     createPath(mTree, NESTED_URI, sNestedFileContext);
-    createPath(mTree, new AlluxioURI("/nested/test/test"), sNestedFileContext);
-=======
-    createPath(mTree, NESTED_URI, sNestedFileOptions);
 
     mThrown.expect(InvalidPathException.class);
     mThrown.expectMessage("Traversal failed for path /nested/test/test. "
         + "Component 2(test) is a file, not a directory");
-    createPath(mTree, new AlluxioURI("/nested/test/test"), sNestedFileOptions);
->>>>>>> 4126ca60
+    createPath(mTree, new AlluxioURI("/nested/test/test"), sNestedFileContext);
   }
 
   /**
@@ -605,24 +590,14 @@
     }
 
     // test one level
-<<<<<<< HEAD
     createPath(mTree, TEST_URI, sDirectoryContext);
-    try (LockedInodePath inodePath = mTree.lockFullInodePath(TEST_URI, InodeTree.LockMode.READ)) {
-=======
-    createPath(mTree, TEST_URI, sDirectoryOptions);
     try (LockedInodePath inodePath = mTree.lockFullInodePath(TEST_URI, LockPattern.READ)) {
->>>>>>> 4126ca60
       assertEquals(new AlluxioURI("/test"), mTree.getPath(inodePath.getInode()));
     }
 
     // test nesting
-<<<<<<< HEAD
     createPath(mTree, NESTED_URI, sNestedDirectoryContext);
-    try (LockedInodePath inodePath = mTree.lockFullInodePath(NESTED_URI, InodeTree.LockMode.READ)) {
-=======
-    createPath(mTree, NESTED_URI, sNestedDirectoryOptions);
     try (LockedInodePath inodePath = mTree.lockFullInodePath(NESTED_URI, LockPattern.READ)) {
->>>>>>> 4126ca60
       assertEquals(new AlluxioURI("/nested/test"), mTree.getPath(inodePath.getInode()));
     }
   }
@@ -818,58 +793,12 @@
     }
   }
 
-<<<<<<< HEAD
-  @Test
-  public void lockingDescendent() throws Exception {
-    InodeTree.CreatePathResult createResult =
-        createPath(mTree, NESTED_FILE_URI, sNestedFileContext);
-    InodeView dirInode = createResult.getCreated().get(0);
-    assertTrue(dirInode.isDirectory());
-    try (LockedInodePath lockedDirPath = mTree.lockFullInodePath(dirInode.getId(),
-         InodeTree.LockMode.READ);
-         LockedInodePath path = mTree.lockDescendantPath(lockedDirPath,
-             InodeTree.LockMode.READ, NESTED_FILE_URI);
-        ) {
-      assertEquals(4, path.getInodeList().size());
-    }
-    // Testing descendant is the same as the LockedInodePath.
-    try (LockedInodePath lockedDirPath = mTree.lockFullInodePath(dirInode.getId(),
-        InodeTree.LockMode.READ);
-         LockedInodePath path = mTree.lockDescendantPath(lockedDirPath,
-             InodeTree.LockMode.READ, lockedDirPath.getUri())
-    ) {
-      Assert.fail();
-    } catch (InvalidPathException e) {
-      // expected
-    }
-
-    // Testing descendantURI is actually the URI of a parent.
-    InodeView subDirInode = createResult.getCreated().get(1);
-    assertTrue(dirInode.isDirectory());
-    try (LockedInodePath lockedDirPath = mTree.lockFullInodePath(subDirInode.getId(),
-        InodeTree.LockMode.READ);
-         LockedInodePath path = mTree.lockDescendantPath(lockedDirPath,
-             InodeTree.LockMode.READ, new AlluxioURI(""));
-    ) {
-      Assert.fail();
-    } catch (InvalidPathException e) {
-      // expected
-    }
-  }
-
-=======
->>>>>>> 4126ca60
   // Helper to create a path.
   private InodeTree.CreatePathResult createPath(InodeTree root, AlluxioURI path,
       CreatePathContext<?, ?> context) throws FileAlreadyExistsException, BlockInfoException,
       InvalidPathException, IOException, FileDoesNotExistException {
-<<<<<<< HEAD
-    try (LockedInodePath inodePath = root.lockInodePath(path, InodeTree.LockMode.WRITE)) {
+    try (LockedInodePath inodePath = root.lockInodePath(path, LockPattern.WRITE_EDGE)) {
       return root.createPath(RpcContext.NOOP, inodePath, context);
-=======
-    try (LockedInodePath inodePath = root.lockInodePath(path, LockPattern.WRITE_EDGE)) {
-      return root.createPath(RpcContext.NOOP, inodePath, options);
->>>>>>> 4126ca60
     }
   }
 
