--- conflicted
+++ resolved
@@ -1566,20 +1566,12 @@
   }
 
   private void startServices() throws Exception {
-<<<<<<< HEAD
     MasterRegistry registry = new MasterRegistry();
-    JournalFactory journalFactory = new JournalFactory.ReadWrite(mJournalFolder);
-    mBlockMaster = new BlockMaster(registry, journalFactory);
+    JournalFactory factory = new MutableJournal.Factory(new URI(mJournalFolder));
+    mBlockMaster = new BlockMaster(registry, factory);
     mExecutorService =
         Executors.newFixedThreadPool(2, ThreadFactoryUtils.build("FileSystemMasterTest-%d", true));
-    mFileSystemMaster = new FileSystemMaster(registry, journalFactory,
-=======
-    JournalFactory factory = new MutableJournal.Factory(new URI(mJournalFolder));
-    mBlockMaster = new BlockMaster(factory);
-    mExecutorService =
-        Executors.newFixedThreadPool(2, ThreadFactoryUtils.build("FileSystemMasterTest-%d", true));
-    mFileSystemMaster = new FileSystemMaster(mBlockMaster, factory,
->>>>>>> 971be00a
+    mFileSystemMaster = new FileSystemMaster(registry, factory,
         ExecutorServiceFactories.constantExecutorServiceFactory(mExecutorService));
 
     mBlockMaster.start(true);
