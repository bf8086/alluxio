/*
 * The Alluxio Open Foundation licenses this work under the Apache License, version 2.0
 * (the "License"). You may not use this work except in compliance with the License, which is
 * available at www.apache.org/licenses/LICENSE-2.0
 *
 * This software is distributed on an "AS IS" basis, WITHOUT WARRANTIES OR CONDITIONS OF ANY KIND,
 * either express or implied, as more fully set forth in the License.
 *
 * See the NOTICE file distributed with this work for information regarding copyright ownership.
 */

package alluxio.master.block;

import alluxio.StorageTierAssoc;
import alluxio.client.block.options.GetWorkerReportOptions;
import alluxio.exception.BlockInfoException;
import alluxio.exception.status.InvalidArgumentException;
import alluxio.exception.status.NotFoundException;
import alluxio.exception.status.UnavailableException;
import alluxio.grpc.Command;
import alluxio.grpc.ConfigProperty;
import alluxio.grpc.RegisterWorkerPOptions;
import alluxio.master.Master;
import alluxio.metrics.Metric;
import alluxio.wire.Address;
import alluxio.wire.BlockInfo;
import alluxio.wire.WorkerInfo;
import alluxio.wire.WorkerNetAddress;

import java.util.List;
import java.util.Map;
import java.util.Set;
import java.util.function.BiConsumer;
import java.util.function.Consumer;
import java.util.function.Function;

/**
 * Interface of the block master that manages the metadata for all the blocks and block workers in
 * Alluxio.
 */
public interface BlockMaster extends Master, ContainerIdGenerable {
  /**
   * @return the number of live workers
   */
  int getWorkerCount();

  /**
   * @return the number of lost workers
   */
  int getLostWorkerCount();

  /**
   * @return the total capacity (in bytes) on all tiers, on all workers of Alluxio
   */
  long getCapacityBytes();

  /**
   * @return the global storage tier mapping
   */
  StorageTierAssoc getGlobalStorageTierAssoc();

  /**
   * @return the total used bytes on all tiers, on all workers of Alluxio
   */
  long getUsedBytes();

  /**
   * @return a list of {@link WorkerInfo} objects representing the live workers in Alluxio
   */
  List<WorkerInfo> getWorkerInfoList() throws UnavailableException;

  /**
   * @return a list of {@link WorkerInfo}s of lost workers
   */
  List<WorkerInfo> getLostWorkersInfoList() throws UnavailableException;

  /**
   * Gets the worker information list for report CLI.
   *
   * @param options the GetWorkerReportOptions defines the info range
   * @return a list of {@link WorkerInfo} objects representing the workers in Alluxio
   */
  List<WorkerInfo> getWorkerReport(GetWorkerReportOptions options)
      throws UnavailableException, InvalidArgumentException;

  /**
   * Removes blocks from workers.
   *
   * @param blockIds a list of block ids to remove from Alluxio space
   * @param delete whether to delete blocks' metadata in Master
   */
  void removeBlocks(List<Long> blockIds, boolean delete) throws UnavailableException;

  /**
   * Validates the integrity of blocks with respect to the validator. A warning will be printed if
   * blocks are invalid.
   *
   * @param validator a function returns true if the given block id is valid
   * @param repair if true, deletes the invalid blocks
   * @throws UnavailableException if the invalid blocks cannot be deleted
   */
  void validateBlocks(Function<Long, Boolean> validator, boolean repair)
      throws UnavailableException;

  /**
   * Marks a block as committed on a specific worker.
   *
   * @param workerId the worker id committing the block
   * @param usedBytesOnTier the updated used bytes on the tier of the worker
   * @param tierAlias the alias of the storage tier where the worker is committing the block to
   * @param blockId the committing block id
   * @param length the length of the block
   * @throws NotFoundException if the workerId is not active
   */
  // TODO(binfan): check the logic is correct or not when commitBlock is a retry
  void commitBlock(long workerId, long usedBytesOnTier, String tierAlias, long blockId, long
      length) throws NotFoundException, UnavailableException;

  /**
   * Marks a block as committed, but without a worker location. This means the block is only in ufs.
   *
   * @param blockId the id of the block to commit
   * @param length the length of the block
   */
  void commitBlockInUFS(long blockId, long length) throws UnavailableException;

  /**
   * @param blockId the block id to get information for
   * @return the {@link BlockInfo} for the given block id
   * @throws BlockInfoException if the block info is not found
   */
  BlockInfo getBlockInfo(long blockId) throws BlockInfoException, UnavailableException;

  /**
   * Retrieves information for the given list of block ids.
   *
   * @param blockIds A list of block ids to retrieve the information for
   * @return A list of {@link BlockInfo} objects corresponding to the input list of block ids. The
   *         list is in the same order as the input list
   */
  List<BlockInfo> getBlockInfoList(List<Long> blockIds) throws UnavailableException;

  /**
   * @return the total bytes on each storage tier
   */
  Map<String, Long> getTotalBytesOnTiers();

  /**
   * @return the used bytes on each storage tier
   */
  Map<String, Long> getUsedBytesOnTiers();

  /**
   * Returns a worker id for the given worker, creating one if the worker is new.
   *
   * @param workerNetAddress the worker {@link WorkerNetAddress}
   * @return the worker id for this worker
   */
  long getWorkerId(WorkerNetAddress workerNetAddress);

  /**
   * Updates metadata when a worker registers with the master.
   *
   * @param workerId the worker id of the worker registering
   * @param storageTiers a list of storage tier aliases in order of their position in the worker's
   *        hierarchy
   * @param totalBytesOnTiers a mapping from storage tier alias to total bytes
   * @param usedBytesOnTiers a mapping from storage tier alias to the used byes
   * @param currentBlocksOnTiers a mapping from storage tier alias to a list of blocks
   * @param options the options that may contain worker configuration
   * @throws NotFoundException if workerId cannot be found
   */
  void workerRegister(long workerId, List<String> storageTiers,
      Map<String, Long> totalBytesOnTiers, Map<String, Long> usedBytesOnTiers,
      Map<String, List<Long>> currentBlocksOnTiers,
      RegisterWorkerPOptions options) throws NotFoundException;

  /**
   * Updates metadata when a worker periodically heartbeats with the master.
   *
   * @param workerId the worker id
   * @param capacityBytesOnTiers a mapping from tier alias to the capacity bytes
   * @param usedBytesOnTiers a mapping from tier alias to the used bytes
   * @param removedBlockIds a list of block ids removed from this worker
   * @param addedBlocksOnTiers a mapping from tier alias to the added blocks
   * @param metrics worker metrics
   * @return an optional command for the worker to execute
   */
<<<<<<< HEAD
  Command workerHeartbeat(long workerId, Map<String, Long> usedBytesOnTiers,
      List<Long> removedBlockIds, Map<String, List<Long>> addedBlocksOnTiers, List<Metric> metrics);
=======
  Command workerHeartbeat(long workerId, Map<String, Long> capacityBytesOnTiers,
      Map<String, Long> usedBytesOnTiers, List<Long> removedBlockIds, Map<String,
      List<Long>> addedBlocksOnTiers, List<Metric> metrics);
>>>>>>> 4126ca60

  /**
   * @return the block ids of lost blocks in Alluxio
   */
  Set<Long> getLostBlocks();

  /**
   * Reports the ids of the blocks lost on workers.
   *
   * @param blockIds the ids of the lost blocks
   */
  void reportLostBlocks(List<Long> blockIds);

  /**
   * Registers callback functions to use when lost workers become alive.
   *
   * @param function the function to register
   */
  void registerLostWorkerFoundListener(Consumer<Address> function);

  /**
   * Registers callback functions to use when detecting lost workers.
   *
   * @param function the function to register
   */
  void registerWorkerLostListener(Consumer<Address> function);

  /**
   * Registers callback functions to use when workers register with configuration.
   *
   * @param function the function to register
   */
  void registerNewWorkerConfListener(BiConsumer<Address, List<ConfigProperty>> function);
}<|MERGE_RESOLUTION|>--- conflicted
+++ resolved
@@ -186,14 +186,9 @@
    * @param metrics worker metrics
    * @return an optional command for the worker to execute
    */
-<<<<<<< HEAD
-  Command workerHeartbeat(long workerId, Map<String, Long> usedBytesOnTiers,
-      List<Long> removedBlockIds, Map<String, List<Long>> addedBlocksOnTiers, List<Metric> metrics);
-=======
   Command workerHeartbeat(long workerId, Map<String, Long> capacityBytesOnTiers,
       Map<String, Long> usedBytesOnTiers, List<Long> removedBlockIds, Map<String,
       List<Long>> addedBlocksOnTiers, List<Metric> metrics);
->>>>>>> 4126ca60
 
   /**
    * @return the block ids of lost blocks in Alluxio
