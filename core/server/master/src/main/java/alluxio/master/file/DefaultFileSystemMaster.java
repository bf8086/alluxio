--- conflicted
+++ resolved
@@ -1217,8 +1217,6 @@
           // Remove corresponding blocks from workers and delete metadata in master.
           mBlockMaster.removeBlocks(((InodeFile) delInode).getBlockIds(), true /* delete */);
         }
-<<<<<<< HEAD
-
         if (i == 0) {
           // Journal right before deleting the "root" of the sub-tree from the parent, since the
           // parent is read locked.
@@ -1226,8 +1224,6 @@
               .setRecursive(deleteOptions.isRecursive()).setOpTimeMs(opTimeMs).build();
           journalContext.append(JournalEntry.newBuilder().setDeleteFile(deleteFile).build());
         }
-=======
->>>>>>> a42c51ee
         mInodeTree.deleteInode(tempInodePath, opTimeMs);
       }
     }
