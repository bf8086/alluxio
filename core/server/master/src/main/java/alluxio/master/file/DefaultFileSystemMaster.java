/*
 * The Alluxio Open Foundation licenses this work under the Apache License, version 2.0
 * (the "License"). You may not use this work except in compliance with the License, which is
 * available at www.apache.org/licenses/LICENSE-2.0
 *
 * This software is distributed on an "AS IS" basis, WITHOUT WARRANTIES OR CONDITIONS OF ANY KIND,
 * either express or implied, as more fully set forth in the License.
 *
 * See the NOTICE file distributed with this work for information regarding copyright ownership.
 */

package alluxio.master.file;

import alluxio.AlluxioURI;
import alluxio.Configuration;
import alluxio.Constants;
import alluxio.PropertyKey;
import alluxio.Server;
import alluxio.clock.SystemClock;
import alluxio.collections.Pair;
import alluxio.collections.PrefixList;
import alluxio.exception.AccessControlException;
import alluxio.exception.AlluxioException;
import alluxio.exception.BlockInfoException;
import alluxio.exception.ConnectionFailedException;
import alluxio.exception.DirectoryNotEmptyException;
import alluxio.exception.ExceptionMessage;
import alluxio.exception.FileAlreadyCompletedException;
import alluxio.exception.FileAlreadyExistsException;
import alluxio.exception.FileDoesNotExistException;
import alluxio.exception.InvalidFileSizeException;
import alluxio.exception.InvalidPathException;
import alluxio.exception.PreconditionMessage;
import alluxio.exception.UnexpectedAlluxioException;
import alluxio.exception.status.FailedPreconditionException;
import alluxio.exception.status.InvalidArgumentException;
import alluxio.exception.status.NotFoundException;
import alluxio.exception.status.PermissionDeniedException;
import alluxio.exception.status.ResourceExhaustedException;
import alluxio.exception.status.UnavailableException;
import alluxio.file.options.DescendantType;
import alluxio.grpc.CompleteFilePOptions;
import alluxio.grpc.DeletePOptions;
import alluxio.grpc.FileSystemMasterCommonPOptions;
import alluxio.grpc.GrpcService;
import alluxio.grpc.LoadDescendantPType;
import alluxio.grpc.LoadMetadataPOptions;
import alluxio.grpc.LoadMetadataPType;
import alluxio.grpc.MountPOptions;
import alluxio.grpc.ServiceType;
import alluxio.grpc.SetAttributePOptions;
import alluxio.heartbeat.HeartbeatContext;
import alluxio.heartbeat.HeartbeatThread;
import alluxio.master.CoreMaster;
import alluxio.master.CoreMasterContext;
import alluxio.master.ProtobufUtils;
import alluxio.master.audit.AsyncUserAccessAuditLogWriter;
import alluxio.master.audit.AuditContext;
import alluxio.master.block.BlockId;
import alluxio.master.block.BlockMaster;
import alluxio.master.file.activesync.ActiveSyncManager;
import alluxio.master.file.meta.FileSystemMasterView;
import alluxio.master.file.meta.InodeDirectory;
import alluxio.master.file.meta.InodeDirectoryIdGenerator;
import alluxio.master.file.meta.InodeDirectoryView;
import alluxio.master.file.meta.InodeFile;
import alluxio.master.file.meta.InodeFileView;
import alluxio.master.file.meta.InodeLockManager;
import alluxio.master.file.meta.InodePathPair;
import alluxio.master.file.meta.InodeTree;
import alluxio.master.file.meta.InodeTree.LockMode;
import alluxio.master.file.meta.InodeTree.LockPattern;
import alluxio.master.file.meta.InodeView;
import alluxio.master.file.meta.LockedInodePath;
import alluxio.master.file.meta.LockingScheme;
import alluxio.master.file.meta.MountTable;
import alluxio.master.file.meta.PersistenceState;
import alluxio.master.file.meta.UfsAbsentPathCache;
import alluxio.master.file.meta.UfsBlockLocationCache;
import alluxio.master.file.meta.UfsSyncPathCache;
import alluxio.master.file.meta.UfsSyncUtils;
import alluxio.master.file.meta.options.MountInfo;
import alluxio.master.file.contexts.CheckConsistencyContext;
import alluxio.master.file.contexts.CompleteFileContext;
import alluxio.master.file.contexts.CreateDirectoryContext;
import alluxio.master.file.contexts.CreateFileContext;
import alluxio.master.file.contexts.DeleteContext;
import alluxio.master.file.contexts.FreeContext;
import alluxio.master.file.contexts.GetStatusContext;
import alluxio.master.file.contexts.ListStatusContext;
import alluxio.master.file.contexts.LoadMetadataContext;
import alluxio.master.file.contexts.MountContext;
import alluxio.master.file.contexts.RenameContext;
import alluxio.master.file.contexts.SetAclContext;
import alluxio.master.file.contexts.SetAttributeContext;
import alluxio.master.file.contexts.WorkerHeartbeatContext;
import alluxio.master.journal.JournalContext;
import alluxio.metrics.MasterMetrics;
import alluxio.metrics.MetricsSystem;
import alluxio.proto.journal.File;
import alluxio.proto.journal.File.AddSyncPointEntry;
import alluxio.proto.journal.File.NewBlockEntry;
import alluxio.proto.journal.File.RemoveSyncPointEntry;
import alluxio.proto.journal.File.RenameEntry;
import alluxio.proto.journal.File.SetAclEntry;
import alluxio.proto.journal.File.UpdateInodeEntry;
import alluxio.proto.journal.File.UpdateInodeFileEntry;
import alluxio.proto.journal.File.UpdateInodeFileEntry.Builder;
import alluxio.proto.journal.Journal.JournalEntry;
import alluxio.resource.CloseableResource;
import alluxio.resource.LockResource;
import alluxio.retry.CountingRetry;
import alluxio.retry.RetryPolicy;
import alluxio.security.authentication.AuthType;
import alluxio.security.authentication.AuthenticatedClientUser;
import alluxio.security.authentication.ClientIpAddressInjector;
import alluxio.security.authorization.AccessControlList;
import alluxio.security.authorization.AclEntry;
import alluxio.security.authorization.AclEntryType;
import alluxio.security.authorization.DefaultAccessControlList;
import alluxio.security.authorization.Mode;
import alluxio.underfs.Fingerprint;
import alluxio.underfs.Fingerprint.Tag;
import alluxio.underfs.MasterUfsManager;
import alluxio.underfs.UfsFileStatus;
import alluxio.underfs.UfsManager;
import alluxio.underfs.UfsMode;
import alluxio.underfs.UfsStatus;
import alluxio.underfs.UnderFileSystem;
import alluxio.underfs.UnderFileSystemConfiguration;
import alluxio.underfs.options.ListOptions;
import alluxio.util.CommonUtils;
import alluxio.util.IdUtils;
import alluxio.util.ModeUtils;
import alluxio.util.SecurityUtils;
import alluxio.util.executor.ExecutorServiceFactories;
import alluxio.util.executor.ExecutorServiceFactory;
import alluxio.grpc.GrpcUtils;
import alluxio.util.interfaces.Scoped;
import alluxio.util.io.PathUtils;
import alluxio.util.network.NetworkAddressUtils;
import alluxio.util.proto.ProtoUtils;
import alluxio.wire.CommandType;
import alluxio.wire.FileSystemCommand;
import alluxio.wire.FileSystemCommandOptions;
import alluxio.wire.PersistCommandOptions;
import alluxio.wire.PersistFile;
import alluxio.wire.UfsInfo;
import alluxio.wire.BlockInfo;
import alluxio.wire.BlockLocation;
import alluxio.wire.FileBlockInfo;
import alluxio.wire.FileInfo;
import alluxio.wire.MountPointInfo;
<<<<<<< HEAD
import alluxio.grpc.SetAclAction;
=======
import alluxio.wire.SetAclAction;
import alluxio.wire.SyncPointInfo;
>>>>>>> 4126ca60
import alluxio.wire.WorkerInfo;

import com.codahale.metrics.Counter;
import com.codahale.metrics.Gauge;
import com.google.common.annotations.VisibleForTesting;
import com.google.common.base.Preconditions;
import com.google.common.base.Throwables;
import com.google.common.collect.ImmutableSet;
import com.google.common.collect.Iterators;
import com.google.common.collect.Sets;
<<<<<<< HEAD
import com.google.common.io.Closer;
import io.grpc.ServerInterceptors;
=======
>>>>>>> 4126ca60
import org.apache.commons.lang.StringUtils;
import org.slf4j.Logger;
import org.slf4j.LoggerFactory;

import java.io.FileNotFoundException;
import java.io.IOException;
import java.util.ArrayList;
import java.util.Arrays;
import java.util.Collection;
import java.util.Collections;
import java.util.Comparator;
import java.util.HashMap;
import java.util.HashSet;
import java.util.Iterator;
import java.util.List;
import java.util.Map;
import java.util.Optional;
import java.util.Set;
import java.util.SortedMap;
import java.util.Stack;
import java.util.TreeMap;
import java.util.concurrent.BlockingQueue;
import java.util.concurrent.Callable;
import java.util.concurrent.ExecutorService;
import java.util.concurrent.Future;
import java.util.concurrent.LinkedBlockingQueue;
import java.util.function.Supplier;
import java.util.stream.Collectors;
import java.util.stream.Stream;

import javax.annotation.Nullable;
import javax.annotation.concurrent.NotThreadSafe;

/**
 * The master that handles all file system metadata management.
 */
@NotThreadSafe // TODO(jiri): make thread-safe (c.f. ALLUXIO-1664)
public final class DefaultFileSystemMaster extends CoreMaster implements FileSystemMaster {
  private static final Logger LOG = LoggerFactory.getLogger(DefaultFileSystemMaster.class);

  private static final Set<Class<? extends Server>> DEPS = ImmutableSet.of(BlockMaster.class);

  /** The number of threads to use in the {@link #mPersistCheckerPool}. */
  private static final int PERSIST_CHECKER_POOL_THREADS = 128;

  /**
   * Locking in DefaultFileSystemMaster
   *
   * Individual paths are locked in the inode tree. In order to read or write any inode, the path
   * must be locked. A path is locked via one of the lock methods in {@link InodeTree}, such as
   * {@link InodeTree#lockInodePath(AlluxioURI, InodeTree.LockMode)} or
   * {@link InodeTree#lockFullInodePath(AlluxioURI, InodeTree.LockMode)}. These lock methods return
   * an {@link LockedInodePath}, which represents a locked path of inodes. These locked paths
   * ({@link LockedInodePath}) must be unlocked. In order to ensure a locked
   * {@link LockedInodePath} is always unlocked, the following paradigm is recommended:
   *
   * <p><blockquote><pre>
   *    try (LockedInodePath inodePath = mInodeTree.lockInodePath(path, LockPattern.READ)) {
   *      ...
   *    }
   * </pre></blockquote>
   *
   * When locking a path in the inode tree, it is possible that other concurrent operations have
   * modified the inode tree while a thread is waiting to acquire a lock on the inode. Lock
   * acquisitions throw {@link InvalidPathException} to indicate that the inode structure is no
   * longer consistent with what the caller original expected, for example if the inode
   * previously obtained at /pathA has been renamed to /pathB during the wait for the inode lock.
   * Methods which specifically act on a path will propagate this exception to the caller, while
   * methods which iterate over child nodes can safely ignore the exception and treat the inode
   * as no longer a child.
   *
   * JournalContext, BlockDeletionContext, and RpcContext
   *
   * RpcContext is an aggregator for various contexts which get passed around through file system
   * master methods.
   *
   * Currently there are two types of contexts that get passed around: {@link JournalContext} and
   * {@link BlockDeletionContext}. These contexts are used to register work that should be done when
   * the context closes. The journal context tracks journal entries which need to be flushed, while
   * the block deletion context tracks which blocks need to be deleted in the {@link BlockMaster}.
   *
   * File system master journal entries should be written before blocks are deleted in the block
   * master, so journal context should always be closed before block deletion context. In order to
   * ensure that contexts are closed and closed in the right order, the following paradign is
   * recommended:
   *
   * <p><blockquote><pre>
   *    try (RpcContext rpcContext = createRpcContext()) {
   *      // access journal context with rpcContext.getJournalContext()
   *      // access block deletion context with rpcContext.getBlockDeletionContext()
   *      ...
   *    }
   * </pre></blockquote>
   *
   * When used in conjunction with {@link LockedInodePath} and {@link AuditContext}, the usage
   * should look like
   *
   * <p><blockquote><pre>
   *    try (RpcContext rpcContext = createRpcContext();
   *         LockedInodePath inodePath = mInodeTree.lockInodePath(...);
   *         FileSystemMasterAuditContext auditContext = createAuditContext(...)) {
   *      ...
   *    }
   * </pre></blockquote>
   *
   * NOTE: Because resources are released in the opposite order they are acquired, the
   * {@link JournalContext}, {@link BlockDeletionContext}, or {@link RpcContext} resources should be
   * always created before any {@link LockedInodePath} resources to avoid holding an inode path lock
   * while waiting for journal IO.
   *
   * User access audit logging in the FileSystemMaster
   *
   * User accesses to file system metadata should be audited. The intent to write audit log and the
   * actual writing of the audit log is decoupled so that operations are not holding metadata locks
   * waiting on the audit log IO. In particular {@link AsyncUserAccessAuditLogWriter} uses a
   * separate thread to perform actual audit log IO. In order for audit log entries to preserve
   * the order of file system operations, the intention of auditing should be submitted to
   * {@link AsyncUserAccessAuditLogWriter} while holding locks on the inode path. That said, the
   * {@link AuditContext} resources should always live within the scope of {@link LockedInodePath},
   * i.e. created after {@link LockedInodePath}. Otherwise, the order of audit log entries may not
   * reflect the actual order of the user accesses.
   * Resources are released in the opposite order they are acquired, the
   * {@link AuditContext#close()} method is called before {@link LockedInodePath#close()}, thus
   * guaranteeing the order.
   *
   * Method Conventions in the FileSystemMaster
   *
   * All of the flow of the FileSystemMaster follow a convention. There are essentially 4 main
   * types of methods:
   *   (A) public api methods
   *   (B) private (or package private) internal methods
   *
   * (A) public api methods:
   * These methods are public and are accessed by the RPC and REST APIs. These methods lock all
   * the required paths, and also perform all permission checking.
   * (A) cannot call (A)
   * (A) can call (B)
   *
   * (B) private (or package private) internal methods:
   * These methods perform the rest of the work. The names of these
   * methods are suffixed by "Internal". These are typically called by the (A) methods.
   * (B) cannot call (A)
   * (B) can call (B)
   */

  /** Handle to the block master. */
  private final BlockMaster mBlockMaster;

  /** This manages the file system inode structure. This must be journaled. */
  private final InodeTree mInodeTree;

  /** This manages inode locking. */
  private final InodeLockManager mInodeLockManager;

  /** This manages the file system mount points. */
  private final MountTable mMountTable;

  /** This generates unique directory ids. This must be journaled. */
  private final InodeDirectoryIdGenerator mDirectoryIdGenerator;

  /** This checks user permissions on different operations. */
  private final PermissionChecker mPermissionChecker;

  /** List of paths to always keep in memory. */
  private final PrefixList mWhitelist;

  /** A pool of job master clients. */
  private final alluxio.client.job.JobMasterClientPool mJobMasterClientPool;

  /** Set of file IDs to persist. */
  private final Map<Long, alluxio.time.ExponentialTimer> mPersistRequests;

  /** Map from file IDs to persist jobs. */
  private final Map<Long, PersistJob> mPersistJobs;

  /** The manager of all ufs. */
  private final MasterUfsManager mUfsManager;

  /** This caches absent paths in the UFS. */
  private final UfsAbsentPathCache mUfsAbsentPathCache;

  /** This caches block locations in the UFS. */
  private final UfsBlockLocationCache mUfsBlockLocationCache;

  /** This caches paths which have been synced with UFS. */
  private final UfsSyncPathCache mUfsSyncPathCache;

  /** Thread pool which asynchronously handles the completion of persist jobs. */
  private java.util.concurrent.ThreadPoolExecutor mPersistCheckerPool;

  private Future<List<AlluxioURI>> mStartupConsistencyCheck;

  private ActiveSyncManager mSyncManager;
  /**
   * Log writer for user access audit log.
   */
  private AsyncUserAccessAuditLogWriter mAsyncAuditLogWriter;

  /**
   * Creates a new instance of {@link DefaultFileSystemMaster}.
   *
   * @param blockMaster a block master handle
   * @param masterContext the context for Alluxio master
   */
  public DefaultFileSystemMaster(BlockMaster blockMaster, CoreMasterContext masterContext) {
    this(blockMaster, masterContext,
        ExecutorServiceFactories.cachedThreadPool(Constants.FILE_SYSTEM_MASTER_NAME));
  }

  /**
   * Creates a new instance of {@link DefaultFileSystemMaster}.
   *
   * @param blockMaster a block master handle
   * @param masterContext the context for Alluxio master
   * @param executorServiceFactory a factory for creating the executor service to use for running
   *        maintenance threads
   */
  public DefaultFileSystemMaster(BlockMaster blockMaster, CoreMasterContext masterContext,
      ExecutorServiceFactory executorServiceFactory) {
    super(masterContext, new SystemClock(), executorServiceFactory);

    mBlockMaster = blockMaster;
    mDirectoryIdGenerator = new InodeDirectoryIdGenerator(mBlockMaster);
    mUfsManager = new MasterUfsManager();
    mMountTable = new MountTable(mUfsManager, getRootMountInfo(mUfsManager));
    mInodeTree = new InodeTree(mBlockMaster, mDirectoryIdGenerator, mMountTable);
    mInodeLockManager = mInodeTree.getInodeLockManager();

    // TODO(gene): Handle default config value for whitelist.
    mWhitelist = new PrefixList(Configuration.getList(PropertyKey.MASTER_WHITELIST, ","));

    mPermissionChecker = new DefaultPermissionChecker(mInodeTree);
    mJobMasterClientPool = new alluxio.client.job.JobMasterClientPool();
    mPersistRequests = new java.util.concurrent.ConcurrentHashMap<>();
    mPersistJobs = new java.util.concurrent.ConcurrentHashMap<>();
    mUfsAbsentPathCache = UfsAbsentPathCache.Factory.create(mMountTable);
    mUfsBlockLocationCache = UfsBlockLocationCache.Factory.create(mMountTable);
    mUfsSyncPathCache = new UfsSyncPathCache();
    mSyncManager = new ActiveSyncManager(mMountTable, this);

    resetState();
    Metrics.registerGauges(this, mUfsManager);
  }

  private static MountInfo getRootMountInfo(MasterUfsManager ufsManager) {
    try (CloseableResource<UnderFileSystem> resource = ufsManager.getRoot().acquireUfsResource()) {
      String rootUfsUri = Configuration.get(PropertyKey.MASTER_MOUNT_TABLE_ROOT_UFS);
      boolean shared = resource.get().isObjectStorage()
          && Configuration.getBoolean(PropertyKey.UNDERFS_OBJECT_STORE_MOUNT_SHARED_PUBLICLY);
      Map<String, String> rootUfsConf =
          Configuration.getNestedProperties(PropertyKey.MASTER_MOUNT_TABLE_ROOT_OPTION);
      MountPOptions mountOptions = MountContext
          .defaults(MountPOptions.newBuilder().setShared(shared).putAllProperties(rootUfsConf))
          .getOptions().build();
      return new MountInfo(new AlluxioURI(MountTable.ROOT),
          new AlluxioURI(rootUfsUri), IdUtils.ROOT_MOUNT_ID, mountOptions);
    }
  }

  @Override
  public Map<ServiceType, GrpcService> getServices() {
    Map<ServiceType, GrpcService> services = new HashMap<>();
    services.put(ServiceType.FILE_SYSTEM_MASTER_CLIENT_SERVICE, new GrpcService(ServerInterceptors
        .intercept(new FileSystemMasterClientServiceHandler(this), new ClientIpAddressInjector())));
    services.put(ServiceType.FILE_SYSTEM_MASTER_JOB_SERVICE,
        new GrpcService(new FileSystemMasterJobServiceHandler(this)));
    services.put(ServiceType.FILE_SYSTEM_MASTER_WORKER_SERVICE,
        new GrpcService(new FileSystemMasterWorkerServiceHandler(this)));
    return services;
  }

  @Override
  public String getName() {
    return Constants.FILE_SYSTEM_MASTER_NAME;
  }

  @Override
  public Set<Class<? extends Server>> getDependencies() {
    return DEPS;
  }

  @Override
  public void processJournalEntry(JournalEntry entry) throws IOException {
    if (mDirectoryIdGenerator.replayJournalEntryFromJournal(entry)
        || mInodeTree.replayJournalEntryFromJournal(entry)
        || mMountTable.replayJournalEntryFromJournal(entry)
        || mUfsManager.replayJournalEntryFromJournal(entry)
        || mSyncManager.replayJournalEntryFromJournal(entry)) {
      return;
    } else if (entry.hasReinitializeFile() || entry.hasLineage() || entry.hasLineageIdGenerator()
        || entry.hasDeleteLineage()) {
      // lineage is no longer supported, fall through
    } else {
      throw new IOException(ExceptionMessage.UNEXPECTED_JOURNAL_ENTRY.getMessage(entry));
    }
  }

  private void updateTxIdFromJournalEntry(File.ActiveSyncTxIdEntry activeSyncTxId) {
    mSyncManager.setTxId(activeSyncTxId.getMountId(), activeSyncTxId.getTxId());
  }

  @Override
  public void resetState() {
    mInodeTree.reset();
    mMountTable.reset();
  }

  @Override
  public Iterator<JournalEntry> getJournalEntryIterator() {
    return Iterators.concat(mInodeTree.getJournalEntryIterator(),
        mDirectoryIdGenerator.getJournalEntryIterator(),
        // The mount table should be written to the checkpoint after the inodes are written, so that
        // when replaying the checkpoint, the inodes exist before mount entries. Replaying a mount
        // entry traverses the inode tree.
        mMountTable.getJournalEntryIterator(),
        mUfsManager.getJournalEntryIterator(),
        mSyncManager.getJournalEntryIterator()
    );
  }

  @Override
  public void start(Boolean isPrimary) throws IOException {
    super.start(isPrimary);
    if (isPrimary) {
      LOG.info("Starting fs master as primary");

      InodeDirectoryView root = mInodeTree.getRoot();
      if (root == null) {
        try (JournalContext context = createJournalContext()) {
          mInodeTree.initializeRoot(SecurityUtils.getOwnerFromLoginModule(),
              SecurityUtils.getGroupFromLoginModule(),
              ModeUtils.applyDirectoryUMask(Mode.createFullAccess()), context);
        }
      } else {
        // For backwards-compatibility:
        // Empty root owner indicates that previously the master had no security. In this case, the
        // master is allowed to be started with security turned on.
        String serverOwner = SecurityUtils.getOwnerFromLoginModule();
        if (SecurityUtils.isSecurityEnabled() && !root.getOwner().isEmpty()
            && !root.getOwner().equals(serverOwner)) {
          // user is not the previous owner
          throw new PermissionDeniedException(ExceptionMessage.PERMISSION_DENIED.getMessage(String
              .format("Unauthorized user on root. inode owner: %s current user: %s",
                  root.getOwner(), serverOwner)));
        }
      }

      // Initialize the ufs manager from the mount table.
      for (String key : mMountTable.getMountTable().keySet()) {
        if (key.equals(MountTable.ROOT)) {
          continue;
        }
        MountInfo mountInfo = mMountTable.getMountTable().get(key);
        UnderFileSystemConfiguration ufsConf = UnderFileSystemConfiguration.defaults()
<<<<<<< HEAD
            .setMountSpecificConf(mountInfo.getOptions().getPropertiesMap());
        mUfsManager.addMount(mountInfo.getMountId(), new AlluxioURI(key), ufsConf);
=======
            .setMountSpecificConf(mountInfo.getOptions().getProperties());
        mUfsManager.addMount(mountInfo.getMountId(), mountInfo.getUfsUri(), ufsConf);
>>>>>>> 4126ca60
      }
      // Startup Checks and Periodic Threads.
      // Rebuild the list of persist jobs (mPersistJobs) and map of pending persist requests
      // (mPersistRequests)
      try (LockedInodePath inodePath = mInodeTree.lockInodePath(new AlluxioURI("/"),
          LockPattern.WRITE_INODE)) {
        // Walk the inode tree looking for files in the TO_BE_PERSISTED state.
        java.util.Queue<InodeDirectoryView> dirsToProcess = new java.util.LinkedList<>();
        dirsToProcess.add((InodeDirectoryView) inodePath.getInode());
        while (!dirsToProcess.isEmpty()) {
          InodeDirectoryView dir = dirsToProcess.poll();
          for (InodeView inode : dir.getChildren()) {
            if (inode.isDirectory()) {
              dirsToProcess.add((InodeDirectory) inode);
              continue;
            }
            InodeFileView inodeFile = (InodeFileView) inode;
            if (!inodeFile.getPersistenceState().equals(PersistenceState.TO_BE_PERSISTED)) {
              continue;
            }
            try (LockResource lr = mInodeLockManager.lockInode(inodeFile, LockMode.READ)) {
              if (inodeFile.getPersistJobId() != Constants.PERSISTENCE_INVALID_JOB_ID) {
                addPersistJob(inodeFile.getId(), inodeFile.getPersistJobId(),
                    mInodeTree.getPath(inodeFile), inodeFile.getTempUfsPath());
              } else {
                mPersistRequests.put(inodeFile.getId(), new alluxio.time.ExponentialTimer(
                    Configuration.getMs(PropertyKey.MASTER_PERSISTENCE_INITIAL_INTERVAL_MS),
                    Configuration.getMs(PropertyKey.MASTER_PERSISTENCE_MAX_INTERVAL_MS),
                    Configuration.getMs(PropertyKey.MASTER_PERSISTENCE_INITIAL_WAIT_TIME_MS),
                    Configuration.getMs(PropertyKey.MASTER_PERSISTENCE_MAX_TOTAL_WAIT_TIME_MS)));
              }
            }
          }
        }
      } catch (InvalidPathException | FileDoesNotExistException e) {
        throw new IllegalStateException(e);
      }
      if (Configuration.getBoolean(PropertyKey.MASTER_STARTUP_BLOCK_INTEGRITY_CHECK_ENABLED)) {
        validateInodeBlocks(true);
      }

      int blockIntegrityCheckInterval =
          (int) Configuration.getMs(PropertyKey.MASTER_PERIODIC_BLOCK_INTEGRITY_CHECK_INTERVAL);
      if (blockIntegrityCheckInterval > 0) { // negative or zero interval implies disabled
        getExecutorService().submit(
            new HeartbeatThread(HeartbeatContext.MASTER_BLOCK_INTEGRITY_CHECK,
                new BlockIntegrityChecker(this), blockIntegrityCheckInterval));
      }
      getExecutorService().submit(
          new HeartbeatThread(HeartbeatContext.MASTER_TTL_CHECK,
              new InodeTtlChecker(this, mInodeTree),
              (int) Configuration.getMs(PropertyKey.MASTER_TTL_CHECKER_INTERVAL_MS)));
      getExecutorService().submit(
          new HeartbeatThread(HeartbeatContext.MASTER_LOST_FILES_DETECTION,
              new LostFileDetector(this, mInodeTree),
              (int) Configuration.getMs(PropertyKey.MASTER_WORKER_HEARTBEAT_INTERVAL)));
      getExecutorService().submit(new HeartbeatThread(
          HeartbeatContext.MASTER_REPLICATION_CHECK,
          new alluxio.master.file.replication.ReplicationChecker(mInodeTree, mBlockMaster,
              mSafeModeManager, mJobMasterClientPool),
          (int) Configuration.getMs(PropertyKey.MASTER_REPLICATION_CHECK_INTERVAL_MS)));
      getExecutorService().submit(
          new HeartbeatThread(HeartbeatContext.MASTER_PERSISTENCE_SCHEDULER,
              new PersistenceScheduler(),
              (int) Configuration.getMs(PropertyKey.MASTER_PERSISTENCE_SCHEDULER_INTERVAL_MS)));
      mPersistCheckerPool =
          new java.util.concurrent.ThreadPoolExecutor(PERSIST_CHECKER_POOL_THREADS,
              PERSIST_CHECKER_POOL_THREADS, 1, java.util.concurrent.TimeUnit.MINUTES,
              new LinkedBlockingQueue<Runnable>(),
              alluxio.util.ThreadFactoryUtils.build("Persist-Checker-%d", true));
      mPersistCheckerPool.allowCoreThreadTimeOut(true);
      getExecutorService().submit(
          new HeartbeatThread(HeartbeatContext.MASTER_PERSISTENCE_CHECKER,
              new PersistenceChecker(),
              (int) Configuration.getMs(PropertyKey.MASTER_PERSISTENCE_CHECKER_INTERVAL_MS)));
      if (Configuration.getBoolean(PropertyKey.MASTER_STARTUP_CONSISTENCY_CHECK_ENABLED)) {
        mStartupConsistencyCheck = getExecutorService().submit(() -> startupCheckConsistency(
            ExecutorServiceFactories
               .fixedThreadPool("startup-consistency-check", 32).create()));
      }
      if (Configuration.getBoolean(PropertyKey.MASTER_AUDIT_LOGGING_ENABLED)) {
        mAsyncAuditLogWriter = new AsyncUserAccessAuditLogWriter();
        mAsyncAuditLogWriter.start();
      }
      if (Configuration.getBoolean(PropertyKey.UNDERFS_CLEANUP_ENABLED)) {
        getExecutorService().submit(
            new HeartbeatThread(HeartbeatContext.MASTER_UFS_CLEANUP, new UfsCleaner(this),
                (int) Configuration.getMs(PropertyKey.UNDERFS_CLEANUP_INTERVAL)));
      }
      mSyncManager.start();
    }
  }

  @Override
  public void stop() throws IOException {
    if (mAsyncAuditLogWriter != null) {
      mAsyncAuditLogWriter.stop();
      mAsyncAuditLogWriter = null;
    }
    mSyncManager.stop();
    super.stop();
  }

  @Override
  public void validateInodeBlocks(boolean repair) throws UnavailableException {
    mBlockMaster.validateBlocks((blockId) -> {
      long fileId = IdUtils.fileIdFromBlockId(blockId);
      return mInodeTree.inodeIdExists(fileId);
    }, repair);
  }

  /**
   * Checks the consistency of the root in a multi-threaded and incremental fashion. This method
   * will only READ lock the directories and files actively being checked and release them after the
   * check on the file / directory is complete.
   *
   * @return a list of paths in Alluxio which are not consistent with the under storage
   */
  private List<AlluxioURI> startupCheckConsistency(final ExecutorService service)
      throws InterruptedException {
    /** A marker {@link StartupConsistencyChecker}s add to the queue to signal completion */
    final long completionMarker = -1;
    /** A shared queue of directories which have yet to be checked */
    final BlockingQueue<Long> dirsToCheck = new LinkedBlockingQueue<>();

    /**
     * A {@link Callable} which checks the consistency of a directory.
     */
    final class StartupConsistencyChecker implements Callable<List<AlluxioURI>> {
      /** The path to check, guaranteed to be a directory in Alluxio. */
      private final Long mFileId;

      /**
       * Creates a new callable which checks the consistency of a directory.
       * @param fileId the path to check
       */
      private StartupConsistencyChecker(Long fileId) {
        mFileId = fileId;
      }

      /**
       * Checks the consistency of the directory and all immediate children which are files. All
       * immediate children which are directories are added to the shared queue of directories to
       * check. The parent directory is READ locked during the entire call while the children are
       * READ locked only during the consistency check of the children files.
       *
       * @return a list of inconsistent uris
       */
      @Override
      public List<AlluxioURI> call() throws IOException {
        List<AlluxioURI> inconsistentUris = new ArrayList<>();
        try (LockedInodePath dir = mInodeTree.lockFullInodePath(mFileId, LockPattern.READ)) {
          if (!checkConsistencyInternal(dir)) {
            inconsistentUris.add(dir.getUri());
          }
          for (InodeView child : dir.getInode().asDirectory().getChildren()) {
            try (LockedInodePath childPath = dir.lockChild(child, LockPattern.READ)) {
              if (child.isDirectory()) {
                dirsToCheck.add(child.getId());
              } else {
                if (!checkConsistencyInternal(childPath)) {
                  inconsistentUris.add(childPath.getUri());
                }
              }
            } catch (InvalidPathException e) {
              // Inode is no longer a child, continue.
              continue;
            }
          }
        } catch (FileDoesNotExistException e) {
          // This should be safe, continue.
          LOG.debug("A file scheduled for consistency check was deleted before the check.");
        } catch (InvalidPathException e) {
          // This should not happen.
          LOG.error("An invalid path was discovered during the consistency check, skipping.", e);
        } catch (Throwable t) {
          LOG.error("Failed to check consistency", t);
          throw t;
        }
        dirsToCheck.add(completionMarker);
        return inconsistentUris;
      }
    }

    // Add the root to the directories to check.
    dirsToCheck.add(mInodeTree.getRoot().getId());
    List<Future<List<AlluxioURI>>> results = new ArrayList<>();
    // Tracks how many checkers have been started.
    long started = 0;
    // Tracks how many checkers have completed.
    long completed = 0;
    do {
      Long fileId = dirsToCheck.take();
      if (fileId == completionMarker) { // A thread signaled completion.
        completed++;
      } else { // A new directory needs to be checked.
        StartupConsistencyChecker checker = new StartupConsistencyChecker(fileId);
        results.add(service.submit(checker));
        started++;
      }
    } while (started != completed);

    // Return the total set of inconsistent paths discovered.
    List<AlluxioURI> inconsistentUris = new ArrayList<>();
    for (Future<List<AlluxioURI>> result : results) {
      try {
        inconsistentUris.addAll(result.get());
      } catch (Exception e) {
        // This shouldn't happen, all futures should be complete.
        throw new RuntimeException(e);
      }
    }
    service.shutdown();
    return inconsistentUris;
  }

  @Override
  public void cleanupUfs() {
    for (Map.Entry<String, MountInfo> mountPoint : mMountTable.getMountTable().entrySet()) {
      MountInfo info = mountPoint.getValue();
      if (info.getOptions().getReadOnly()) {
        continue;
      }
      try (CloseableResource<UnderFileSystem> ufsResource =
          mUfsManager.get(info.getMountId()).acquireUfsResource()) {
        ufsResource.get().cleanup();
      } catch (UnavailableException | NotFoundException e) {
        LOG.error("No UFS cached for {}", info, e);
      } catch (IOException e) {
        LOG.error("Failed in cleanup UFS {}.", info, e);
      }
    }
  }

  @Override
  public StartupConsistencyCheck getStartupConsistencyCheck() {
    if (!Configuration.getBoolean(PropertyKey.MASTER_STARTUP_CONSISTENCY_CHECK_ENABLED)) {
      return StartupConsistencyCheck.disabled();
    }
    if (mStartupConsistencyCheck == null) {
      return StartupConsistencyCheck.notStarted();
    }
    if (!mStartupConsistencyCheck.isDone()) {
      return StartupConsistencyCheck.running();
    }
    try {
      List<AlluxioURI> inconsistentUris = mStartupConsistencyCheck.get();
      return StartupConsistencyCheck.complete(inconsistentUris);
    } catch (Exception e) {
      LOG.warn("Failed to complete start up consistency check.", e);
      return StartupConsistencyCheck.failed();
    }
  }

  @Override
  public long getFileId(AlluxioURI path) throws AccessControlException, UnavailableException {
    try (RpcContext rpcContext = createRpcContext();
         LockedInodePath inodePath = mInodeTree.lockInodePath(path, LockPattern.READ)) {
      mPermissionChecker.checkPermission(Mode.Bits.READ, inodePath);
      loadMetadataIfNotExist(rpcContext, inodePath,
<<<<<<< HEAD
          LoadMetadataContext.defaults(LoadMetadataPOptions.newBuilder().setCreateAncestors(true)));
      mInodeTree.ensureFullInodePath(inodePath, InodeTree.LockMode.READ);
=======
          LoadMetadataOptions.defaults().setCreateAncestors(true));
      mInodeTree.ensureFullInodePath(inodePath);
>>>>>>> 4126ca60
      return inodePath.getInode().getId();
    } catch (InvalidPathException | FileDoesNotExistException e) {
      return IdUtils.INVALID_FILE_ID;
    }
  }

  @Override
  public FileInfo getFileInfo(long fileId)
      throws FileDoesNotExistException, AccessControlException, UnavailableException {
    Metrics.GET_FILE_INFO_OPS.inc();
    try (LockedInodePath inodePath = mInodeTree.lockFullInodePath(fileId, LockPattern.READ)) {
      return getFileInfoInternal(inodePath);
    }
  }

  @Override
  public FileInfo getFileInfo(AlluxioURI path, GetStatusContext context)
      throws FileDoesNotExistException, InvalidPathException, AccessControlException, IOException {
    Metrics.GET_FILE_INFO_OPS.inc();
    LockingScheme lockingScheme =
<<<<<<< HEAD
        createLockingScheme(path, context.getOptions().getCommonOptions(), InodeTree.LockMode.READ);
=======
        createLockingScheme(path, options.getCommonOptions(), LockPattern.READ);
>>>>>>> 4126ca60
    try (RpcContext rpcContext = createRpcContext();
         LockedInodePath inodePath = mInodeTree
             .lockInodePath(lockingScheme.getPath(), lockingScheme.getPattern());
         FileSystemMasterAuditContext auditContext =
             createAuditContext("getFileInfo", path, null, inodePath.getInodeOrNull())) {
      try {
        mPermissionChecker.checkPermission(Mode.Bits.READ, inodePath);
      } catch (AccessControlException e) {
        auditContext.setAllowed(false);
        throw e;
      }
      // Possible ufs sync.
      if (syncMetadata(rpcContext, inodePath, lockingScheme, DescendantType.ONE)) {
        // If synced, do not load metadata.
        context.getOptions().setLoadMetadataType(LoadMetadataPType.NEVER);
      }

      // If the file already exists, then metadata does not need to be loaded,
      // otherwise load metadata.
      if (!inodePath.fullPathExists()) {
        checkLoadMetadataOptions(context.getOptions().getLoadMetadataType(), inodePath.getUri());
        loadMetadataIfNotExist(rpcContext, inodePath,
            LoadMetadataContext.defaults(LoadMetadataPOptions.newBuilder().setCreateAncestors(true)
                .setCommonOptions(FileSystemMasterCommonPOptions.newBuilder()
                    .setTtl(context.getOptions().getCommonOptions().getTtl())
                    .setTtlAction(context.getOptions().getCommonOptions().getTtlAction()))));
        ensureFullPathAndUpdateCache(inodePath);
      }
      FileInfo fileInfo = getFileInfoInternal(inodePath);
      auditContext.setSrcInode(inodePath.getInode()).setSucceeded(true);
      return fileInfo;
    }
  }

  /**
   * @param inodePath the {@link LockedInodePath} to get the {@link FileInfo} for
   * @return the {@link FileInfo} for the given inode
   */
  private FileInfo getFileInfoInternal(LockedInodePath inodePath)
      throws FileDoesNotExistException, UnavailableException {
    InodeView inode = inodePath.getInode();
    AlluxioURI uri = inodePath.getUri();
    FileInfo fileInfo = inode.generateClientFileInfo(uri.toString());
    fileInfo.setInMemoryPercentage(getInMemoryPercentage(inode));
    fileInfo.setInAlluxioPercentage(getInAlluxioPercentage(inode));
    if (inode instanceof InodeFile) {
      try {
        fileInfo.setFileBlockInfos(getFileBlockInfoListInternal(inodePath));
      } catch (InvalidPathException e) {
        throw new FileDoesNotExistException(e.getMessage(), e);
      }
    }
    MountTable.Resolution resolution;
    try {
      resolution = mMountTable.resolve(uri);
    } catch (InvalidPathException e) {
      throw new FileDoesNotExistException(e.getMessage(), e);
    }
    AlluxioURI resolvedUri = resolution.getUri();
    fileInfo.setUfsPath(resolvedUri.toString());
    fileInfo.setMountId(resolution.getMountId());
    Metrics.FILE_INFOS_GOT.inc();
    return fileInfo;
  }

  @Override
  public PersistenceState getPersistenceState(long fileId) throws FileDoesNotExistException {
    try (LockedInodePath inodePath = mInodeTree.lockFullInodePath(fileId, LockPattern.READ)) {
      return inodePath.getInode().getPersistenceState();
    }
  }

  @Override
  public List<FileInfo> listStatus(AlluxioURI path, ListStatusContext context)
      throws AccessControlException, FileDoesNotExistException, InvalidPathException,
      UnavailableException {
    Metrics.GET_FILE_INFO_OPS.inc();
    LockingScheme lockingScheme =
<<<<<<< HEAD
        createLockingScheme(path, context.getOptions().getCommonOptions(), InodeTree.LockMode.READ);
=======
        createLockingScheme(path, listStatusOptions.getCommonOptions(), LockPattern.READ);
>>>>>>> 4126ca60
    try (RpcContext rpcContext = createRpcContext();
         LockedInodePath inodePath = mInodeTree
             .lockInodePath(lockingScheme.getPath(), lockingScheme.getPattern());
         FileSystemMasterAuditContext auditContext =
             createAuditContext("listStatus", path, null, inodePath.getInodeOrNull())) {
      try {
        mPermissionChecker.checkPermission(Mode.Bits.READ, inodePath);
      } catch (AccessControlException e) {
        auditContext.setAllowed(false);
        throw e;
      }

      DescendantType descendantType = context.getOptions().getRecursive() ? DescendantType.ALL
          : DescendantType.ONE;
      // Possible ufs sync.
      if (syncMetadata(rpcContext, inodePath, lockingScheme, descendantType)) {
        // If synced, do not load metadata.
        context.getOptions().setLoadMetadataType(LoadMetadataPType.NEVER);
      }

      DescendantType loadDescendantType;
      if (context.getOptions().getLoadMetadataType() == LoadMetadataPType.NEVER) {
        loadDescendantType = DescendantType.NONE;
      } else if (context.getOptions().getRecursive()) {
        loadDescendantType = DescendantType.ALL;
      } else {
        loadDescendantType = DescendantType.ONE;
      }
      // load metadata for 1 level of descendants, or all descendants if recursive
      LoadMetadataContext loadMetadataContext =
          LoadMetadataContext.defaults(LoadMetadataPOptions.newBuilder().setCreateAncestors(true)
              .setLoadDescendantType(GrpcUtils.toProto(loadDescendantType))
              .setCommonOptions(FileSystemMasterCommonPOptions.newBuilder()
                  .setTtl(context.getOptions().getCommonOptions().getTtl())
                  .setTtlAction(context.getOptions().getCommonOptions().getTtlAction())));
      InodeView inode;
      if (inodePath.fullPathExists()) {
        inode = inodePath.getInode();
        if (inode.isDirectory()
            && context.getOptions().getLoadMetadataType() != LoadMetadataPType.ALWAYS) {
          InodeDirectoryView inodeDirectory = (InodeDirectoryView) inode;

          boolean isLoaded = inodeDirectory.isDirectChildrenLoaded();
          if (context.getOptions().getRecursive()) {
            isLoaded = inodeDirectory.areDescendantsLoaded();
          }
          if (isLoaded) {
            // no need to load again.
            loadMetadataContext.getOptions().setLoadDescendantType(LoadDescendantPType.NONE);
          }
        }
      } else {
        checkLoadMetadataOptions(context.getOptions().getLoadMetadataType(), inodePath.getUri());
      }

      loadMetadataIfNotExist(rpcContext, inodePath, loadMetadataContext);
      ensureFullPathAndUpdateCache(inodePath);
      inode = inodePath.getInode();
      auditContext.setSrcInode(inode);
      List<FileInfo> ret = new ArrayList<>();
      DescendantType descendantTypeForListStatus = (context.getOptions().getRecursive())
          ? DescendantType.ALL : DescendantType.ONE;
      listStatusInternal(inodePath, auditContext, descendantTypeForListStatus, ret);

      // If we are listing the status of a directory, we remove the directory info that we inserted
      if (inode.isDirectory() && ret.size() >= 1) {
        ret.remove(ret.size() - 1);
      }

      auditContext.setSucceeded(true);
      Metrics.FILE_INFOS_GOT.inc();
      return ret;
    }
  }

  /**
   * Lists the status of the path in {@link LockedInodePath}, possibly recursively depending on
   * the descendantType. The result is returned via a list specified by statusList, in postorder
   * traversal order.
   *
   * @param currInodePath the inode path to find the status
   * @param auditContext the audit context to return any access exceptions
   * @param descendantType if the currInodePath is a directory, how many levels of its descendant
   *                       should be returned
   * @param statusList To be populated with the status of the files and directories requested
   */
  private void listStatusInternal(LockedInodePath currInodePath, AuditContext auditContext,
      DescendantType descendantType, List<FileInfo> statusList)
      throws FileDoesNotExistException, UnavailableException,
      AccessControlException, InvalidPathException {
    InodeView inode = currInodePath.getInode();
    if (inode.isDirectory() && descendantType != DescendantType.NONE) {
      try {
        // TODO(david): Return the error message when we do not have permission
        mPermissionChecker.checkPermission(Mode.Bits.EXECUTE, currInodePath);
      } catch (AccessControlException e) {
        auditContext.setAllowed(false);
        if (descendantType == DescendantType.ALL) {
          return;
        } else {
          throw e;
        }
      }
      DescendantType nextDescendantType = (descendantType == DescendantType.ALL)
          ? DescendantType.ALL : DescendantType.NONE;
      // This is to generate a parsed child path components to be passed to lockChildPath
      String [] childComponentsHint = null;

      for (InodeView child : inode.asDirectory().getChildren()) {
        if (childComponentsHint == null) {
          String[] parentComponents = PathUtils.getPathComponents(currInodePath.getUri().getPath());
          childComponentsHint = new String[parentComponents.length + 1];
          System.arraycopy(parentComponents, 0, childComponentsHint, 0, parentComponents.length);
        }
        // TODO(david): Make extending InodePath more efficient
        childComponentsHint[childComponentsHint.length - 1] = child.getName();

        try (LockedInodePath childInodePath =
            currInodePath.lockChild(child, LockPattern.READ, childComponentsHint)) {
          listStatusInternal(childInodePath, auditContext, nextDescendantType, statusList);
        } catch (InvalidPathException | FileDoesNotExistException e) {
          LOG.debug("Path \"{0}\" is invalid, has been ignored.",
              PathUtils.concatPath("/", childComponentsHint));
        }
      }
    }
    statusList.add(getFileInfoInternal(currInodePath));
  }

  /**
   * Checks the {@link LoadMetadataPType} to determine whether or not to proceed in loading
   * metadata. This method assumes that the path does not exist in Alluxio namespace, and will
   * throw an exception if metadata should not be loaded.
   *
   * @param loadMetadataType the {@link LoadMetadataPType} to check
   * @param path the path that does not exist in Alluxio namespace (used for exception message)
   */
  private void checkLoadMetadataOptions(LoadMetadataPType loadMetadataType, AlluxioURI path)
          throws FileDoesNotExistException {
    if (loadMetadataType == LoadMetadataPType.NEVER || (loadMetadataType == LoadMetadataPType.ONCE
            && mUfsAbsentPathCache.isAbsent(path))) {
      throw new FileDoesNotExistException(ExceptionMessage.PATH_DOES_NOT_EXIST.getMessage(path));
    }
  }

  /**
   * Checks to see if the entire path exists in Alluxio. Updates the absent cache if it does not
   * exist.
   *
   * @param inodePath the path to ensure
   */
  private void ensureFullPathAndUpdateCache(LockedInodePath inodePath)
      throws InvalidPathException, FileDoesNotExistException {
    boolean exists = false;
    try {
      mInodeTree.ensureFullInodePath(inodePath);
      exists = true;
    } finally {
      if (!exists) {
        mUfsAbsentPathCache.process(inodePath.getUri(), inodePath.getInodeList());
      }
    }
  }

  @Override
  public FileSystemMasterView getFileSystemMasterView() {
    return new FileSystemMasterView(this);
  }

  @Override
  public List<AlluxioURI> checkConsistency(AlluxioURI path, CheckConsistencyContext context)
      throws AccessControlException, FileDoesNotExistException, InvalidPathException, IOException {
    LockingScheme lockingScheme =
<<<<<<< HEAD
        createLockingScheme(path, context.getOptions().getCommonOptions(), InodeTree.LockMode.READ);
=======
        createLockingScheme(path, options.getCommonOptions(), LockPattern.READ);
>>>>>>> 4126ca60
    List<AlluxioURI> inconsistentUris = new ArrayList<>();
    try (RpcContext rpcContext = createRpcContext();
         LockedInodePath parent =
             mInodeTree.lockInodePath(lockingScheme.getPath(), lockingScheme.getPattern());
         FileSystemMasterAuditContext auditContext =
             createAuditContext("checkConsistency", path, null, parent.getInodeOrNull())) {
      try {
        mPermissionChecker.checkPermission(Mode.Bits.READ, parent);
      } catch (AccessControlException e) {
        auditContext.setAllowed(false);
        throw e;
      }
      // Possible ufs sync.
      syncMetadata(rpcContext, parent, lockingScheme, DescendantType.ALL);
      checkConsistencyRecursive(parent, inconsistentUris);

      auditContext.setSucceeded(true);
    }
    return inconsistentUris;
  }

  private void checkConsistencyRecursive(LockedInodePath inodePath,
      List<AlluxioURI> inconsistentUris) throws IOException, FileDoesNotExistException {
    InodeView inode = inodePath.getInode();
    try {
      if (!checkConsistencyInternal(inodePath)) {
        inconsistentUris.add(inodePath.getUri());
      }
      if (inode.isDirectory()) {
        InodeDirectoryView inodeDir = ((InodeDirectoryView) inode);
        for (InodeView child : inodeDir.getChildren()) {
          try (LockedInodePath childPath = inodePath.lockChild(child, LockPattern.READ)) {
            checkConsistencyRecursive(childPath, inconsistentUris);
          }
        }
      }
    } catch (InvalidPathException e) {
      LOG.debug("Path \"{0}\" is invalid, has been ignored.",
          PathUtils.concatPath(inodePath.getUri().getPath()));
    }
  }

  /**
   * Checks if a path is consistent between Alluxio and the underlying storage.
   * <p>
   * A path without a backing under storage is always consistent.
   * <p>
   * A not persisted path is considered consistent if:
   * 1. It does not shadow an object in the underlying storage.
   * <p>
   * A persisted path is considered consistent if:
   * 1. An equivalent object exists for its under storage path.
   * 2. The metadata of the Alluxio and under storage object are equal.
   *
   * @param inodePath the path to check. This must exist and be read-locked
   * @return true if the path is consistent, false otherwise
   */
  private boolean checkConsistencyInternal(LockedInodePath inodePath) throws InvalidPathException,
      IOException {
    InodeView inode;
    try {
      inode = inodePath.getInode();
    } catch (FileDoesNotExistException e) {
      throw new RuntimeException(e); // already checked existence when creating the inodePath
    }
    MountTable.Resolution resolution = mMountTable.resolve(inodePath.getUri());
    try (CloseableResource<UnderFileSystem> ufsResource = resolution.acquireUfsResource()) {
      UnderFileSystem ufs = ufsResource.get();
      String ufsPath = resolution.getUri().getPath();
      if (ufs == null) {
        return true;
      }
      if (!inode.isPersisted()) {
        return !ufs.exists(ufsPath);
      }
      // TODO(calvin): Evaluate which other metadata fields should be validated.
      if (inode.isDirectory()) {
        return ufs.isDirectory(ufsPath);
      } else {
        InodeFileView file = (InodeFileView) inode;
        return ufs.isFile(ufsPath)
            && ufs.getFileStatus(ufsPath).getContentLength() == file.getLength();
      }
    }
  }

  @Override
  public void completeFile(AlluxioURI path, CompleteFileContext context)
      throws BlockInfoException, FileDoesNotExistException, InvalidPathException,
      InvalidFileSizeException, FileAlreadyCompletedException, AccessControlException,
      UnavailableException {
    Metrics.COMPLETE_FILE_OPS.inc();
    // No need to syncMetadata before complete.
    try (RpcContext rpcContext = createRpcContext();
         LockedInodePath inodePath = mInodeTree.lockFullInodePath(path, LockPattern.WRITE_INODE);
         FileSystemMasterAuditContext auditContext =
             createAuditContext("completeFile", path, null, inodePath.getInodeOrNull())) {
      try {
        mPermissionChecker.checkPermission(Mode.Bits.WRITE, inodePath);
      } catch (AccessControlException e) {
        auditContext.setAllowed(false);
        throw e;
      }
      // Even readonly mount points should be able to complete a file, for UFS reads in CACHE mode.
      completeFileInternal(rpcContext, inodePath, context);
      auditContext.setSucceeded(true);
    }
  }

  /**
   * Completes a file. After a file is completed, it cannot be written to.
   *
   * @param rpcContext the rpc context
   * @param inodePath the {@link LockedInodePath} to complete
   * @param context the method context
   */
  private void completeFileInternal(RpcContext rpcContext, LockedInodePath inodePath,
      CompleteFileContext context)
      throws InvalidPathException, FileDoesNotExistException, BlockInfoException,
      FileAlreadyCompletedException, InvalidFileSizeException, UnavailableException {
    InodeView inode = inodePath.getInode();
    if (!inode.isFile()) {
      throw new FileDoesNotExistException(
          ExceptionMessage.PATH_MUST_BE_FILE.getMessage(inodePath.getUri()));
    }

    InodeFileView fileInode = (InodeFileView) inode;
    List<Long> blockIdList = fileInode.getBlockIds();
    List<BlockInfo> blockInfoList = mBlockMaster.getBlockInfoList(blockIdList);
    if (!fileInode.isPersisted() && blockInfoList.size() != blockIdList.size()) {
      throw new BlockInfoException("Cannot complete a file without all the blocks committed");
    }

    // Iterate over all file blocks committed to Alluxio, computing the length and verify that all
    // the blocks (except the last one) is the same size as the file block size.
    long inAlluxioLength = 0;
    long fileBlockSize = fileInode.getBlockSizeBytes();
    for (int i = 0; i < blockInfoList.size(); i++) {
      BlockInfo blockInfo = blockInfoList.get(i);
      inAlluxioLength += blockInfo.getLength();
      if (i < blockInfoList.size() - 1 && blockInfo.getLength() != fileBlockSize) {
        throw new BlockInfoException(
            "Block index " + i + " has a block size smaller than the file block size (" + fileInode
                .getBlockSizeBytes() + ")");
      }
    }

    // If the file is persisted, its length is determined by UFS. Otherwise, its length is
    // determined by its size in Alluxio.
    long length = fileInode.isPersisted() ? context.getOptions().getUfsLength() : inAlluxioLength;

    String ufsFingerprint = Constants.INVALID_UFS_FINGERPRINT;
    if (fileInode.isPersisted()) {
      UfsStatus ufsStatus = context.getUfsStatus();
      // Retrieve the UFS fingerprint for this file.
      MountTable.Resolution resolution = mMountTable.resolve(inodePath.getUri());
      AlluxioURI resolvedUri = resolution.getUri();
      try (CloseableResource<UnderFileSystem> ufsResource = resolution.acquireUfsResource()) {
        UnderFileSystem ufs = ufsResource.get();
        if (ufsStatus == null) {
          ufsFingerprint = ufs.getFingerprint(resolvedUri.toString());
        } else {
          ufsFingerprint = Fingerprint.create(ufs.getUnderFSType(), ufsStatus).serialize();
        }
      }
    }

    completeFileInternal(rpcContext, inodePath, length, context.getOperationTimeMs(),
        ufsFingerprint);
  }

  /**
   * @param rpcContext the rpc context
   * @param inodePath the {@link LockedInodePath} to complete
   * @param length the length to use
   * @param opTimeMs the operation time (in milliseconds)
   * @param ufsFingerprint the ufs fingerprint
   */
  private void completeFileInternal(RpcContext rpcContext, LockedInodePath inodePath, long length,
      long opTimeMs, String ufsFingerprint)
      throws FileDoesNotExistException, InvalidPathException, InvalidFileSizeException,
      FileAlreadyCompletedException, UnavailableException {
    Preconditions.checkState(inodePath.getLockPattern().isWrite());

    InodeFileView inode = inodePath.getInodeFile();
    if (inode.isCompleted() && inode.getLength() != Constants.UNKNOWN_SIZE) {
      throw new FileAlreadyCompletedException("File " + getName() + " has already been completed.");
    }
    if (length < 0 && length != Constants.UNKNOWN_SIZE) {
      throw new InvalidFileSizeException(
          "File " + inode.getName() + " cannot have negative length: " + length);
    }
    Builder entry = UpdateInodeFileEntry.newBuilder()
        .setId(inode.getId())
        .setCompleted(true)
        .setLength(length);

    if (length == Constants.UNKNOWN_SIZE) {
      // TODO(gpang): allow unknown files to be multiple blocks.
      // If the length of the file is unknown, only allow 1 block to the file.
      length = inode.getBlockSizeBytes();
    }
    int sequenceNumber = 0;
    long remainingBytes = length;
    while (remainingBytes > 0) {
      entry.addSetBlocks(BlockId.createBlockId(inode.getBlockContainerId(), sequenceNumber));
      remainingBytes -= Math.min(remainingBytes, inode.getBlockSizeBytes());
      sequenceNumber++;
    }

    if (inode.isPersisted()) {
      // Commit all the file blocks (without locations) so the metadata for the block exists.
      long currLength = length;
      for (long blockId : entry.getSetBlocksList()) {
        long blockSize = Math.min(currLength, inode.getBlockSizeBytes());
        mBlockMaster.commitBlockInUFS(blockId, blockSize);
        currLength -= blockSize;
      }
      // The path exists in UFS, so it is no longer absent
      mUfsAbsentPathCache.processExisting(inodePath.getUri());
    }

    // We could introduce a concept of composite entries, so that these two entries could
    // be applied in a single call to applyAndJournal.
    mInodeTree.updateInode(rpcContext, UpdateInodeEntry.newBuilder()
        .setId(inode.getId())
        .setUfsFingerprint(ufsFingerprint)
        .setLastModificationTimeMs(opTimeMs)
        .setOverwriteModificationTime(true)
        .build());
    mInodeTree.updateInodeFile(rpcContext, entry.build());

    Metrics.FILES_COMPLETED.inc();
  }

  @Override
  public long createFile(AlluxioURI path, CreateFileContext context)
      throws AccessControlException, InvalidPathException, FileAlreadyExistsException,
      BlockInfoException, IOException, FileDoesNotExistException {
    Metrics.CREATE_FILES_OPS.inc();
<<<<<<< HEAD
    LockingScheme lockingScheme = createLockingScheme(path, context.getOptions().getCommonOptions(),
        InodeTree.LockMode.WRITE);
=======
    LockingScheme lockingScheme =
        createLockingScheme(path, options.getCommonOptions(), LockPattern.WRITE_EDGE);
    long id;
>>>>>>> 4126ca60
    try (RpcContext rpcContext = createRpcContext();
         LockedInodePath inodePath = mInodeTree
             .lockInodePath(lockingScheme.getPath(), lockingScheme.getPattern());
         FileSystemMasterAuditContext auditContext =
            createAuditContext("createFile", path, null, inodePath.getParentInodeOrNull())) {
      if (context.getOptions().getRecursive()) {
        auditContext.setSrcInode(inodePath.getLastExistingInode());
      }
      try {
        mPermissionChecker.checkParentPermission(Mode.Bits.WRITE, inodePath);
      } catch (AccessControlException e) {
        auditContext.setAllowed(false);
        throw e;
      }
      // Possible ufs sync.
      syncMetadata(rpcContext, inodePath, lockingScheme, DescendantType.ONE);

      mMountTable.checkUnderWritableMountPoint(path);
      if (context.getPersisted()) {
        // Check if ufs is writable
        checkUfsMode(path, OperationType.WRITE);
      }
      createFileInternal(rpcContext, inodePath, context);
      auditContext.setSrcInode(inodePath.getInode()).setSucceeded(true);
      return inodePath.getInode().getId();
    }
  }

  /**
   * @param rpcContext the rpc context
   * @param inodePath the path to be created
   * @param context the method context
   * @return {@link InodeTree.CreatePathResult} with the path creation result
   */
  InodeTree.CreatePathResult createFileInternal(RpcContext rpcContext, LockedInodePath inodePath,
      CreateFileContext context)
      throws InvalidPathException, FileAlreadyExistsException, BlockInfoException, IOException,
      FileDoesNotExistException {
    if (mWhitelist.inList(inodePath.getUri().toString())) {
      context.setCacheable(true);
    }
    InodeTree.CreatePathResult createResult = mInodeTree.createPath(rpcContext, inodePath, context);
    // If the create succeeded, the list of created inodes will not be empty.
    List<InodeView> created = createResult.getCreated();
    InodeFileView inode = (InodeFileView) created.get(created.size() - 1);

    if (context.isPersisted()) {
      // The path exists in UFS, so it is no longer absent. The ancestors exist in UFS, but the
      // actual file does not exist in UFS yet.
      mUfsAbsentPathCache.processExisting(inodePath.getUri().getParent());
    }

    Metrics.FILES_CREATED.inc();
    Metrics.DIRECTORIES_CREATED.inc();
    return createResult;
  }

  @Override
  public long getNewBlockIdForFile(AlluxioURI path) throws FileDoesNotExistException,
      InvalidPathException, AccessControlException, UnavailableException {
    Metrics.GET_NEW_BLOCK_OPS.inc();
    try (RpcContext rpcContext = createRpcContext();
         LockedInodePath inodePath = mInodeTree.lockFullInodePath(path, LockPattern.WRITE_INODE);
         FileSystemMasterAuditContext auditContext =
            createAuditContext("getNewBlockIdForFile", path, null, inodePath.getInodeOrNull())) {
      try {
        mPermissionChecker.checkPermission(Mode.Bits.WRITE, inodePath);
      } catch (AccessControlException e) {
        auditContext.setAllowed(false);
        throw e;
      }
      Metrics.NEW_BLOCKS_GOT.inc();

      long blockId = mInodeTree.newBlock(rpcContext, NewBlockEntry.newBuilder()
          .setId(inodePath.getInode().getId())
          .build());
      auditContext.setSucceeded(true);
      return blockId;
    }
  }

  @Override
  public Map<String, MountPointInfo> getMountTable() {
    SortedMap<String, MountPointInfo> mountPoints = new TreeMap<>();
    for (Map.Entry<String, MountInfo> mountPoint : mMountTable.getMountTable().entrySet()) {
      mountPoints.put(mountPoint.getKey(), getMountPointInfo(mountPoint.getValue()));
    }
    return mountPoints;
  }

  @Override
  public MountPointInfo getMountPointInfo(AlluxioURI path) throws InvalidPathException {
    if (!mMountTable.isMountPoint(path)) {
      throw new InvalidPathException(
          ExceptionMessage.PATH_MUST_BE_MOUNT_POINT.getMessage(path));
    }
    return getMountPointInfo(mMountTable.getMountTable().get(path.toString()));
  }

  /**
   * Gets the mount point information from a mount information.
   *
   * @param mountInfo the mount information to transform
   * @return the mount point information
   */
  private MountPointInfo getMountPointInfo(MountInfo mountInfo) {
    MountPointInfo info = mountInfo.toMountPointInfo();
    try (CloseableResource<UnderFileSystem> ufsResource =
             mUfsManager.get(mountInfo.getMountId()).acquireUfsResource()) {
      UnderFileSystem ufs = ufsResource.get();
      info.setUfsType(ufs.getUnderFSType());
      try {
        info.setUfsCapacityBytes(
            ufs.getSpace(info.getUfsUri(), UnderFileSystem.SpaceType.SPACE_TOTAL));
      } catch (IOException e) {
        LOG.warn("Cannot get total capacity of {}", info.getUfsUri(), e);
      }
      try {
        info.setUfsUsedBytes(
            ufs.getSpace(info.getUfsUri(), UnderFileSystem.SpaceType.SPACE_USED));
      } catch (IOException e) {
        LOG.warn("Cannot get used capacity of {}", info.getUfsUri(), e);
      }
    } catch (UnavailableException | NotFoundException e) {
      // We should never reach here
      LOG.error("No UFS cached for {}", info, e);
    }
    return info;
  }

  @Override
  public int getNumberOfPaths() {
    return mInodeTree.getSize();
  }

  @Override
  public int getNumberOfPinnedFiles() {
    return mInodeTree.getPinnedSize();
  }

  @Override
  public void delete(AlluxioURI path, DeleteContext context) throws IOException,
      FileDoesNotExistException, DirectoryNotEmptyException, InvalidPathException,
      AccessControlException {
    Metrics.DELETE_PATHS_OPS.inc();
<<<<<<< HEAD
    LockingScheme lockingScheme = createLockingScheme(path, context.getOptions().getCommonOptions(),
        InodeTree.LockMode.WRITE);
    try (RpcContext rpcContext = createRpcContext();
        LockedInodePath inodePath =
            mInodeTree.lockInodePath(lockingScheme.getPath(), lockingScheme.getMode());
        FileSystemMasterAuditContext auditContext =
            createAuditContext("delete", path, null, inodePath.getInodeOrNull());
        LockedInodePathList children = context.getOptions().getRecursive()
            ? mInodeTree.lockDescendants(inodePath, InodeTree.LockMode.WRITE)
            : null) {
      try {
        mPermissionChecker.checkParentPermission(Mode.Bits.WRITE, inodePath);
        if (children != null) {
=======
    LockingScheme lockingScheme =
        createLockingScheme(path, options.getCommonOptions(), LockPattern.WRITE_EDGE);
    try (RpcContext rpcContext = createRpcContext();
         LockedInodePath inodePath =
             mInodeTree.lockInodePath(lockingScheme.getPath(), lockingScheme.getPattern());
         FileSystemMasterAuditContext auditContext =
             createAuditContext("delete", path, null, inodePath.getInodeOrNull())) {
      mPermissionChecker.checkParentPermission(Mode.Bits.WRITE, inodePath);
      if (options.isRecursive()) {
        try {
>>>>>>> 4126ca60
          List<String> failedChildren = new ArrayList<>();
          for (LockedInodePath childPath : mInodeTree.getImplicitlyLockedDescendants(inodePath)) {
            try {
              mPermissionChecker.checkPermission(Mode.Bits.WRITE, childPath);
            } catch (AccessControlException e) {
              failedChildren.add(e.getMessage());
            }
          }
          if (failedChildren.size() > 0) {
            throw new AccessControlException(
                ExceptionMessage.DELETE_FAILED_DIR_CHILDREN.getMessage(path,
                    StringUtils.join(failedChildren, ",")));
          }
        } catch (AccessControlException e) {
          auditContext.setAllowed(false);
          throw e;
        }
      }
      mMountTable.checkUnderWritableMountPoint(path);
      // Possible ufs sync.
      syncMetadata(rpcContext, inodePath, lockingScheme,
              context.getOptions().getRecursive() ? DescendantType.ALL : DescendantType.ONE);
      if (!inodePath.fullPathExists()) {
        throw new FileDoesNotExistException(ExceptionMessage.PATH_DOES_NOT_EXIST.getMessage(path));
      }

      deleteInternal(rpcContext, inodePath, context);
      auditContext.setSucceeded(true);
    }
  }

  /**
   * Implements file deletion.
   * <p>
   * This method does not delete blocks. Instead, it returns deleted inodes so that their blocks can
   * be deleted after the inode deletion journal entry has been written. We cannot delete blocks
   * earlier because the inode deletion may fail, leaving us with inode containing deleted blocks.
   *
   * @param rpcContext the rpc context
   * @param inodePath the file {@link LockedInodePath}
   * @param deleteContext the method optitions
   */
  @VisibleForTesting
  public void deleteInternal(RpcContext rpcContext, LockedInodePath inodePath,
      DeleteContext deleteContext) throws FileDoesNotExistException, IOException,
      DirectoryNotEmptyException, InvalidPathException {
    Preconditions.checkState(inodePath.getLockPattern() == LockPattern.WRITE_EDGE);

    // TODO(jiri): A crash after any UFS object is deleted and before the delete operation is
    // journaled will result in an inconsistency between Alluxio and UFS.
    if (!inodePath.fullPathExists()) {
      return;
    }
    long opTimeMs = System.currentTimeMillis();
    InodeView inode = inodePath.getInode();
    if (inode == null) {
      return;
    }

    boolean recursive = deleteContext.getOptions().getRecursive();
    if (inode.isDirectory() && !recursive
        && ((InodeDirectoryView) inode).getNumberOfChildren() > 0) {
      // inode is nonempty, and we don't want to delete a nonempty directory unless recursive is
      // true
      throw new DirectoryNotEmptyException(ExceptionMessage.DELETE_NONEMPTY_DIRECTORY_NONRECURSIVE,
          inode.getName());
    }
    if (mInodeTree.isRootId(inode.getId())) {
      // The root cannot be deleted.
      throw new InvalidPathException(ExceptionMessage.DELETE_ROOT_DIRECTORY.getMessage());
    }

    // Inodes for which deletion will be attempted
    List<Pair<AlluxioURI, LockedInodePath>> inodesToDelete = new ArrayList<>();

    // Add root of sub-tree to delete
    inodesToDelete.add(new Pair<>(inodePath.getUri(), inodePath));

<<<<<<< HEAD
    try (LockedInodePathList children =
        mInodeTree.lockDescendants(inodePath, InodeTree.LockMode.WRITE)) {
      // Traverse inodes top-down
      for (LockedInodePath child : children.getInodePathList()) {
        inodesToDelete
            .add(new Pair<>(mInodeTree.getPath(child.getInode()), child));
      }

      // Prepare to delete persisted inodes
      UfsDeleter ufsDeleter = NoopUfsDeleter.INSTANCE;
      if (!deleteContext.getOptions().getAlluxioOnly()) {
        ufsDeleter =
            new SafeUfsDeleter(mMountTable, inodesToDelete, deleteContext.getOptions().build());
      }

      // Inodes to delete from tree after attempting to delete from UFS
      List<Pair<AlluxioURI, LockedInodePath>> revisedInodesToDelete = new ArrayList<>();
      // Inodes that are not safe for recursive deletes
      Set<Long> unsafeInodes = new HashSet<>();
      // Alluxio URIs (and the reason for failure) which could not be deleted
      List<Pair<String, String>> failedUris = new ArrayList<>();

      // We go through each inode, removing it from its parent set and from mDelInodes. If it's a
      // file, we deal with the checkpoints and blocks as well.
      for (int i = inodesToDelete.size() - 1; i >= 0; i--) {
        Pair<AlluxioURI, LockedInodePath> inodePairToDelete = inodesToDelete.get(i);
        AlluxioURI alluxioUriToDelete = inodePairToDelete.getFirst();
        InodeView inodeToDelete = inodePairToDelete.getSecond().getInode();

        String failureReason = null;
        if (unsafeInodes.contains(inodeToDelete.getId())) {
          failureReason = ExceptionMessage.DELETE_FAILED_DIR_NONEMPTY.getMessage();
        } else if (inodeToDelete.isPersisted()) {
          // If this is a mount point, we have deleted all the children and can unmount it
          // TODO(calvin): Add tests (ALLUXIO-1831)
          if (mMountTable.isMountPoint(alluxioUriToDelete)) {
            mMountTable.delete(rpcContext, alluxioUriToDelete);
          } else {
            if (!deleteContext.getOptions().getAlluxioOnly()) {
              try {
                checkUfsMode(alluxioUriToDelete, OperationType.WRITE);
                // Attempt to delete node if all children were deleted successfully
                ufsDeleter.delete(alluxioUriToDelete, inodeToDelete);
              } catch (AccessControlException e) {
                // In case ufs is not writable, we will still attempt to delete other entries
                // if any as they may be from a different mount point
                LOG.warn(e.getMessage());
                failureReason = e.getMessage();
              } catch (IOException e) {
                LOG.warn(e.getMessage());
                failureReason = e.getMessage();
              }
=======
    for (LockedInodePath childPath : mInodeTree.getImplicitlyLockedDescendants(inodePath)) {
      inodesToDelete.add(new Pair<>(mInodeTree.getPath(childPath.getInode()), childPath));
    }
    // Prepare to delete persisted inodes
    UfsDeleter ufsDeleter = NoopUfsDeleter.INSTANCE;
    if (!deleteOptions.isAlluxioOnly()) {
      ufsDeleter = new SafeUfsDeleter(mMountTable, inodesToDelete, deleteOptions);
    }

    // Inodes to delete from tree after attempting to delete from UFS
    List<Pair<AlluxioURI, LockedInodePath>> revisedInodesToDelete = new ArrayList<>();
    // Inodes that are not safe for recursive deletes
    Set<Long> unsafeInodes = new HashSet<>();
    // Alluxio URIs (and the reason for failure) which could not be deleted
    List<Pair<String, String>> failedUris = new ArrayList<>();

    // We go through each inode, removing it from its parent set and from mDelInodes. If it's a
    // file, we deal with the checkpoints and blocks as well.
    for (int i = inodesToDelete.size() - 1; i >= 0; i--) {
      Pair<AlluxioURI, LockedInodePath> inodePairToDelete = inodesToDelete.get(i);
      AlluxioURI alluxioUriToDelete = inodePairToDelete.getFirst();
      InodeView inodeToDelete = inodePairToDelete.getSecond().getInode();

      String failureReason = null;
      if (unsafeInodes.contains(inodeToDelete.getId())) {
        failureReason = ExceptionMessage.DELETE_FAILED_DIR_NONEMPTY.getMessage();
      } else if (inodeToDelete.isPersisted()) {
        // If this is a mount point, we have deleted all the children and can unmount it
        // TODO(calvin): Add tests (ALLUXIO-1831)
        if (mMountTable.isMountPoint(alluxioUriToDelete)) {
          mMountTable.delete(rpcContext, alluxioUriToDelete);
        } else {
          if (!deleteOptions.isAlluxioOnly()) {
            try {
              checkUfsMode(alluxioUriToDelete, OperationType.WRITE);
              // Attempt to delete node if all children were deleted successfully
              ufsDeleter.delete(alluxioUriToDelete, inodeToDelete);
            } catch (AccessControlException e) {
              // In case ufs is not writable, we will still attempt to delete other entries
              // if any as they may be from a different mount point
              LOG.warn(e.getMessage());
              failureReason = e.getMessage();
            } catch (IOException e) {
              LOG.warn(e.getMessage());
              failureReason = e.getMessage();
>>>>>>> 4126ca60
            }
          }
        }
      }
      if (failureReason == null) {
        if (inodeToDelete.isFile()) {
          long fileId = inodeToDelete.getId();
          // Remove the file from the set of files to persist.
          mPersistRequests.remove(fileId);
          // Cancel any ongoing jobs.
          PersistJob job = mPersistJobs.get(fileId);
          if (job != null) {
            job.setCancelState(PersistJob.CancelState.TO_BE_CANCELED);
          }
        }
        revisedInodesToDelete.add(new Pair<>(alluxioUriToDelete, inodePairToDelete.getSecond()));
      } else {
        unsafeInodes.add(inodeToDelete.getId());
        // Propagate 'unsafe-ness' to parent as one of its descendants can't be deleted
        unsafeInodes.add(inodeToDelete.getParentId());
        failedUris.add(new Pair<>(alluxioUriToDelete.toString(), failureReason));
      }
    }

    MountTable.Resolution resolution = mSyncManager.resolveSyncPoint(inodePath.getUri());
    if (resolution != null) {
      mSyncManager.stopSyncInternal(inodePath.getUri(), resolution);
    }

    // Delete Inodes
    for (Pair<AlluxioURI, LockedInodePath> delInodePair : revisedInodesToDelete) {
      LockedInodePath tempInodePath = delInodePair.getSecond();
      mInodeTree.deleteInode(rpcContext, tempInodePath, opTimeMs);
    }

    if (!failedUris.isEmpty()) {
      Collection<String> messages = failedUris.stream()
          .map(pair -> String.format("%s (%s)", pair.getFirst(), pair.getSecond()))
          .collect(Collectors.toList());
      throw new FailedPreconditionException(
          ExceptionMessage.DELETE_FAILED_UFS.getMessage(StringUtils.join(messages, ", ")));
    }

    Metrics.PATHS_DELETED.inc(inodesToDelete.size());
  }

  @Override
  public List<FileBlockInfo> getFileBlockInfoList(AlluxioURI path)
      throws FileDoesNotExistException, InvalidPathException, AccessControlException,
      UnavailableException {
    Metrics.GET_FILE_BLOCK_INFO_OPS.inc();
    try (LockedInodePath inodePath = mInodeTree.lockFullInodePath(path, LockPattern.READ);
         FileSystemMasterAuditContext auditContext =
            createAuditContext("getFileBlockInfoList", path, null, inodePath.getInodeOrNull())) {
      try {
        mPermissionChecker.checkPermission(Mode.Bits.READ, inodePath);
      } catch (AccessControlException e) {
        auditContext.setAllowed(false);
        throw e;
      }
      List<FileBlockInfo> ret = getFileBlockInfoListInternal(inodePath);
      Metrics.FILE_BLOCK_INFOS_GOT.inc();
      auditContext.setSucceeded(true);
      return ret;
    }
  }

  /**
   * @param inodePath the {@link LockedInodePath} to get the info for
   * @return a list of {@link FileBlockInfo} for all the blocks of the given inode
   */
  private List<FileBlockInfo> getFileBlockInfoListInternal(LockedInodePath inodePath)
      throws InvalidPathException, FileDoesNotExistException, UnavailableException {
    InodeFileView file = inodePath.getInodeFile();
    List<BlockInfo> blockInfoList = mBlockMaster.getBlockInfoList(file.getBlockIds());

    List<FileBlockInfo> ret = new ArrayList<>();
    for (BlockInfo blockInfo : blockInfoList) {
      ret.add(generateFileBlockInfo(inodePath, blockInfo));
    }
    return ret;
  }

  /**
   * Generates a {@link FileBlockInfo} object from internal metadata. This adds file information to
   * the block, such as the file offset, and additional UFS locations for the block.
   *
   * @param inodePath the file the block is a part of
   * @param blockInfo the {@link BlockInfo} to generate the {@link FileBlockInfo} from
   * @return a new {@link FileBlockInfo} for the block
   */
  private FileBlockInfo generateFileBlockInfo(LockedInodePath inodePath, BlockInfo blockInfo)
      throws FileDoesNotExistException {
    InodeFileView file = inodePath.getInodeFile();
    FileBlockInfo fileBlockInfo = new FileBlockInfo();
    fileBlockInfo.setBlockInfo(blockInfo);
    fileBlockInfo.setUfsLocations(new ArrayList<>());

    // The sequence number part of the block id is the block index.
    long offset = file.getBlockSizeBytes() * BlockId.getSequenceNumber(blockInfo.getBlockId());
    fileBlockInfo.setOffset(offset);

    if (fileBlockInfo.getBlockInfo().getLocations().isEmpty() && file.isPersisted()) {
      // No alluxio locations, but there is a checkpoint in the under storage system. Add the
      // locations from the under storage system.
      long blockId = fileBlockInfo.getBlockInfo().getBlockId();
      List<String> locations = mUfsBlockLocationCache.get(blockId, inodePath.getUri(),
          fileBlockInfo.getOffset());
      if (locations != null) {
        fileBlockInfo.setUfsLocations(locations);
      }
    }
    return fileBlockInfo;
  }

  /**
   * Returns whether the inodeFile is fully in Alluxio or not. The file is fully in Alluxio only if
   * all the blocks of the file are in Alluxio, in other words, the in-Alluxio percentage is 100.
   *
   * @return true if the file is fully in Alluxio, false otherwise
   */
  private boolean isFullyInAlluxio(InodeFileView inode) throws UnavailableException {
    return getInAlluxioPercentage(inode) == 100;
  }

  /**
   * Returns whether the inodeFile is fully in memory or not. The file is fully in memory only if
   * all the blocks of the file are in memory, in other words, the in-memory percentage is 100.
   *
   * @return true if the file is fully in Alluxio, false otherwise
   */
  private boolean isFullyInMemory(InodeFileView inode) throws UnavailableException {
    return getInMemoryPercentage(inode) == 100;
  }

  @Override
  public List<AlluxioURI> getInAlluxioFiles() throws UnavailableException {
    List<AlluxioURI> files = new ArrayList<>();
    LockedInodePath rootPath;
    try {
      rootPath =
          mInodeTree.lockFullInodePath(new AlluxioURI(AlluxioURI.SEPARATOR), LockPattern.READ);
    } catch (FileDoesNotExistException | InvalidPathException e) {
      // Root should always exist.
      throw new RuntimeException(e);
    }

    try (LockedInodePath inodePath = rootPath) {
      getInAlluxioFilesInternal(inodePath, files);
    }
    return files;
  }

  @Override
  public List<AlluxioURI> getInMemoryFiles() throws UnavailableException {
    List<AlluxioURI> files = new ArrayList<>();
    LockedInodePath rootPath;
    try {
      rootPath =
          mInodeTree.lockFullInodePath(new AlluxioURI(AlluxioURI.SEPARATOR), LockPattern.READ);
    } catch (FileDoesNotExistException | InvalidPathException e) {
      // Root should always exist.
      throw new RuntimeException(e);
    }

    try (LockedInodePath inodePath = rootPath) {
      getInMemoryFilesInternal(inodePath, files);
    }
    return files;
  }

  /**
   * Adds in-Alluxio files to the array list passed in. This method assumes the inode passed in is
   * already read locked.
   *
   * @param inodePath the inode path to search
   * @param files the list to accumulate the results in
   */
  private void getInAlluxioFilesInternal(LockedInodePath inodePath, List<AlluxioURI> files)
      throws UnavailableException {
    InodeView inode = inodePath.getInodeOrNull();
    if (inode == null) {
      return;
    }

    if (inode.isFile()) {
      if (isFullyInAlluxio((InodeFileView) inode)) {
        files.add(inodePath.getUri());
      }
    } else {
      // This inode is a directory.
      Set<InodeView> children = ((InodeDirectoryView) inode).getChildren();
      for (InodeView child : children) {
        try (LockedInodePath childPath = inodePath.lockChild(child, LockPattern.READ)) {
          getInAlluxioFilesInternal(childPath, files);
        } catch (InvalidPathException e) {
          // Inode is no longer a child, continue.
          continue;
        }
      }
    }
  }

  /**
   * Adds in-memory files to the array list passed in. This method assumes the inode passed in is
   * already read locked.
   *
   * @param inodePath the inode path to search
   * @param files the list to accumulate the results in
   */
  private void getInMemoryFilesInternal(LockedInodePath inodePath, List<AlluxioURI> files)
      throws UnavailableException {
    InodeView inode = inodePath.getInodeOrNull();
    if (inode == null) {
      return;
    }

    if (inode.isFile()) {
      if (isFullyInMemory((InodeFileView) inode)) {
        files.add(inodePath.getUri());
      }
    } else {
      // This inode is a directory.
      Set<InodeView> children = ((InodeDirectoryView) inode).getChildren();
      for (InodeView child : children) {
        try (LockedInodePath childPath = inodePath.lockChild(child, LockPattern.READ)) {
          getInMemoryFilesInternal(childPath, files);
        } catch (InvalidPathException e) {
          // Inode is no longer a child, continue.
          continue;
        }
      }
    }
  }

  /**
   * Gets the in-memory percentage of an Inode. For a file that has all blocks in Alluxio, it
   * returns 100; for a file that has no block in memory, it returns 0. Returns 0 for a directory.
   *
   * @param inode the inode
   * @return the in memory percentage
   */
  private int getInMemoryPercentage(InodeView inode) throws UnavailableException {
    if (!inode.isFile()) {
      return 0;
    }
    InodeFileView inodeFile = (InodeFileView) inode;

    long length = inodeFile.getLength();
    if (length == 0) {
      return 100;
    }

    long inMemoryLength = 0;
    for (BlockInfo info : mBlockMaster.getBlockInfoList(inodeFile.getBlockIds())) {
      if (isInTopStorageTier(info)) {
        inMemoryLength += info.getLength();
      }
    }
    return (int) (inMemoryLength * 100 / length);
  }

  /**
   * Gets the in-Alluxio percentage of an Inode. For a file that has all blocks in Alluxio, it
   * returns 100; for a file that has no block in Alluxio, it returns 0. Returns 0 for a directory.
   *
   * @param inode the inode
   * @return the in alluxio percentage
   */
  private int getInAlluxioPercentage(InodeView inode) throws UnavailableException {
    if (!inode.isFile()) {
      return 0;
    }
    InodeFileView inodeFile = (InodeFileView) inode;

    long length = inodeFile.getLength();
    if (length == 0) {
      return 100;
    }

    long inAlluxioLength = 0;
    for (BlockInfo info : mBlockMaster.getBlockInfoList(inodeFile.getBlockIds())) {
      if (!info.getLocations().isEmpty()) {
        inAlluxioLength += info.getLength();
      }
    }
    return (int) (inAlluxioLength * 100 / length);
  }

  /**
   * @return true if the given block is in the top storage level in some worker, false otherwise
   */
  private boolean isInTopStorageTier(BlockInfo blockInfo) {
    for (BlockLocation location : blockInfo.getLocations()) {
      if (mBlockMaster.getGlobalStorageTierAssoc().getOrdinal(location.getTierAlias()) == 0) {
        return true;
      }
    }
    return false;
  }

  @Override
  public long createDirectory(AlluxioURI path, CreateDirectoryContext context)
      throws InvalidPathException, FileAlreadyExistsException, IOException, AccessControlException,
      FileDoesNotExistException {
    LOG.debug("createDirectory {} ", path);
    Metrics.CREATE_DIRECTORIES_OPS.inc();
<<<<<<< HEAD
    LockingScheme lockingScheme = createLockingScheme(path, context.getOptions().getCommonOptions(),
        InodeTree.LockMode.WRITE);
=======
    LockingScheme lockingScheme =
        createLockingScheme(path, options.getCommonOptions(), LockPattern.WRITE_EDGE);
>>>>>>> 4126ca60
    try (RpcContext rpcContext = createRpcContext();
         LockedInodePath inodePath = mInodeTree
             .lockInodePath(lockingScheme.getPath(), lockingScheme.getPattern());
         FileSystemMasterAuditContext auditContext =
             createAuditContext("mkdir", path, null, inodePath.getParentInodeOrNull())) {
      if (context.getOptions().getRecursive()) {
        auditContext.setSrcInode(inodePath.getLastExistingInode());
      }
      try {
        mPermissionChecker.checkParentPermission(Mode.Bits.WRITE, inodePath);
      } catch (AccessControlException e) {
        auditContext.setAllowed(false);
        throw e;
      }
      // Possible ufs sync.
      syncMetadata(rpcContext, inodePath, lockingScheme, DescendantType.ONE);

      mMountTable.checkUnderWritableMountPoint(path);
      if (context.getPersisted()) {
        checkUfsMode(path, OperationType.WRITE);
      }
      createDirectoryInternal(rpcContext, inodePath, context);
      auditContext.setSrcInode(inodePath.getInode()).setSucceeded(true);
      return inodePath.getInode().getId();
    }
  }

  /**
   * Implementation of directory creation for a given path.
   *
   * @param rpcContext the rpc context
   * @param inodePath the path of the directory
   * @param context method context
   * @return an {@link alluxio.master.file.meta.InodeTree.CreatePathResult} representing the
   *         modified inodes and created inodes during path creation
   */
  private InodeTree.CreatePathResult createDirectoryInternal(RpcContext rpcContext,
      LockedInodePath inodePath, CreateDirectoryContext context) throws InvalidPathException,
      FileAlreadyExistsException, IOException, FileDoesNotExistException {
    Preconditions.checkState(inodePath.getLockPattern() == LockPattern.WRITE_EDGE);

    try {
      InodeTree.CreatePathResult createResult =
          mInodeTree.createPath(rpcContext, inodePath, context);
      InodeDirectoryView inodeDirectory = (InodeDirectoryView) inodePath.getInode();

      String ufsFingerprint = Constants.INVALID_UFS_FINGERPRINT;
      if (inodeDirectory.isPersisted()) {
        UfsStatus ufsStatus = context.getUfsStatus();
        // Retrieve the UFS fingerprint for this file.
        MountTable.Resolution resolution = mMountTable.resolve(inodePath.getUri());
        AlluxioURI resolvedUri = resolution.getUri();
        try (CloseableResource<UnderFileSystem> ufsResource = resolution.acquireUfsResource()) {
          UnderFileSystem ufs = ufsResource.get();
          if (ufsStatus == null) {
            ufsFingerprint = ufs.getFingerprint(resolvedUri.toString());
          } else {
            ufsFingerprint = Fingerprint.create(ufs.getUnderFSType(), ufsStatus).serialize();
          }
        }
      }

      mInodeTree.updateInode(rpcContext, UpdateInodeEntry.newBuilder()
          .setId(inodeDirectory.getId())
          .setUfsFingerprint(ufsFingerprint)
          .build());

      if (context.getPersisted()) {
        // The path exists in UFS, so it is no longer absent.
        mUfsAbsentPathCache.processExisting(inodePath.getUri());
      }

      Metrics.DIRECTORIES_CREATED.inc();
      return createResult;
    } catch (BlockInfoException e) {
      // Since we are creating a directory, the block size is ignored, no such exception should
      // happen.
      throw new RuntimeException(e);
    }
  }

  @Override
  public void rename(AlluxioURI srcPath, AlluxioURI dstPath, RenameContext context)
      throws FileAlreadyExistsException, FileDoesNotExistException, InvalidPathException,
      IOException, AccessControlException {
    Metrics.RENAME_PATH_OPS.inc();
<<<<<<< HEAD
    LockingScheme srcLockingScheme = createLockingScheme(srcPath,
        context.getOptions().getCommonOptions(), InodeTree.LockMode.WRITE);
    LockingScheme dstLockingScheme = createLockingScheme(dstPath,
        context.getOptions().getCommonOptions(), InodeTree.LockMode.READ);
    // Require a WRITE lock on the source but only a READ lock on the destination. Since the
    // destination should not exist, we will only obtain a READ lock on the destination parent. The
    // modify operations on the parent inodes are thread safe so WRITE locks are not required.
=======
    LockingScheme srcLockingScheme =
        createLockingScheme(srcPath, options.getCommonOptions(), LockPattern.WRITE_EDGE);
    LockingScheme dstLockingScheme =
        createLockingScheme(dstPath, options.getCommonOptions(), LockPattern.WRITE_EDGE);
>>>>>>> 4126ca60
    try (RpcContext rpcContext = createRpcContext();
         InodePathPair inodePathPair = mInodeTree
             .lockInodePathPair(srcLockingScheme.getPath(), srcLockingScheme.getPattern(),
                 dstLockingScheme.getPath(), dstLockingScheme.getPattern());
         FileSystemMasterAuditContext auditContext =
             createAuditContext("rename", srcPath, dstPath, null)) {
      LockedInodePath srcInodePath = inodePathPair.getFirst();
      LockedInodePath dstInodePath = inodePathPair.getSecond();
      auditContext.setSrcInode(srcInodePath.getParentInodeOrNull());
      try {
        mPermissionChecker.checkParentPermission(Mode.Bits.WRITE, srcInodePath);
        mPermissionChecker.checkParentPermission(Mode.Bits.WRITE, dstInodePath);
      } catch (AccessControlException e) {
        auditContext.setAllowed(false);
        throw e;
      }
      // Possible ufs sync.
      syncMetadata(rpcContext, srcInodePath, srcLockingScheme, DescendantType.ONE);
      syncMetadata(rpcContext, dstInodePath, dstLockingScheme, DescendantType.ONE);

      mMountTable.checkUnderWritableMountPoint(srcPath);
      mMountTable.checkUnderWritableMountPoint(dstPath);
      renameInternal(rpcContext, srcInodePath, dstInodePath, context);
      auditContext.setSrcInode(srcInodePath.getInode()).setSucceeded(true);
      LOG.debug("Renamed {} to {}", srcPath, dstPath);
    }
  }

  /**
   * Renames a file to a destination.
   *
   * @param rpcContext the rpc context
   * @param srcInodePath the source path to rename
   * @param dstInodePath the destination path to rename the file to
   * @param context method options
   */
  private void renameInternal(RpcContext rpcContext, LockedInodePath srcInodePath,
      LockedInodePath dstInodePath, RenameContext context) throws InvalidPathException,
      FileDoesNotExistException, FileAlreadyExistsException, IOException, AccessControlException {
    if (!srcInodePath.fullPathExists()) {
      throw new FileDoesNotExistException(
          ExceptionMessage.PATH_DOES_NOT_EXIST.getMessage(srcInodePath.getUri()));
    }

    InodeView srcInode = srcInodePath.getInode();
    // Renaming path to itself is a no-op.
    if (srcInodePath.getUri().equals(dstInodePath.getUri())) {
      return;
    }
    // Renaming the root is not allowed.
    if (srcInodePath.getUri().isRoot()) {
      throw new InvalidPathException(ExceptionMessage.ROOT_CANNOT_BE_RENAMED.getMessage());
    }
    if (dstInodePath.getUri().isRoot()) {
      throw new InvalidPathException(ExceptionMessage.RENAME_CANNOT_BE_TO_ROOT.getMessage());
    }
    // Renaming across mount points is not allowed.
    String srcMount = mMountTable.getMountPoint(srcInodePath.getUri());
    String dstMount = mMountTable.getMountPoint(dstInodePath.getUri());
    if ((srcMount == null && dstMount != null) || (srcMount != null && dstMount == null) || (
        srcMount != null && dstMount != null && !srcMount.equals(dstMount))) {
      throw new InvalidPathException(ExceptionMessage.RENAME_CANNOT_BE_ACROSS_MOUNTS
          .getMessage(srcInodePath.getUri(), dstInodePath.getUri()));
    }
    // Renaming onto a mount point is not allowed.
    if (mMountTable.isMountPoint(dstInodePath.getUri())) {
      throw new InvalidPathException(
          ExceptionMessage.RENAME_CANNOT_BE_ONTO_MOUNT_POINT.getMessage(dstInodePath.getUri()));
    }
    // Renaming a path to one of its subpaths is not allowed. Check for that, by making sure
    // srcComponents isn't a prefix of dstComponents.
    if (PathUtils.hasPrefix(dstInodePath.getUri().getPath(), srcInodePath.getUri().getPath())) {
      throw new InvalidPathException(ExceptionMessage.RENAME_CANNOT_BE_TO_SUBDIRECTORY
          .getMessage(srcInodePath.getUri(), dstInodePath.getUri()));
    }

    // Get the inodes of the src and dst parents.
    InodeView srcParentInode = srcInodePath.getParentInodeDirectory();
    if (!srcParentInode.isDirectory()) {
      throw new InvalidPathException(
          ExceptionMessage.PATH_MUST_HAVE_VALID_PARENT.getMessage(srcInodePath.getUri()));
    }
    InodeView dstParentInode = dstInodePath.getParentInodeDirectory();
    if (!dstParentInode.isDirectory()) {
      throw new InvalidPathException(
          ExceptionMessage.PATH_MUST_HAVE_VALID_PARENT.getMessage(dstInodePath.getUri()));
    }

    // Make sure destination path does not exist
    if (dstInodePath.fullPathExists()) {
      throw new FileAlreadyExistsException(
          ExceptionMessage.FILE_ALREADY_EXISTS.getMessage(dstInodePath.getUri()));
    }

    // Now we remove srcInode from its parent and insert it into dstPath's parent
    renameInternal(rpcContext, srcInodePath, dstInodePath, false, context);
  }

  /**
   * Implements renaming.
   *
   * @param rpcContext the rpc context
   * @param srcInodePath the path of the rename source
   * @param dstInodePath the path to the rename destination
   * @param replayed whether the operation is a result of replaying the journal
   * @param context method options
   */
  private void renameInternal(RpcContext rpcContext, LockedInodePath srcInodePath,
      LockedInodePath dstInodePath, boolean replayed, RenameContext context)
      throws FileDoesNotExistException, InvalidPathException, IOException, AccessControlException {

    // Rename logic:
    // 1. Change the source inode name to the destination name.
    // 2. Insert the source inode into the destination parent.
    // 3. Do UFS operations if necessary.
    // 4. Remove the source inode (reverting the name) from the source parent.
    // 5. Set the last modification times for both source and destination parent inodes.

    InodeView srcInode = srcInodePath.getInode();
    AlluxioURI srcPath = srcInodePath.getUri();
    AlluxioURI dstPath = dstInodePath.getUri();
    InodeDirectoryView srcParentInode = srcInodePath.getParentInodeDirectory();
    InodeDirectoryView dstParentInode = dstInodePath.getParentInodeDirectory();
    String srcName = srcPath.getName();
    String dstName = dstPath.getName();

    LOG.debug("Renaming {} to {}", srcPath, dstPath);

    if (!mInodeTree.rename(rpcContext, RenameEntry.newBuilder()
        .setId(srcInode.getId())
        .setOpTimeMs(context.getOperationTimeMs())
        .setNewParentId(dstParentInode.getId())
        .setNewName(dstName)
        .build())) {
      throw new InvalidPathException("Destination path: " + dstPath + " already exists.");
    }

    // 3. Do UFS operations if necessary.
    // If the source file is persisted, rename it in the UFS.
    try {
      if (!replayed && srcInode.isPersisted()) {
        // Check if ufs is writable
        checkUfsMode(srcPath, OperationType.WRITE);
        checkUfsMode(dstPath, OperationType.WRITE);

        MountTable.Resolution resolution = mMountTable.resolve(srcPath);
        // Persist ancestor directories from top to the bottom. We cannot use recursive create
        // parents here because the permission for the ancestors can be different.

        // inodes from the same mount point as the dst
        Stack<InodeDirectoryView> sameMountDirs = new Stack<>();
        List<InodeView> dstInodeList = dstInodePath.getInodeList();
        for (int i = dstInodeList.size() - 1; i >= 0; i--) {
          // Since dstInodePath is guaranteed not to be a full path, all inodes in the incomplete
          // path are guaranteed to be a directory.
          InodeDirectoryView dir = (InodeDirectoryView) dstInodeList.get(i);
          sameMountDirs.push(dir);
          if (dir.isMountPoint()) {
            break;
          }
        }
        while (!sameMountDirs.empty()) {
          InodeDirectoryView dir = sameMountDirs.pop();
          if (!dir.isPersisted()) {
            mInodeTree.syncPersistExistingDirectory(rpcContext, dir);
          }
        }

        String ufsSrcPath = resolution.getUri().toString();
        try (CloseableResource<UnderFileSystem> ufsResource = resolution.acquireUfsResource()) {
          UnderFileSystem ufs = ufsResource.get();
          String ufsDstUri = mMountTable.resolve(dstPath).getUri().toString();
          boolean success;
          if (srcInode.isFile()) {
            success = ufs.renameFile(ufsSrcPath, ufsDstUri);
          } else {
            success = ufs.renameDirectory(ufsSrcPath, ufsDstUri);
          }
          if (!success) {
            throw new IOException(
                ExceptionMessage.FAILED_UFS_RENAME.getMessage(ufsSrcPath, ufsDstUri));
          }
        }
        // The destination was persisted in ufs.
        mUfsAbsentPathCache.processExisting(dstPath);
      }
    } catch (Exception e) {
      // On failure, revert changes and throw exception.
      if (!mInodeTree.rename(rpcContext, RenameEntry.newBuilder()
          .setId(srcInode.getId())
          .setOpTimeMs(context.getOperationTimeMs())
          .setNewName(srcName)
          .setNewParentId(srcParentInode.getId())
          .build())) {
        LOG.error("Failed to revert rename changes. Alluxio metadata may be inconsistent.");
      }
      throw e;
    }

    Metrics.PATHS_RENAMED.inc();
  }

  /**
   * Propagates the persisted status to all parents of the given inode in the same mount partition.
   *
   * @param journalContext the journal context
   * @param inodePath the inode to start the propagation at
   * @return list of inodes which were marked as persisted
   */
  private void propagatePersistedInternal(Supplier<JournalContext> journalContext,
      LockedInodePath inodePath) throws FileDoesNotExistException {
    InodeView inode = inodePath.getInode();

    List<InodeView> inodes = inodePath.getInodeList();
    // Traverse the inodes from target inode to the root.
    Collections.reverse(inodes);
    // Skip the first, to not examine the target inode itself.
    inodes = inodes.subList(1, inodes.size());

    List<InodeView> persistedInodes = new ArrayList<>();
    for (InodeView ancestor : inodes) {
      // the path is already locked.
      AlluxioURI path = mInodeTree.getPath(ancestor);
      if (mMountTable.isMountPoint(path)) {
        // Stop propagating the persisted status at mount points.
        break;
      }
      if (ancestor.isPersisted()) {
        // Stop if a persisted directory is encountered.
        break;
      }
      mInodeTree.updateInode(journalContext, UpdateInodeEntry.newBuilder()
          .setId(ancestor.getId())
          .setPersistenceState(PersistenceState.PERSISTED.name())
          .build());
    }
  }

  @Override
  public void free(AlluxioURI path, FreeContext context)
      throws FileDoesNotExistException, InvalidPathException, AccessControlException,
      UnexpectedAlluxioException, IOException {
    Metrics.FREE_FILE_OPS.inc();
    // No need to syncMetadata before free.
    try (RpcContext rpcContext = createRpcContext();
         LockedInodePath inodePath = mInodeTree.lockFullInodePath(path, LockPattern.WRITE_INODE);
         FileSystemMasterAuditContext auditContext =
             createAuditContext("free", path, null, inodePath.getInodeOrNull())) {
      try {
        mPermissionChecker.checkPermission(Mode.Bits.READ, inodePath);
      } catch (AccessControlException e) {
        auditContext.setAllowed(false);
        throw e;
      }
      freeInternal(rpcContext, inodePath, context);
      auditContext.setSucceeded(true);
    }
  }

  /**
   * Implements free operation.
   *
   * @param rpcContext the rpc context
   * @param inodePath inode of the path to free
   * @param context context to free method
   */
  private void freeInternal(RpcContext rpcContext, LockedInodePath inodePath, FreeContext context)
      throws FileDoesNotExistException, UnexpectedAlluxioException,
      IOException, InvalidPathException, AccessControlException {
    InodeView inode = inodePath.getInode();
    if (inode.isDirectory() && !context.getOptions().getRecursive()
        && ((InodeDirectoryView) inode).getNumberOfChildren() > 0) {
      // inode is nonempty, and we don't free a nonempty directory unless recursive is true
      throw new UnexpectedAlluxioException(
          ExceptionMessage.CANNOT_FREE_NON_EMPTY_DIR.getMessage(mInodeTree.getPath(inode)));
    }
    long opTimeMs = System.currentTimeMillis();
    List<InodeView> freeInodes = new ArrayList<>();
    freeInodes.add(inode);
    List<LockedInodePath> descendants = mInodeTree.getImplicitlyLockedDescendants(inodePath);
    descendants.add(inodePath);
    for (LockedInodePath descedant : descendants) {
      InodeView freeInode = descedant.getInodeOrNull();

      if (freeInode != null && freeInode.isFile()) {
        if (freeInode.getPersistenceState() != PersistenceState.PERSISTED) {
          throw new UnexpectedAlluxioException(ExceptionMessage.CANNOT_FREE_NON_PERSISTED_FILE
              .getMessage(mInodeTree.getPath(freeInode)));
        }
        if (freeInode.isPinned()) {
          if (!options.isForced()) {
            throw new UnexpectedAlluxioException(ExceptionMessage.CANNOT_FREE_PINNED_FILE
                .getMessage(mInodeTree.getPath(freeInode)));
          }
<<<<<<< HEAD
          if (freeInode.isPinned()) {
            if (!context.getOptions().getForced()) {
              throw new UnexpectedAlluxioException(ExceptionMessage.CANNOT_FREE_PINNED_FILE
                  .getMessage(mInodeTree.getPath(freeInode)));
            }
            setAttributeSingleFile(rpcContext, descedant, true, opTimeMs, SetAttributeContext
                .defaults(SetAttributePOptions.newBuilder().setRecursive(false).setPinned(false)));
          }
          // Remove corresponding blocks from workers.
          mBlockMaster.removeBlocks(((InodeFileView) freeInode).getBlockIds(), false /* delete */);
=======

          SetAttributeOptions setAttributeOptions =
              SetAttributeOptions.defaults().setRecursive(false).setPinned(false);
          setAttributeSingleFile(rpcContext, descedant, true, opTimeMs, setAttributeOptions);
>>>>>>> 4126ca60
        }
        // Remove corresponding blocks from workers.
        mBlockMaster.removeBlocks(((InodeFileView) freeInode).getBlockIds(), false /* delete */);
      }
    }

    Metrics.FILES_FREED.inc(freeInodes.size());
  }

  @Override
  public AlluxioURI getPath(long fileId) throws FileDoesNotExistException {
    try (LockedInodePath inodePath = mInodeTree.lockFullInodePath(fileId, LockPattern.READ)) {
      // the path is already locked.
      return mInodeTree.getPath(inodePath.getInode());
    }
  }

  @Override
  public Set<Long> getPinIdList() {
    return mInodeTree.getPinIdSet();
  }

  @Override
  public String getUfsAddress() {
    return Configuration.get(PropertyKey.MASTER_MOUNT_TABLE_ROOT_UFS);
  }

  @Override
  public UfsInfo getUfsInfo(long mountId) {
    MountInfo info = mMountTable.getMountInfo(mountId);
    if (info == null) {
      return new UfsInfo();
    }
    MountPOptions options = info.getOptions();
    return new UfsInfo().setUri(info.getUfsUri())
        .setMountOptions(MountContext
            .defaults(MountPOptions.newBuilder().putAllProperties(options.getPropertiesMap())
                .setReadOnly(options.getReadOnly()).setShared(options.getShared()))
            .getOptions().build());
  }

  @Override
  public List<String> getWhiteList() {
    return mWhitelist.getList();
  }

  @Override
  public List<Long> getLostFiles() {
    Set<Long> lostFiles = new HashSet<>();
    for (long blockId : mBlockMaster.getLostBlocks()) {
      // the file id is the container id of the block id
      long containerId = BlockId.getContainerId(blockId);
      long fileId = IdUtils.createFileId(containerId);
      lostFiles.add(fileId);
    }
    return new ArrayList<>(lostFiles);
  }

  @Override
  public long loadMetadata(AlluxioURI path, LoadMetadataContext context)
      throws BlockInfoException, FileDoesNotExistException, InvalidPathException,
      InvalidFileSizeException, FileAlreadyCompletedException, IOException, AccessControlException {
    try (RpcContext rpcContext = createRpcContext();
         LockedInodePath inodePath = mInodeTree.lockInodePath(path, LockPattern.READ);
         FileSystemMasterAuditContext auditContext =
             createAuditContext("loadMetadata", path, null, inodePath.getParentInodeOrNull())) {
      if (context.getOptions().getCreateAncestors()) {
        auditContext.setSrcInode(inodePath.getLastExistingInode());
      }
      try {
        mPermissionChecker.checkParentPermission(Mode.Bits.WRITE, inodePath);
      } catch (AccessControlException e) {
        auditContext.setAllowed(false);
        throw e;
      }
<<<<<<< HEAD
      loadMetadataInternal(rpcContext, inodePath, context);
=======
      loadMetadataInternal(rpcContext, inodePath, options);
      // Re-traverse to pick up loaded inodes.
      inodePath.traverse();
>>>>>>> 4126ca60
      auditContext.setSrcInode(inodePath.getInode()).setSucceeded(true);
      return inodePath.getInode().getId();
    }
  }

  /**
   * Loads metadata for the object identified by the given path from UFS into Alluxio.
   *
   * If the object is loaded, the inode path will
   *
   * @param rpcContext the rpc context
   * @param inodePath the path for which metadata should be loaded
   * @param context the load metadata context
   */
  private void loadMetadataInternal(RpcContext rpcContext, LockedInodePath inodePath,
      LoadMetadataContext context)
      throws InvalidPathException, FileDoesNotExistException, BlockInfoException,
      FileAlreadyCompletedException, InvalidFileSizeException, AccessControlException, IOException {
    AlluxioURI path = inodePath.getUri();
    MountTable.Resolution resolution = mMountTable.resolve(path);
    AlluxioURI ufsUri = resolution.getUri();
    try (CloseableResource<UnderFileSystem> ufsResource = resolution.acquireUfsResource()) {
      UnderFileSystem ufs = ufsResource.get();
      if (context.getUfsStatus() == null && !ufs.exists(ufsUri.toString())) {
        // uri does not exist in ufs
        InodeDirectoryView inode = (InodeDirectoryView) inodePath.getInode();
        mInodeTree.setDirectChildrenLoaded(rpcContext, inode);
        return;
      }
      boolean isFile;
      if (context.getUfsStatus() != null) {
        isFile = context.getUfsStatus().isFile();
      } else {
        isFile = ufs.isFile(ufsUri.toString());
      }
      if (isFile) {
        loadFileMetadataInternal(rpcContext, inodePath, resolution, context);
      } else {
<<<<<<< HEAD
        loadDirectoryMetadata(rpcContext, inodePath, context);
        InodeDirectoryView inode = (InodeDirectoryView) inodePath.getInode();
=======
        loadDirectoryMetadata(rpcContext, inodePath, options);
>>>>>>> 4126ca60

        if (context.getOptions().getLoadDescendantType() != LoadDescendantPType.NONE) {
          ListOptions listOptions = ListOptions.defaults();
          if (context.getOptions().getLoadDescendantType() == LoadDescendantPType.ALL) {
            listOptions.setRecursive(true);
          } else {
            listOptions.setRecursive(false);
          }
          UfsStatus[] children = ufs.listStatus(ufsUri.toString(), listOptions);
          // children can be null if the pathname does not denote a directory
          // or if the we do not have permission to listStatus on the directory in the ufs.
          if (children == null) {
            throw new IOException("Failed to loadMetadata because ufs can not listStatus at path "
                + ufsUri.toString());
          }
          Arrays.sort(children, Comparator.comparing(UfsStatus::getName));

          for (UfsStatus childStatus : children) {
            if (PathUtils.isTemporaryFileName(childStatus.getName())) {
              continue;
            }
            AlluxioURI childURI = new AlluxioURI(
                PathUtils.concatPath(inodePath.getUri(), childStatus.getName()));
            if (mInodeTree.inodePathExists(childURI) && (childStatus.isFile()
                || context.getOptions().getLoadDescendantType() != LoadDescendantPType.ALL)) {
              // stop traversing if this is an existing file, or an existing directory without
              // loading all descendants.
              continue;
            }

<<<<<<< HEAD
            try (LockedInodePath tempInodePath =
                inodePath.createTempPathForChild(childStatus.getName())) {
              LoadMetadataContext loadMetadataContext = LoadMetadataContext
                  .defaults(LoadMetadataPOptions.newBuilder()
                      .setLoadDescendantType(LoadDescendantPType.NONE).setCreateAncestors(false))
                  .setUfsStatus(childStatus);
              try {
                loadMetadataInternal(rpcContext, tempInodePath, loadMetadataContext);
              } catch (Exception e) {
                LOG.info("Failed to loadMetadata: inodePath={}, options={}.",
                    tempInodePath.getUri(), loadMetadataContext, e);
                continue;
              }
              if (context.getOptions().getLoadDescendantType() == LoadDescendantPType.ALL
                  && tempInodePath.getInode().isDirectory()) {
                InodeDirectoryView inodeDirectory = (InodeDirectoryView) tempInodePath.getInode();
                mInodeTree.setDirectChildrenLoaded(rpcContext, inodeDirectory);
=======
            try (LockedInodePath descendant = inodePath
                .lockDescendant(inodePath.getUri().join(childStatus.getName()), LockPattern.READ)) {
              LoadMetadataOptions loadMetadataOptions =
                  LoadMetadataOptions.defaults().setLoadDescendantType(DescendantType.NONE)
                      .setCreateAncestors(false).setUfsStatus(childStatus);
              try {
                loadMetadataInternal(rpcContext, descendant, loadMetadataOptions);
              } catch (FileNotFoundException e) {
                LOG.debug("Failed to loadMetadata because file is not in ufs:"
                        + " inodePath={}, options={}.",
                    descendant.getUri(), loadMetadataOptions, e);
                continue;
              } catch (Exception e) {
                LOG.info("Failed to loadMetadata: inodePath={}, options={}.",
                    descendant.getUri(), loadMetadataOptions, e);
                continue;
              }
              if (options.getLoadDescendantType() == DescendantType.ALL
                  && descendant.getInode().isDirectory()) {
                mInodeTree.setDirectChildrenLoaded(rpcContext, descendant.getInode().asDirectory());
>>>>>>> 4126ca60
              }
            }
          }
          mInodeTree.setDirectChildrenLoaded(rpcContext, inodePath.getInode().asDirectory());
        }
      }
    } catch (IOException e) {
      LOG.debug("Failed to loadMetadata: inodePath={}, context={}.", inodePath.getUri(),
              context, e);
      throw e;
    }
  }

  /**
   * Loads metadata for the file identified by the given path from UFS into Alluxio.
   *
   * This method doesn't require any specific type of locking on inodePath. If the path needs to be
   * loaded, we will acquire a write-edge lock.
   *
   * @param rpcContext the rpc context
   * @param inodePath the path for which metadata should be loaded
   * @param resolution the UFS resolution of path
   * @param context the load metadata context
   */
  private void loadFileMetadataInternal(RpcContext rpcContext, LockedInodePath inodePath,
      MountTable.Resolution resolution, LoadMetadataContext context)
      throws BlockInfoException, FileDoesNotExistException, InvalidPathException,
      FileAlreadyCompletedException, InvalidFileSizeException, IOException {
    if (inodePath.fullPathExists()) {
      return;
    }
    AlluxioURI ufsUri = resolution.getUri();
    long ufsBlockSizeByte;
    long ufsLength;
    AccessControlList acl = null;
    try (CloseableResource<UnderFileSystem> ufsResource = resolution.acquireUfsResource()) {
      UnderFileSystem ufs = ufsResource.get();

      ufsBlockSizeByte = ufs.getBlockSizeByte(ufsUri.toString());
      if (context.getUfsStatus() == null) {
        context.setUfsStatus(ufs.getFileStatus(ufsUri.toString()));
      }
      ufsLength = ((UfsFileStatus) context.getUfsStatus()).getContentLength();

      if (isAclEnabled()) {
        Pair<AccessControlList, DefaultAccessControlList> aclPair
            = ufs.getAclPair(ufsUri.toString());
        if (aclPair != null) {
          acl = aclPair.getFirst();
          // DefaultACL should be null, because it is a file
          if (aclPair.getSecond() != null) {
            LOG.warn("File {} has default ACL in the UFS", inodePath.getUri());
          }
        }
      }
    }

    // Metadata loaded from UFS has no TTL set.
    CreateFileContext createFileContext = CreateFileContext.defaults();
    createFileContext.getOptions().setBlockSizeBytes(ufsBlockSizeByte);
    createFileContext.getOptions().setRecursive(context.getOptions().getCreateAncestors());
    createFileContext.getOptions()
        .setCommonOptions(FileSystemMasterCommonPOptions.newBuilder()
            .setTtl(context.getOptions().getCommonOptions().getTtl())
            .setTtlAction(context.getOptions().getCommonOptions().getTtlAction()));
    createFileContext.setMetadataLoad(true);
    createFileContext.setOwner(context.getUfsStatus().getOwner());
    createFileContext.setGroup(context.getUfsStatus().getGroup());
    createFileContext.setPersisted(true);
    short ufsMode = context.getUfsStatus().getMode();
    Mode mode = new Mode(ufsMode);
    Long ufsLastModified = context.getUfsStatus().getLastModifiedTime();
    if (resolution.getShared()) {
      mode.setOtherBits(mode.getOtherBits().or(mode.getOwnerBits()));
    }
    createFileContext.getOptions().setMode(mode.toShort());
    if (acl != null) {
      createFileContext.setAcl(acl.getEntries());
    }
    if (ufsLastModified != null) {
      createFileContext.setOperationTimeMs(ufsLastModified);
    }

<<<<<<< HEAD
    try {
      createFileInternal(rpcContext, inodePath, createFileContext);

      CompleteFileContext completeContext =
          CompleteFileContext.defaults(CompleteFilePOptions.newBuilder().setUfsLength(ufsLength))
              .setUfsStatus(context.getUfsStatus());
=======
    try (LockedInodePath writeLockedPath = inodePath.lockFinalEdgeWrite()) {
      createFileInternal(rpcContext, writeLockedPath, createFileOptions);
      CompleteFileOptions completeOptions = CompleteFileOptions.defaults().setUfsLength(ufsLength)
          .setUfsStatus(ufsStatus);
>>>>>>> 4126ca60
      if (ufsLastModified != null) {
        completeContext.setOperationTimeMs(ufsLastModified);
      }
<<<<<<< HEAD
      completeFileInternal(rpcContext, inodePath, completeContext);

      if (inodePath.getLockMode() == InodeTree.LockMode.READ) {
        // After completing the inode, the lock on the last inode which stands for the created file
        // should be downgraded to a read lock, so that it won't block the reads operations from
        // other thread. More importantly, it's possible the subsequent read operations within the
        // same thread may the read parent nodes along the path, and multiple similar threads may
        // lock each other. For example, getFileStatus will discover the metadata of UFS files and
        // it creates an inode per discovered. Concurrent getFileStatus of the same directory will
        // lead to such contention.
        inodePath.downgradeLast();
      }
=======
      completeFileInternal(rpcContext, writeLockedPath, completeOptions);
>>>>>>> 4126ca60
    } catch (FileAlreadyExistsException e) {
      // This may occur if a thread created or loaded the file before we got the write lock.
      // The file already exists, so nothing needs to be loaded.
      LOG.debug("Failed to load file metadata: {}", e.toString());
    }
    // Re-traverse the path to pick up any newly created inodes.
    inodePath.traverse();
  }

  /**
   * Loads metadata for the directory identified by the given path from UFS into Alluxio. This does
   * not actually require looking at the UFS path.
   * It is a no-op if the directory exists.
   *
   * This method doesn't require any specific type of locking on inodePath. If the path needs to be
   * loaded, we will acquire a write-edge lock if necessary.
   *
   * @param rpcContext the rpc context
   * @param inodePath the path for which metadata should be loaded
   * @param context the load metadata context
   */
  private void loadDirectoryMetadata(RpcContext rpcContext, LockedInodePath inodePath,
      LoadMetadataContext context)
      throws FileDoesNotExistException, InvalidPathException, AccessControlException, IOException {
    if (inodePath.fullPathExists()) {
      return;
    }
<<<<<<< HEAD
    CreateDirectoryContext createDirectoryContext = CreateDirectoryContext.defaults();
    createDirectoryContext.getOptions()
        .setRecursive(context.getOptions().getCreateAncestors()).setAllowExists(true)
        .setCommonOptions(FileSystemMasterCommonPOptions.newBuilder()
            .setTtl(context.getOptions().getCommonOptions().getTtl())
            .setTtlAction(context.getOptions().getCommonOptions().getTtlAction()));
    createDirectoryContext.setMountPoint(mMountTable.isMountPoint(inodePath.getUri()));
    createDirectoryContext.setMetadataLoad(true);
    createDirectoryContext.setPersisted(true);
=======
    CreateDirectoryOptions createDirectoryOptions = CreateDirectoryOptions.defaults()
        .setMountPoint(mMountTable.isMountPoint(inodePath.getUri())).setPersisted(true)
        .setRecursive(options.isCreateAncestors()).setMetadataLoad(true).setAllowExists(false)
        .setTtl(options.getTtl()).setTtlAction(options.getTtlAction());
>>>>>>> 4126ca60
    MountTable.Resolution resolution = mMountTable.resolve(inodePath.getUri());

    AlluxioURI ufsUri = resolution.getUri();
    AccessControlList acl = null;
    DefaultAccessControlList defaultAcl = null;
    try (CloseableResource<UnderFileSystem> ufsResource = resolution.acquireUfsResource()) {
      UnderFileSystem ufs = ufsResource.get();
      if (context.getUfsStatus() == null) {
        context.setUfsStatus(ufs.getDirectoryStatus(ufsUri.toString()));
      }
      Pair<AccessControlList, DefaultAccessControlList> aclPair =
          ufs.getAclPair(ufsUri.toString());
      if (aclPair != null) {
        acl = aclPair.getFirst();
        defaultAcl = aclPair.getSecond();
      }
    }
    String ufsOwner = context.getUfsStatus().getOwner();
    String ufsGroup = context.getUfsStatus().getGroup();
    short ufsMode = context.getUfsStatus().getMode();
    Long lastModifiedTime = context.getUfsStatus().getLastModifiedTime();
    Mode mode = new Mode(ufsMode);
    if (resolution.getShared()) {
      mode.setOtherBits(mode.getOtherBits().or(mode.getOwnerBits()));
    }
    createDirectoryContext.getOptions().setMode(mode.toShort());
    createDirectoryContext.setOwner(ufsOwner).setGroup(ufsGroup)
        .setUfsStatus(context.getUfsStatus());
    if (acl != null) {
      createDirectoryContext.setAcl(acl.getEntries());
    }

    if (defaultAcl != null) {
      createDirectoryContext.setDefaultAcl(defaultAcl.getEntries());
    }
    if (lastModifiedTime != null) {
      createDirectoryContext.setOperationTimeMs(lastModifiedTime);
    }

<<<<<<< HEAD
    try {
      createDirectoryInternal(rpcContext, inodePath, createDirectoryContext);
      if (inodePath.getLockMode() == InodeTree.LockMode.READ) {
        // If the directory is successfully created, createDirectoryInternal will add a write lock
        // to the inodePath's lock list. We are done modifying the directory, so we downgrade it to
        // a read lock.
        inodePath.downgradeLast();
      }
=======
    try (LockedInodePath writeLockedPath = inodePath.lockFinalEdgeWrite()) {
      createDirectoryInternal(rpcContext, writeLockedPath, createDirectoryOptions);
>>>>>>> 4126ca60
    } catch (FileAlreadyExistsException e) {
      // This may occur if a thread created or loaded the directory before we got the write lock.
      // The directory already exists, so nothing needs to be loaded.
    }
    // Re-traverse the path to pick up any newly created inodes.
    inodePath.traverse();
  }

  /**
   * Loads metadata for the path if it is (non-existing || load direct children is set).
   *
   * @param rpcContext the rpc context
   * @param inodePath the {@link LockedInodePath} to load the metadata for
   * @param context the load metadata context
   */
  private void loadMetadataIfNotExist(RpcContext rpcContext, LockedInodePath inodePath,
<<<<<<< HEAD
      LoadMetadataContext context) {
=======
      LoadMetadataOptions options) {
    Preconditions.checkState(inodePath.getLockPattern() == LockPattern.READ);

>>>>>>> 4126ca60
    boolean inodeExists = inodePath.fullPathExists();
    boolean loadDirectChildren = false;
    if (inodeExists) {
      try {
        InodeView inode = inodePath.getInode();
        loadDirectChildren = inode.isDirectory()
            && (context.getOptions().getLoadDescendantType() != LoadDescendantPType.NONE);
      } catch (FileDoesNotExistException e) {
        // This should never happen.
        throw new RuntimeException(e);
      }
    }
    if (!inodeExists || loadDirectChildren) {
      try {
<<<<<<< HEAD
        loadMetadataInternal(rpcContext, inodePath, context);
      } catch (IOException | InvalidPathException | FileDoesNotExistException | BlockInfoException
          | FileAlreadyCompletedException | InvalidFileSizeException | AccessControlException e) {
        // NOTE, this may be expected when client tries to get info (e.g. exists()) for a file
        // existing neither in Alluxio nor UFS.
        LOG.debug("Failed to load metadata for path from UFS: {}", inodePath.getUri());
=======
        loadMetadataInternal(rpcContext, inodePath, options);
      } catch (AlluxioException | IOException e) {
        LOG.debug("Failed to load metadata for path from UFS: {}", inodePath.getUri(), e);
>>>>>>> 4126ca60
      }
    }
  }

  @Override
  public void mount(AlluxioURI alluxioPath, AlluxioURI ufsPath, MountContext context)
      throws FileAlreadyExistsException, FileDoesNotExistException, InvalidPathException,
      IOException, AccessControlException {
    Metrics.MOUNT_OPS.inc();
<<<<<<< HEAD
    LockingScheme lockingScheme = createLockingScheme(alluxioPath,
        context.getOptions().getCommonOptions(), InodeTree.LockMode.WRITE);
=======
    LockingScheme lockingScheme =
        createLockingScheme(alluxioPath, options.getCommonOptions(), LockPattern.WRITE_EDGE);
>>>>>>> 4126ca60
    try (RpcContext rpcContext = createRpcContext();
         LockedInodePath inodePath = mInodeTree
             .lockInodePath(lockingScheme.getPath(), lockingScheme.getPattern());
         FileSystemMasterAuditContext auditContext =
             createAuditContext("mount", alluxioPath, null, inodePath.getParentInodeOrNull())) {
      try {
        mPermissionChecker.checkParentPermission(Mode.Bits.WRITE, inodePath);
      } catch (AccessControlException e) {
        auditContext.setAllowed(false);
        throw e;
      }
      mMountTable.checkUnderWritableMountPoint(alluxioPath);
      // Possible ufs sync.
      syncMetadata(rpcContext, inodePath, lockingScheme, DescendantType.ONE);

      mountInternal(rpcContext, inodePath, ufsPath, context);
      auditContext.setSucceeded(true);
      Metrics.PATHS_MOUNTED.inc();
    }
  }

  /**
   * Mounts a UFS path onto an Alluxio path.
   *
   * @param rpcContext the rpc context
   * @param inodePath the Alluxio path to mount to
   * @param ufsPath the UFS path to mount
   * @param context the mount context
   */
  private void mountInternal(RpcContext rpcContext, LockedInodePath inodePath, AlluxioURI ufsPath,
      MountContext context) throws InvalidPathException, FileAlreadyExistsException,
      FileDoesNotExistException, IOException, AccessControlException {
    // Check that the Alluxio Path does not exist
    if (inodePath.fullPathExists()) {
      // TODO(calvin): Add a test to validate this (ALLUXIO-1831)
      throw new InvalidPathException(
          ExceptionMessage.MOUNT_POINT_ALREADY_EXISTS.getMessage(inodePath.getUri()));
    }
    long mountId = IdUtils.createMountId();
    mountInternal(rpcContext, inodePath, ufsPath, mountId, context);
    boolean loadMetadataSucceeded = false;
    try {
      // This will create the directory at alluxioPath
      loadDirectoryMetadata(rpcContext, inodePath, LoadMetadataContext
          .defaults(LoadMetadataPOptions.newBuilder().setCreateAncestors(false)));
      loadMetadataSucceeded = true;
    } finally {
      if (!loadMetadataSucceeded) {
        mMountTable.delete(rpcContext, inodePath.getUri());
      }
    }
  }

  /**
   * Updates the mount table with the specified mount point. The mount options may be updated during
   * this method.
   *
   * @param journalContext the journal context
   * @param inodePath the Alluxio mount point
   * @param ufsPath the UFS endpoint to mount
   * @param mountId the mount id
   * @param context the mount context (may be updated)
   */
  private void mountInternal(Supplier<JournalContext> journalContext, LockedInodePath inodePath,
      AlluxioURI ufsPath, long mountId, MountContext context)
      throws FileAlreadyExistsException, InvalidPathException, IOException {
    AlluxioURI alluxioPath = inodePath.getUri();
    // Adding the mount point will not create the UFS instance and thus not connect to UFS
    mUfsManager.addMount(mountId, new AlluxioURI(ufsPath.toString()),
        UnderFileSystemConfiguration.defaults().setReadOnly(context.getOptions().getReadOnly())
            .setShared(context.getOptions().getShared())
            .setMountSpecificConf(context.getOptions().getPropertiesMap()));
    try {
      try (CloseableResource<UnderFileSystem> ufsResource =
          mUfsManager.get(mountId).acquireUfsResource()) {
        UnderFileSystem ufs = ufsResource.get();
        ufs.connectFromMaster(
            NetworkAddressUtils.getConnectHost(NetworkAddressUtils.ServiceType.MASTER_RPC));
        // Check that the ufsPath exists and is a directory
        if (!ufs.isDirectory(ufsPath.toString())) {
          throw new IOException(
              ExceptionMessage.UFS_PATH_DOES_NOT_EXIST.getMessage(ufsPath.getPath()));
        }
      }
      // Check that the alluxioPath we're creating doesn't shadow a path in the parent UFS
      MountTable.Resolution resolution = mMountTable.resolve(alluxioPath);
      try (CloseableResource<UnderFileSystem> ufsResource =
               resolution.acquireUfsResource()) {
        String ufsResolvedPath = resolution.getUri().getPath();
        if (ufsResource.get().exists(ufsResolvedPath)) {
          throw new IOException(
              ExceptionMessage.MOUNT_PATH_SHADOWS_PARENT_UFS.getMessage(alluxioPath,
                  ufsResolvedPath));
        }
      }
      // Add the mount point. This will only succeed if we are not mounting a prefix of an existing
      // mount.
      mMountTable.add(journalContext, alluxioPath, ufsPath, mountId, context.getOptions().build());
    } catch (Exception e) {
      mUfsManager.removeMount(mountId);
      throw e;
    }
  }

  @Override
  public void unmount(AlluxioURI alluxioPath) throws FileDoesNotExistException,
      InvalidPathException, IOException, AccessControlException {
    Metrics.UNMOUNT_OPS.inc();
    // Unmount should lock the parent to remove the child inode.
    try (RpcContext rpcContext = createRpcContext();
         LockedInodePath inodePath = mInodeTree
            .lockInodePath(alluxioPath, LockPattern.WRITE_EDGE);
         FileSystemMasterAuditContext auditContext =
             createAuditContext("unmount", alluxioPath, null, inodePath.getInodeOrNull())) {
      try {
        mPermissionChecker.checkParentPermission(Mode.Bits.WRITE, inodePath);
      } catch (AccessControlException e) {
        auditContext.setAllowed(false);
        throw e;
      }
      unmountInternal(rpcContext, inodePath);
      auditContext.setSucceeded(true);
      Metrics.PATHS_UNMOUNTED.inc();
    }
  }

  /**
   * Unmounts a UFS path previously mounted onto an Alluxio path.
   *
   * This method does not delete blocks. Instead, it adds the to the passed-in block deletion
   * context so that the blocks can be deleted after the inode deletion journal entry has been
   * written. We cannot delete blocks earlier because the inode deletion may fail, leaving us with
   * inode containing deleted blocks.
   *
   * @param rpcContext the rpc context
   * @param inodePath the Alluxio path to unmount, must be a mount point
   */
  private void unmountInternal(RpcContext rpcContext, LockedInodePath inodePath)
      throws InvalidPathException, FileDoesNotExistException, IOException {
    MountTable.Resolution resolution = mMountTable.resolve(inodePath.getUri());
    mSyncManager.stopSyncForMount(resolution.getMountId());

    if (!inodePath.fullPathExists()) {
      throw new FileDoesNotExistException(
          "Failed to unmount: Path " + inodePath.getUri() + " does not exist");
    }

    if (!mMountTable.delete(rpcContext, inodePath.getUri())) {
      throw new InvalidPathException("Failed to unmount " + inodePath.getUri() + ". Please ensure"
          + " the path is an existing mount point and not root.");
    }
    try {
      // Use the internal delete API, setting {@code alluxioOnly} to true to prevent the delete
      // operations from being persisted in the UFS.
      deleteInternal(rpcContext, inodePath, DeleteContext
          .defaults(DeletePOptions.newBuilder().setRecursive(true).setAlluxioOnly(true)));
    } catch (DirectoryNotEmptyException e) {
      throw new RuntimeException(String.format(
          "We should never see this exception because %s should never be thrown when recursive "
              + "is true.",
          e.getClass()));
    }
  }

  @Override
  public void setAcl(AlluxioURI path, SetAclAction action, List<AclEntry> entries,
      SetAclContext context)
      throws FileDoesNotExistException, AccessControlException, InvalidPathException, IOException {
    Metrics.SET_ACL_OPS.inc();
<<<<<<< HEAD
    LockingScheme lockingScheme = createLockingScheme(path, context.getOptions().getCommonOptions(),
        InodeTree.LockMode.WRITE);
=======
    LockingScheme lockingScheme =
        createLockingScheme(path, options.getCommonOptions(), LockPattern.WRITE_INODE);
>>>>>>> 4126ca60
    try (RpcContext rpcContext = createRpcContext();
         LockedInodePath inodePath = mInodeTree.lockInodePath(lockingScheme.getPath(),
             lockingScheme.getPattern());
         FileSystemMasterAuditContext auditContext = createAuditContext("setAcl", path, null,
<<<<<<< HEAD
             inodePath.getInodeOrNull());
         LockedInodePathList children = context.getOptions().getRecursive()
             ? mInodeTree.lockDescendants(inodePath, InodeTree.LockMode.WRITE) : null) {
      try {
        mPermissionChecker.checkPermission(Mode.Bits.WRITE, inodePath);

        if (children != null) {
          for (LockedInodePath child : children.getInodePathList()) {
            mPermissionChecker.checkPermission(Mode.Bits.WRITE, child);
=======
            inodePath.getInodeOrNull())) {
      mPermissionChecker.checkSetAttributePermission(inodePath, false, true);
      if (options.getRecursive()) {
        try {
          for (LockedInodePath child : mInodeTree.getImplicitlyLockedDescendants(inodePath)) {
            mPermissionChecker.checkSetAttributePermission(child, false, true);
>>>>>>> 4126ca60
          }
        } catch (AccessControlException e) {
          auditContext.setAllowed(false);
          throw e;
        }
      }
      // Possible ufs sync.
      syncMetadata(rpcContext, inodePath, lockingScheme,
          context.getOptions().getRecursive() ? DescendantType.ALL : DescendantType.NONE);
      if (!inodePath.fullPathExists()) {
        throw new FileDoesNotExistException(ExceptionMessage.PATH_DOES_NOT_EXIST.getMessage(path));
      }
      setAclInternal(rpcContext, action, inodePath, entries, context);
      auditContext.setSucceeded(true);
    }
  }

  private void setAclInternal(RpcContext rpcContext, SetAclAction action, LockedInodePath inodePath,
      List<AclEntry> entries, SetAclContext context)
      throws IOException, FileDoesNotExistException {
    Preconditions.checkState(inodePath.getLockPattern().isWrite());

    long opTimeMs = System.currentTimeMillis();
    // Check inputs for setAcl
    switch (action) {
      case REPLACE:
        Set<AclEntryType> types =
            entries.stream().map(AclEntry::getType).collect(Collectors.toSet());
        Set<AclEntryType> requiredTypes =
            Sets.newHashSet(AclEntryType.OWNING_USER, AclEntryType.OWNING_GROUP,
                AclEntryType.OTHER);
        requiredTypes.removeAll(types);

        // make sure the required entries are present
        if (!requiredTypes.isEmpty()) {
          throw new IOException(ExceptionMessage.ACL_BASE_REQUIRED.getMessage(
              String.join(", ", requiredTypes.stream().map(AclEntryType::toString).collect(
                  Collectors.toList()))));
        }
        break;
      case MODIFY: // fall through
      case REMOVE:
        if (entries.isEmpty()) {
          // Nothing to do.
          return;
        }
        break;
      case REMOVE_ALL:
        break;
      case REMOVE_DEFAULT:
        break;
      default:
    }
    setAclRecursive(rpcContext, action, inodePath, entries, false, opTimeMs, context);
  }

  private void setUfsAcl(LockedInodePath inodePath)
      throws InvalidPathException, AccessControlException {
    InodeView inode = inodePath.getInodeOrNull();

    checkUfsMode(inodePath.getUri(), OperationType.WRITE);
    MountTable.Resolution resolution = mMountTable.resolve(inodePath.getUri());
    String ufsUri = resolution.getUri().toString();
    try (CloseableResource<UnderFileSystem> ufsResource = resolution.acquireUfsResource()) {
      UnderFileSystem ufs = ufsResource.get();
      if (ufs.isObjectStorage()) {
        LOG.warn("SetACL is not supported to object storage UFS via Alluxio. "
            + "UFS: " + ufsUri + ". This has no effect on the underlying object.");
      } else {
        try {
          List<AclEntry> entries = new ArrayList<>(inode.getACL().getEntries());
          if (inode.isDirectory()) {
            InodeDirectoryView inodeDirectory = (InodeDirectoryView) inode;
            entries.addAll(inodeDirectory.getDefaultACL().getEntries());
          }
          ufs.setAclEntries(ufsUri, entries);
        } catch (IOException e) {
          throw new AccessControlException("Could not setAcl for UFS file: " + ufsUri);
        }
      }
    }
  }

  private void setAclSingleInode(RpcContext rpcContext, SetAclAction action,
      LockedInodePath inodePath, List<AclEntry> entries, boolean replay, long opTimeMs)
      throws IOException, FileDoesNotExistException {
    Preconditions.checkState(inodePath.getLockPattern().isWrite());

    InodeView inode = inodePath.getInode();

    // Check that we are not removing an extended mask.
    if (action == SetAclAction.REMOVE) {
      for (AclEntry entry : entries) {
        if ((entry.isDefault() && inode.getDefaultACL().hasExtended())
            || (!entry.isDefault() && inode.getACL().hasExtended())) {
          if (entry.getType() == AclEntryType.MASK) {
            throw new InvalidArgumentException(
                "Deleting the mask for an extended ACL is not allowed. entry: " + entry);
          }
        }
      }
    }

    mInodeTree.setAcl(rpcContext, SetAclEntry.newBuilder()
        .setId(inode.getId())
        .setOpTimeMs(opTimeMs)
        .setAction(ProtoUtils.toProto(action))
        .addAllEntries(entries.stream().map(ProtoUtils::toProto).collect(Collectors.toList()))
        .build());

    try {
      if (!replay && inode.isPersisted()) {
        setUfsAcl(inodePath);
      }
    } catch (InvalidPathException | AccessControlException e) {
      LOG.warn("Setting ufs ACL failed for path: {}", inodePath.getUri(), e);
      // TODO(david): revert the acl and default acl to the initial state if writing to ufs failed.
    }
  }

  private void setAclRecursive(RpcContext rpcContext, SetAclAction action,
      LockedInodePath inodePath, List<AclEntry> entries, boolean replay, long opTimeMs,
<<<<<<< HEAD
      SetAclContext context) throws IOException, FileDoesNotExistException {
    setAclSingleInode(rpcContext, action, inodePath, entries, replay, opTimeMs);
    try (LockedInodePathList children = context.getOptions().getRecursive()
        ? mInodeTree.lockDescendants(inodePath, InodeTree.LockMode.WRITE) : null) {
      if (children != null) {
        for (LockedInodePath child : children.getInodePathList()) {
          setAclSingleInode(rpcContext, action, child, entries, replay, opTimeMs);
        }
=======
      SetAclOptions options) throws IOException, FileDoesNotExistException {
    Preconditions.checkState(inodePath.getLockPattern().isWrite());

    setAclSingleInode(rpcContext, action, inodePath, entries, replay, opTimeMs);
    if (options.getRecursive()) {
      for (LockedInodePath childPath : mInodeTree.getImplicitlyLockedDescendants(inodePath)) {
        setAclSingleInode(rpcContext, action, childPath, entries, replay, opTimeMs);
>>>>>>> 4126ca60
      }
    }
  }

  @Override
  public void setAttribute(AlluxioURI path, SetAttributeContext context)
      throws FileDoesNotExistException, AccessControlException, InvalidPathException, IOException {
    SetAttributePOptions.Builder options = context.getOptions();
    Metrics.SET_ATTRIBUTE_OPS.inc();
    // for chown
    boolean rootRequired = options.hasOwner();
    // for chgrp, chmod
    boolean ownerRequired =
        (options.hasGroup()) || (options.hasMode() && options.getMode() != Constants.INVALID_MODE);
    if (options.hasOwner() && options.hasGroup()) {
      try {
        checkUserBelongsToGroup(options.getOwner(), options.getGroup());
      } catch (IOException e) {
        throw new IOException(String.format("Could not update owner:group for %s to %s:%s. %s",
            path.toString(), options.getOwner(), options.getGroup(), e.toString()), e);
      }
    }
    String commandName;
    if (options.hasOwner()) {
      commandName = "chown";
    } else if (options.hasGroup()) {
      commandName = "chgrp";
    } else if (options.hasMode()) {
      commandName = "chmod";
    } else {
      commandName = "setAttribute";
    }
    LockingScheme lockingScheme =
        createLockingScheme(path, options.getCommonOptions(), LockPattern.WRITE_INODE);
    try (RpcContext rpcContext = createRpcContext();
<<<<<<< HEAD
        LockedInodePath inodePath =
            mInodeTree.lockInodePath(lockingScheme.getPath(), lockingScheme.getMode());
        FileSystemMasterAuditContext auditContext =
            createAuditContext(commandName, path, null, inodePath.getInodeOrNull())) {
      try {
        mPermissionChecker.checkSetAttributePermission(inodePath, rootRequired, ownerRequired);
      } catch (AccessControlException e) {
        auditContext.setAllowed(false);
        throw e;
      }
=======
         LockedInodePath inodePath = mInodeTree
             .lockInodePath(lockingScheme.getPath(), lockingScheme.getPattern());
         FileSystemMasterAuditContext auditContext =
             createAuditContext(commandName, path, null, inodePath.getInodeOrNull())) {
>>>>>>> 4126ca60
      mMountTable.checkUnderWritableMountPoint(path);
      // Possible ufs sync.
      syncMetadata(rpcContext, inodePath, lockingScheme,
          options.getRecursive() ? DescendantType.ALL : DescendantType.ONE);
      if (!inodePath.fullPathExists()) {
        throw new FileDoesNotExistException(ExceptionMessage.PATH_DOES_NOT_EXIST.getMessage(path));
      }
      try {
        mPermissionChecker.checkSetAttributePermission(inodePath, rootRequired, ownerRequired);
        if (options.isRecursive()) {
          for (LockedInodePath childPath : mInodeTree.getImplicitlyLockedDescendants(inodePath)) {
            mPermissionChecker.checkSetAttributePermission(childPath, rootRequired, ownerRequired);
          }
        }
      } catch (AccessControlException e) {
        auditContext.setAllowed(false);
        throw e;
      }

<<<<<<< HEAD
      setAttributeInternal(rpcContext, inodePath, rootRequired, ownerRequired, context);
=======
      setAttributeInternal(rpcContext, inodePath, options);
>>>>>>> 4126ca60
      auditContext.setSucceeded(true);
    }
  }

  /**
   * Checks whether the owner belongs to the group.
   *
   * @param owner the owner to check
   * @param group the group to check
   * @throws FailedPreconditionException if owner does not belong to group
   */
  private void checkUserBelongsToGroup(String owner, String group)
      throws IOException {
    List<String> groups = CommonUtils.getGroups(owner);
    if (groups == null || !groups.contains(group)) {
      throw new FailedPreconditionException("Owner " + owner
          + " does not belong to the group " + group);
    }
  }

  /**
   * Sets the file attribute.
   *
   * @param rpcContext the rpc context
   * @param inodePath the {@link LockedInodePath} to set attribute for
<<<<<<< HEAD
   * @param rootRequired indicates whether it requires to be the superuser
   * @param ownerRequired indicates whether it requires to be the owner of this path
   * @param context attributes to be set, see {@link SetAttributePOptions}
   */
  private void setAttributeInternal(RpcContext rpcContext, LockedInodePath inodePath,
      boolean rootRequired, boolean ownerRequired, SetAttributeContext context)
      throws InvalidPathException, FileDoesNotExistException, AccessControlException, IOException {
    InodeView targetInode = inodePath.getInode();
    long opTimeMs = System.currentTimeMillis();
    if (context.getOptions().getRecursive() && targetInode.isDirectory()) {
      try (LockedInodePathList descendants = mInodeTree.lockDescendants(inodePath,
          InodeTree.LockMode.WRITE)) {
        for (LockedInodePath childPath : descendants.getInodePathList()) {
          mPermissionChecker.checkSetAttributePermission(childPath, rootRequired, ownerRequired);
        }
        for (LockedInodePath childPath : descendants.getInodePathList()) {
          setAttributeSingleFile(rpcContext, childPath, true, opTimeMs, context);
        }
=======
   * @param options attributes to be set, see {@link SetAttributeOptions}
   */
  private void setAttributeInternal(RpcContext rpcContext, LockedInodePath inodePath,
      SetAttributeOptions options)
      throws InvalidPathException, FileDoesNotExistException, AccessControlException, IOException {
    InodeView targetInode = inodePath.getInode();
    long opTimeMs = System.currentTimeMillis();
    if (options.isRecursive() && targetInode.isDirectory()) {
      for (LockedInodePath childPath : mInodeTree.getImplicitlyLockedDescendants(inodePath)) {
        setAttributeSingleFile(rpcContext, childPath, true, opTimeMs, options);
>>>>>>> 4126ca60
      }
    }
    setAttributeSingleFile(rpcContext, inodePath, true, opTimeMs, context);
  }

  @Override
  public void scheduleAsyncPersistence(AlluxioURI path)
      throws AlluxioException, UnavailableException {
    // We retry an async persist request until ufs permits the operation
    try (RpcContext rpcContext = createRpcContext();
        LockedInodePath inodePath = mInodeTree.lockFullInodePath(path, LockPattern.WRITE_INODE)) {
      mInodeTree.updateInode(rpcContext, UpdateInodeEntry.newBuilder()
          .setId(inodePath.getInode().getId())
          .setPersistenceState(PersistenceState.TO_BE_PERSISTED.name())
          .build());
      mPersistRequests.put(inodePath.getInode().getId(), new alluxio.time.ExponentialTimer(
          Configuration.getMs(PropertyKey.MASTER_PERSISTENCE_INITIAL_INTERVAL_MS),
          Configuration.getMs(PropertyKey.MASTER_PERSISTENCE_MAX_INTERVAL_MS),
          Configuration.getMs(PropertyKey.MASTER_PERSISTENCE_INITIAL_WAIT_TIME_MS),
          Configuration.getMs(PropertyKey.MASTER_PERSISTENCE_MAX_TOTAL_WAIT_TIME_MS)));
    }
  }

  /**
   * Actively sync metadata, based on a list of changed files.
   *
   * @param path the path to sync
   * @param changedFiles collection of files that are changed under the path to sync, if this is
   *        null, force sync the entire directory
   * @param executorService executor to execute the parallel incremental sync
   */
  public void activeSyncMetadata(AlluxioURI path, Collection<AlluxioURI> changedFiles,
      ExecutorService executorService) throws IOException {
    if (changedFiles == null) {
      LOG.info("Start an active full sync of {}", path.toString());
    } else {
      LOG.info("Start an active incremental sync of {} files", changedFiles.size());
    }

    if (changedFiles != null && changedFiles.isEmpty()) {
      return;
    }

    Map<AlluxioURI, UfsStatus> statusCache;
    try (RpcContext rpcContext = createRpcContext()) {
      statusCache = populateStatusCache(path, DescendantType.ALL);
      if (changedFiles == null) {
        LockingScheme lockingScheme = new LockingScheme(path, LockPattern.READ, true);
        try (LockedInodePath inodePath =
            mInodeTree.lockInodePath(lockingScheme.getPath(), lockingScheme.getPattern())) {
          syncMetadataInternal(rpcContext, inodePath, lockingScheme, DescendantType.ALL,
              statusCache);
        }
        LOG.info("Ended an active full sync of {}", path.toString());
        return;
      } else {
        Set<Callable<Void>> callables = new HashSet<>();
        for (AlluxioURI changedFile : changedFiles) {
          callables.add(() -> {
            LockingScheme lockingScheme = new LockingScheme(path, LockPattern.READ, true);
            try (LockedInodePath changedFilePath =
                mInodeTree.lockInodePath(changedFile, lockingScheme.getPattern())) {
              syncMetadataInternal(rpcContext, changedFilePath, lockingScheme, DescendantType.NONE,
                  statusCache);
            } catch (InvalidPathException e) {
              LOG.info("forceSyncMetadata processed an invalid path {}", changedFile.getPath());
            }
            return null;
          });
        }
        executorService.invokeAll(callables);
      }
    } catch (InvalidPathException e) {
      LOG.warn("InvalidPathException during active sync {}", e);
    } catch (InterruptedException e) {
      LOG.warn("InterruptedException during active sync {}", e);
      Thread.currentThread().interrupt();
      return;
    }
    LOG.info("Ended an active incremental sync of {} files", changedFiles.size());
  }

  @Override
  public boolean recordActiveSyncTxid(long txId, long mountId) {
    MountInfo mountInfo = mMountTable.getMountInfo(mountId);
    if (mountInfo == null) {
      return false;
    }
    AlluxioURI mountPath = mountInfo.getAlluxioUri();

    try (RpcContext rpcContext = createRpcContext();
         LockedInodePath inodePath = mInodeTree
             .lockFullInodePath(mountPath, LockPattern.READ)) {
      File.ActiveSyncTxIdEntry txIdEntry =
          File.ActiveSyncTxIdEntry.newBuilder().setTxId(txId).setMountId(mountId).build();
      rpcContext.journal(JournalEntry.newBuilder().setActiveSyncTxId(txIdEntry).build());
    } catch (UnavailableException | InvalidPathException | FileDoesNotExistException e) {
      LOG.warn("Exception when recording activesync txid, path {}, exception {}",
          mountPath, e);
      return false;
    }

    return true;
  }

  private boolean syncMetadata(RpcContext rpcContext, LockedInodePath inodePath,
      LockingScheme lockingScheme, DescendantType syncDescendantType) {
    boolean result;
    if (!lockingScheme.shouldSync()) {
      return false;
    }
    try {
      result = syncMetadataInternal(rpcContext, inodePath, lockingScheme,
          syncDescendantType, populateStatusCache(inodePath.getUri(), syncDescendantType));
    } catch (Exception e) {
      LOG.warn("Sync metadata for path {} encountered exception {}", inodePath.getUri(),
          Throwables.getStackTraceAsString(e));
      return false;
    }
    return result;
  }

  private Map<AlluxioURI, UfsStatus> populateStatusCache(AlluxioURI path,
      DescendantType syncDescendantType) {
    Map<AlluxioURI, UfsStatus> statusCache = new HashMap<>();
    try {
      MountTable.Resolution resolution = mMountTable.resolve(path);
      AlluxioURI ufsUri = resolution.getUri();
      try (CloseableResource<UnderFileSystem> ufsResource = resolution.acquireUfsResource()) {
        UnderFileSystem ufs = ufsResource.get();
        ListOptions listOptions = ListOptions.defaults();
        // statusCache stores uri to ufsstatus mapping that is used to construct fingerprint

        listOptions.setRecursive(syncDescendantType == DescendantType.ALL);
        try {
          UfsStatus[] children = ufs.listStatus(ufsUri.toString(), listOptions);
          if (children != null) {
            for (UfsStatus childStatus : children) {
              statusCache.put(path.join(childStatus.getName()),
                  childStatus);
            }
          }
        } catch (Exception e) {
          LOG.debug("ListStatus failed as an preparation step for syncMetadata {}", path, e);
        }
        return statusCache;
      }
    } catch (InvalidPathException e) {
      return statusCache;
    }
  }

  /**
   * Syncs the Alluxio metadata with UFS.
   *
   * This method expects that the last existing edge leading to inodePath has been write-locked.
   *
   * @param rpcContext the rpcContext
   * @param inodePath the Alluxio inode path to sync with UFS
   * @param lockingScheme the locking scheme used to lock the inode path
   * @param syncDescendantType how to sync descendants
   * @param statusCache a cache provided to the sync method which stores the UfsStatus of files
   * @return true if the sync was performed successfully, false otherwise (including errors)
   */
  private boolean syncMetadataInternal(RpcContext rpcContext, LockedInodePath inodePath,
      LockingScheme lockingScheme, DescendantType syncDescendantType,
      Map<AlluxioURI, UfsStatus> statusCache)
      throws IOException {
    Preconditions.checkState(inodePath.getLockPattern() == LockPattern.WRITE_EDGE);

    // The high-level process for the syncing is:
    // 1. Find all Alluxio paths which are not consistent with the corresponding UFS path.
    //    This means the UFS path does not exist, or is different from the Alluxio metadata.
    // 2. If only the metadata changed for a file or a directory, update the inode with
    //    new metadata from the UFS.
    // 3. Delete any Alluxio path whose content is not consistent with UFS, or not in UFS. After
    //    this step, all the paths in Alluxio are consistent with UFS, and there may be additional
    //    UFS paths to load.
    // 4. Load metadata from UFS.

    Set<String> pathsToLoad = new HashSet<>();

    try {
      if (!inodePath.fullPathExists()) {
        // The requested path does not exist in Alluxio, so just load metadata.
        pathsToLoad.add(inodePath.getUri().getPath());
      } else {
        SyncResult result =
            syncInodeMetadata(rpcContext, inodePath, syncDescendantType, statusCache);
        if (result.getDeletedInode()) {
          // If the inode was deleted, then the inode path should reflect the delete.
          inodePath.removeLastInode();
        }
        pathsToLoad = result.getPathsToLoad();
      }
    } catch (InvalidPathException | FileDoesNotExistException | AccessControlException e) {
      LOG.warn("Exception encountered when syncing metadata for {}, exception is {}",
          inodePath.getUri(), e);
      return false;
    } finally {
      inodePath.downgradeToPattern(lockingScheme.getDesiredPattern());
    }

    // Update metadata for all the mount points
    for (String mountPoint : pathsToLoad) {
      AlluxioURI mountPointUri = new AlluxioURI(mountPoint);
      try {
        if (PathUtils.hasPrefix(inodePath.getUri().getPath(), mountPointUri.getPath())) {
          // one of the mountpoint is above the original inodePath, we start loading from the
          // original inodePath. It is already locked. so we proceed to load metadata.
          try {
            loadMetadataInternal(rpcContext, inodePath,
                LoadMetadataContext
                    .defaults(LoadMetadataPOptions.newBuilder().setCreateAncestors(true)
                        .setLoadDescendantType(GrpcUtils.toProto(syncDescendantType))));

            mUfsSyncPathCache.notifySyncedPath(inodePath.getUri().getPath());
          } catch (Exception e) {
            // This may be expected. For example, when creating a new file, the UFS file is not
            // expected to exist.
            LOG.debug("Failed to load metadata for path: {}", inodePath.getUri(), e);
            continue;
          }
        } else {
          try (LockedInodePath descendantPath =
              inodePath.lockDescendant(mountPointUri, LockPattern.READ)) {
            try {
              loadMetadataInternal(rpcContext, descendantPath,
                  LoadMetadataContext
                      .defaults(LoadMetadataPOptions.newBuilder().setCreateAncestors(true)
                          .setLoadDescendantType(GrpcUtils.toProto(syncDescendantType))));
            } catch (Exception e) {
              LOG.debug("Failed to load metadata for mount point: {}", mountPointUri, e);
            }
            mUfsSyncPathCache.notifySyncedPath(mountPoint);
          }
        }
      } catch (InvalidPathException e) {
        LOG.warn("Tried to update metadata from an invalid path : {}", mountPointUri.getPath(), e);
      }
    }
    try {
      // Re-traverse to pick up newly created inodes on the path.
      inodePath.traverse();
    } catch (InvalidPathException e) {
      throw new RuntimeException(e);
    }

    if (pathsToLoad.isEmpty()) {
      mUfsSyncPathCache.notifySyncedPath(inodePath.getUri().getPath());
    }
    return true;
  }

  /**
   * This class represents the result for a sync. The following are returned:
   * - deleted: if true, the inode was already deleted as part of the syncing process
   * - pathsToLoad: a set of paths that need to be loaded from UFS.
   */
  private static class SyncResult {
    private boolean mDeletedInode;
    private Set<String> mPathsToLoad;

    static SyncResult defaults() {
      return new SyncResult(false, new HashSet<>());
    }

    SyncResult(boolean deletedInode, Set<String> pathsToLoad) {
      mDeletedInode = deletedInode;
      mPathsToLoad = new HashSet<>(pathsToLoad);
    }

    boolean getDeletedInode() {
      return mDeletedInode;
    }

    Set<String> getPathsToLoad() {
      return mPathsToLoad;
    }
  }

  /**
   * Syncs an inode with the UFS.
   *
   * @param rpcContext the rpc context
   * @param inodePath the Alluxio inode path to sync with UFS
   * @param syncDescendantType how to sync descendants
   * @param statusCache a pre-populated cache of ufs statuses that can be used to construct
   *                    fingerprint
   * @return the result of the sync, including if the inode was deleted, and if further load
   *         metadata is required
   */
  private SyncResult syncInodeMetadata(RpcContext rpcContext, LockedInodePath inodePath,
      DescendantType syncDescendantType, Map<AlluxioURI, UfsStatus> statusCache)
      throws FileDoesNotExistException, InvalidPathException, IOException, AccessControlException {
    Preconditions.checkState(inodePath.getLockPattern() == LockPattern.WRITE_EDGE);

    // Set to true if the given inode was deleted.
    boolean deletedInode = false;
    // Set of paths to sync
    Set<String> pathsToLoad = new HashSet<>();
<<<<<<< HEAD
=======
    LOG.debug("Syncing inode metadata {}", inodePath.getUri());
    // The options for deleting.
    DeleteOptions syncDeleteOptions =
        DeleteOptions.defaults().setRecursive(true).setAlluxioOnly(true).setUnchecked(true);
>>>>>>> 4126ca60

    // The requested path already exists in Alluxio.
    InodeView inode = inodePath.getInode();

    if (inode instanceof InodeFileView && !((InodeFileView) inode).isCompleted()) {
      // Do not sync an incomplete file, since the UFS file is expected to not exist.
      return SyncResult.defaults();
    }
    Optional<Scoped> persistingLock = mInodeLockManager.tryAcquirePersistingLock(inode.getId());
    if (!persistingLock.isPresent()) {
      // Do not sync a file in the process of being persisted, since the UFS file is being
      // written.
      return SyncResult.defaults();
    }
    persistingLock.get().close();

    MountTable.Resolution resolution = mMountTable.resolve(inodePath.getUri());
    AlluxioURI ufsUri = resolution.getUri();
    try (CloseableResource<UnderFileSystem> ufsResource = resolution.acquireUfsResource()) {
      UnderFileSystem ufs = ufsResource.get();
      String ufsFingerprint;
      Fingerprint ufsFpParsed;
      UfsStatus cachedStatus = statusCache.get(inodePath.getUri());
      if (cachedStatus == null) {
        // TODO(david): change the interface so that getFingerprint returns a parsed fingerprint
        ufsFingerprint = ufs.getFingerprint(ufsUri.toString());
        ufsFpParsed = Fingerprint.parse(ufsFingerprint);
      } else {
        Pair<AccessControlList, DefaultAccessControlList> aclPair
            = ufs.getAclPair(ufsUri.toString());

        if (aclPair == null || aclPair.getFirst() == null || !aclPair.getFirst().hasExtended()) {
          ufsFpParsed = Fingerprint.create(ufs.getUnderFSType(), cachedStatus);
          ufsFingerprint = ufsFpParsed.serialize();
        } else {
          ufsFpParsed = Fingerprint.create(ufs.getUnderFSType(), cachedStatus,
              aclPair.getFirst());
          ufsFingerprint = ufsFpParsed.serialize();
        }
      }

      boolean containsMountPoint = mMountTable.containsMountPoint(inodePath.getUri());

      UfsSyncUtils.SyncPlan syncPlan =
          UfsSyncUtils.computeSyncPlan(inode, ufsFpParsed, containsMountPoint);

      if (syncPlan.toUpdateMetaData()) {
        // UpdateMetadata is used when a file or a directory only had metadata change.
        // It works by calling SetAttributeInternal on the inodePath.
        if (ufsFpParsed.isValid()) {
          short mode = Short.parseShort(ufsFpParsed.getTag(Tag.MODE));
          long opTimeMs = System.currentTimeMillis();
<<<<<<< HEAD
          // use replayed, since updating UFS is not desired.
          setAttributeSingleFile(rpcContext, inodePath, false, opTimeMs, SetAttributeContext
              .defaults(SetAttributePOptions.newBuilder().setOwner(ufsFpParsed.getTag(Tag.OWNER))
                  .setGroup(ufsFpParsed.getTag(Tag.GROUP)).setMode(mode))
              .setUfsFingerprint(ufsFingerprint));
=======
          setAttributeSingleFile(rpcContext, inodePath, false, opTimeMs, options);
>>>>>>> 4126ca60
        }
      }
      if (syncPlan.toDelete()) {
        try {
          deleteInternal(rpcContext, inodePath, DeleteContext.defaults(DeletePOptions.newBuilder()
              .setRecursive(true).setAlluxioOnly(true).setUnchecked(true)));

          deletedInode = true;
        } catch (DirectoryNotEmptyException | IOException e) {
          // Should not happen, since it is an unchecked delete.
          LOG.error("Unexpected error for unchecked delete.", e);
        }
      }
      if (syncPlan.toLoadMetadata()) {
        AlluxioURI mountUri = new AlluxioURI(mMountTable.getMountPoint(inodePath.getUri()));
        pathsToLoad.add(mountUri.getPath());
      }
      if (syncPlan.toSyncChildren() && inode instanceof InodeDirectory
          && syncDescendantType != DescendantType.NONE) {
        InodeDirectoryView inodeDir = (InodeDirectoryView) inode;
        // maps children name to inode
        Map<String, InodeView> inodeChildren = new HashMap<>();
        for (InodeView child : inodeDir.getChildren()) {
          inodeChildren.put(child.getName(), child);
        }

        UfsStatus[] listStatus = ufs.listStatus(ufsUri.toString());
        // Iterate over UFS listings and process UFS children.
        if (listStatus != null) {
          for (UfsStatus ufsChildStatus : listStatus) {
            if (!inodeChildren.containsKey(ufsChildStatus.getName()) && !PathUtils
                .isTemporaryFileName(ufsChildStatus.getName())) {
              // Ufs child exists, but Alluxio child does not. Must load metadata.
              AlluxioURI mountUri = new AlluxioURI(mMountTable.getMountPoint(inodePath.getUri()));
              pathsToLoad.add(mountUri.getPath());
              break;
            }
          }
        }

        // Iterate over Alluxio children and process persisted children.
        for (Map.Entry<String, InodeView> inodeEntry : inodeChildren.entrySet()) {
          if (!inodeEntry.getValue().isPersisted()) {
            // Ignore non-persisted inodes.
            continue;
          }

          // Technically we don't need to lock here since inodePath is already write-locked. We can
          // improve this by implementing a way to traverse an inode path without locking.
          try (LockedInodePath descendant = inodePath.lockDescendant(
              inodePath.getUri().join(inodeEntry.getKey()), LockPattern.WRITE_EDGE)) {
            // Recursively sync children
            if (syncDescendantType != DescendantType.ALL) {
              syncDescendantType = DescendantType.NONE;
            }
            SyncResult syncResult =
                syncInodeMetadata(rpcContext, descendant, syncDescendantType, statusCache);
            pathsToLoad.addAll(syncResult.getPathsToLoad());
          }
        }
      }
    }
    return new SyncResult(deletedInode, pathsToLoad);
  }

  @Override
  public FileSystemCommand workerHeartbeat(long workerId, List<Long> persistedFiles,
      WorkerHeartbeatContext context) throws IOException {

    List<String> persistedUfsFingerprints = context.getOptions().getPersistedFileFingerprintsList();
    boolean hasPersistedFingerprints = persistedUfsFingerprints.size() == persistedFiles.size();
    for (int i = 0; i < persistedFiles.size(); i++) {
      long fileId = persistedFiles.get(i);
      String ufsFingerprint = hasPersistedFingerprints ? persistedUfsFingerprints.get(i) :
          Constants.INVALID_UFS_FINGERPRINT;
      try {
        // Permission checking for each file is performed inside setAttribute
        setAttribute(getPath(fileId),
            SetAttributeContext
                .defaults(SetAttributePOptions.newBuilder().setPersisted(true))
                .setUfsFingerprint(ufsFingerprint));
      } catch (FileDoesNotExistException | AccessControlException | InvalidPathException e) {
        LOG.error("Failed to set file {} as persisted, because {}", fileId, e);
      }
    }

    // TODO(zac) Clean up master and worker code since this is taken care of by job service now.
    // Worker should not persist any files. Instead, files are persisted through job service.
    List<PersistFile> filesToPersist = new ArrayList<>();
    FileSystemCommandOptions commandOptions = new FileSystemCommandOptions();
    commandOptions.setPersistOptions(new PersistCommandOptions(filesToPersist));
    return new FileSystemCommand(CommandType.Persist, commandOptions);
  }

  /**
   * @param inodePath the {@link LockedInodePath} to use
   * @param updateUfs whether to update the UFS with the attribute change
   * @param opTimeMs the operation time (in milliseconds)
   * @param context the method context
   */
  private void setAttributeSingleFile(RpcContext rpcContext, LockedInodePath inodePath,
      boolean updateUfs, long opTimeMs, SetAttributeContext context)
      throws FileDoesNotExistException, InvalidPathException, AccessControlException {
    InodeView inode = inodePath.getInode();
    SetAttributePOptions.Builder protoOptions = context.getOptions();
    if (protoOptions.hasPinned()) {
      mInodeTree.setPinned(rpcContext, inodePath, context.getOptions().getPinned(), opTimeMs);
    }
    UpdateInodeEntry.Builder entry = UpdateInodeEntry.newBuilder().setId(inode.getId());
    if (protoOptions.hasReplicationMax() || protoOptions.hasReplicationMin()) {
      Integer replicationMax =
          protoOptions.hasReplicationMax() ? protoOptions.getReplicationMax() : null;
      Integer replicationMin =
          protoOptions.hasReplicationMin() ? protoOptions.getReplicationMin() : null;
      mInodeTree.setReplication(rpcContext, inodePath, replicationMax, replicationMin, opTimeMs);
    }
    if (protoOptions.hasTtl()) {
      long ttl = protoOptions.getTtl();
      if (inode.getTtl() != ttl || inode.getTtlAction() != protoOptions.getTtlAction()) {
        if (inode.getTtl() != ttl) {
          entry.setTtl(ttl);
        }
        entry.setLastModificationTimeMs(opTimeMs);
        entry.setTtlAction(ProtobufUtils.toProtobuf(protoOptions.getTtlAction()));
      }
    }
    if (protoOptions.hasPersisted()) {
      Preconditions.checkArgument(inode.isFile(), PreconditionMessage.PERSIST_ONLY_FOR_FILE);
      Preconditions.checkArgument(((InodeFileView) inode).isCompleted(),
          PreconditionMessage.FILE_TO_PERSIST_MUST_BE_COMPLETE);
      InodeFileView file = (InodeFileView) inode;
      // TODO(manugoyal) figure out valid behavior in the un-persist case
      Preconditions
          .checkArgument(protoOptions.getPersisted(), PreconditionMessage.ERR_SET_STATE_UNPERSIST);
      if (!file.isPersisted()) {
        entry.setPersistenceState(PersistenceState.PERSISTED.name());
        entry.setLastModificationTimeMs(context.getOperationTimeMs());
        propagatePersistedInternal(rpcContext, inodePath);
        Metrics.FILES_PERSISTED.inc();
      }
    }
    boolean ownerGroupChanged = (protoOptions.hasOwner()) || (protoOptions.hasGroup());
    boolean modeChanged =
        (protoOptions.hasMode() && protoOptions.getMode() != Constants.INVALID_MODE);
    // If the file is persisted in UFS, also update corresponding owner/group/permission.
    if ((ownerGroupChanged || modeChanged) && updateUfs && inode.isPersisted()) {
      if ((inode instanceof InodeFileView) && !((InodeFileView) inode).isCompleted()) {
        LOG.debug("Alluxio does not propagate chown/chgrp/chmod to UFS for incomplete files.");
      } else {
        checkUfsMode(inodePath.getUri(), OperationType.WRITE);
        MountTable.Resolution resolution = mMountTable.resolve(inodePath.getUri());
        String ufsUri = resolution.getUri().toString();
        try (CloseableResource<UnderFileSystem> ufsResource = resolution.acquireUfsResource()) {
          UnderFileSystem ufs = ufsResource.get();
          if (ufs.isObjectStorage()) {
            LOG.warn("setOwner/setMode is not supported to object storage UFS via Alluxio. "
                + "UFS: " + ufsUri + ". This has no effect on the underlying object.");
          } else {
            String owner = null;
            String group = null;
            String mode = null;
            if (ownerGroupChanged) {
              try {
                owner =
                    protoOptions.getOwner() != null ? protoOptions.getOwner() : inode.getOwner();
                group =
                    protoOptions.getGroup() != null ? protoOptions.getGroup() : inode.getGroup();
                ufs.setOwner(ufsUri, owner, group);
              } catch (IOException e) {
                throw new AccessControlException("Could not setOwner for UFS file " + ufsUri
                    + " . Aborting the setAttribute operation in Alluxio.", e);
              }
            }
            if (modeChanged) {
              try {
                mode = String.valueOf(protoOptions.getMode());
                ufs.setMode(ufsUri, (short) protoOptions.getMode());
              } catch (IOException e) {
                throw new AccessControlException("Could not setMode for UFS file " + ufsUri
                    + " . Aborting the setAttribute operation in Alluxio.", e);
              }
            }
            // Retrieve the ufs fingerprint after the ufs changes.
            String existingFingerprint = inode.getUfsFingerprint();
            if (!existingFingerprint.equals(Constants.INVALID_UFS_FINGERPRINT)) {
              // Update existing fingerprint, since contents did not change
              Fingerprint fp = Fingerprint.parse(existingFingerprint);
              fp.putTag(Fingerprint.Tag.OWNER, owner);
              fp.putTag(Fingerprint.Tag.GROUP, group);
              fp.putTag(Fingerprint.Tag.MODE, mode);
              context.setUfsFingerprint(fp.serialize());
            } else {
              // Need to retrieve the fingerprint from ufs.
              context.setUfsFingerprint(ufs.getFingerprint(ufsUri));
            }
          }
        }
      }
    }
    if (!context.getUfsFingerprint().equals(Constants.INVALID_UFS_FINGERPRINT)) {
      entry.setUfsFingerprint(context.getUfsFingerprint());
    }
    // Only commit the set permission to inode after the propagation to UFS succeeded.
    if (protoOptions.hasOwner()) {
      entry.setOwner(protoOptions.getOwner());
    }
    if (protoOptions.hasGroup()) {
      entry.setGroup(protoOptions.getGroup());
    }
    if (modeChanged) {
      entry.setMode(protoOptions.getMode());
    }
    mInodeTree.updateInode(rpcContext, entry.build());
  }

  @Override
  public List<SyncPointInfo> getSyncPathList() {
    return mSyncManager.getSyncPathList();
  }

  private void startSyncAndJournal(RpcContext rpcContext, AlluxioURI uri)
      throws InvalidPathException, IOException {
    try (LockResource r = new LockResource(mSyncManager.getSyncManagerLock())) {
      MountTable.Resolution resolution = mMountTable.resolve(uri);
      long mountId = resolution.getMountId();
      try (CloseableResource<UnderFileSystem> ufsResource = resolution.acquireUfsResource()) {
        if (!ufsResource.get().supportsActiveSync()) {
          throw new UnsupportedOperationException("Active Syncing is not supported on this UFS type"
              + ufsResource.get().getUnderFSType());
        }
      }

      if (mSyncManager.isActivelySynced(uri)) {
        throw new InvalidPathException("URI " + uri + " is already a sync point");
      }
      AddSyncPointEntry addSyncPoint =
          AddSyncPointEntry.newBuilder()
              .setSyncpointPath(uri.toString())
              .setMountId(mountId)
              .build();
      mSyncManager.applyAndJournal(rpcContext, addSyncPoint);
      try {
        mSyncManager.startSyncPostJournal(uri);
      } catch (Throwable e) {
        // revert state;
        RemoveSyncPointEntry removeSyncPoint =
            File.RemoveSyncPointEntry.newBuilder()
                .setSyncpointPath(uri.toString()).build();
        mSyncManager.applyAndJournal(rpcContext, removeSyncPoint);
        mSyncManager.recoverFromStartSync(uri, resolution.getMountId());
        throw e;
      }
    }
  }

  @Override
  public void startSync(AlluxioURI syncPoint)
      throws IOException, InvalidPathException, AccessControlException, ConnectionFailedException {
    LockingScheme lockingScheme = new LockingScheme(syncPoint, LockPattern.WRITE_EDGE, true);
    try (RpcContext rpcContext = createRpcContext();
         LockedInodePath inodePath = mInodeTree
             .lockInodePath(lockingScheme.getPath(), lockingScheme.getPattern());
         FileSystemMasterAuditContext auditContext =
             createAuditContext("startSync", syncPoint, null,
                 inodePath.getParentInodeOrNull())) {
      try {
        mPermissionChecker.checkParentPermission(Mode.Bits.WRITE, inodePath);
      } catch (AccessControlException e) {
        auditContext.setAllowed(false);
        throw e;
      }
      startSyncAndJournal(rpcContext, syncPoint);
      auditContext.setSucceeded(true);
    }
  }

  private void stopSyncAndJournal(RpcContext rpcContext,
      LockingScheme lockingScheme, LockedInodePath lockedInodePath)
      throws IOException, InvalidPathException {
    try (LockResource r = new LockResource(mSyncManager.getSyncManagerLock())) {
      MountTable.Resolution resolution = mSyncManager.resolveSyncPoint(lockedInodePath.getUri());
      if (resolution == null) {
        throw new InvalidPathException(lockedInodePath.getUri() + " is not a sync point.");
      }
      AlluxioURI uri = lockedInodePath.getUri();
      RemoveSyncPointEntry removeSyncPoint = File.RemoveSyncPointEntry.newBuilder()
              .setSyncpointPath(lockedInodePath.getUri().toString())
              .setMountId(resolution.getMountId())
              .build();
      mSyncManager.applyAndJournal(rpcContext, removeSyncPoint);

      try {
        mSyncManager.stopSyncPostJournal(lockedInodePath.getUri());
      } catch (Throwable e) {
        // revert state;
        AddSyncPointEntry addSyncPoint =
            File.AddSyncPointEntry.newBuilder()
                .setSyncpointPath(uri.toString()).build();
        mSyncManager.applyAndJournal(rpcContext, addSyncPoint);
        mSyncManager.recoverFromStopSync(uri, resolution.getMountId());
        throw e;
      }
    }
  }

  @Override
  public void stopSync(AlluxioURI syncPoint)
      throws IOException, InvalidPathException, AccessControlException {
    LockingScheme lockingScheme = new LockingScheme(syncPoint, LockPattern.WRITE_EDGE, false);
    try (RpcContext rpcContext = createRpcContext();
        LockedInodePath inodePath =
            mInodeTree.lockInodePath(lockingScheme.getPath(), lockingScheme.getPattern());
        FileSystemMasterAuditContext auditContext =
             createAuditContext("stopSync", syncPoint, null,
                 inodePath.getParentInodeOrNull())) {
      try {
        mPermissionChecker.checkParentPermission(Mode.Bits.WRITE, inodePath);
      } catch (AccessControlException e) {
        auditContext.setAllowed(false);
        throw e;
      }
      stopSyncAndJournal(rpcContext, lockingScheme, inodePath);
      auditContext.setSucceeded(true);
    }
  }

  @Override
  public List<WorkerInfo> getWorkerInfoList() throws UnavailableException {
    return mBlockMaster.getWorkerInfoList();
  }

  /**
   * @param fileId file ID
   * @param jobId persist job ID
   * @param uri Alluxio Uri of the file
   * @param tempUfsPath temp UFS path
   */
  private void addPersistJob(long fileId, long jobId, AlluxioURI uri, String tempUfsPath) {
    alluxio.time.ExponentialTimer timer = mPersistRequests.remove(fileId);
    if (timer == null) {
      timer = new alluxio.time.ExponentialTimer(
          Configuration.getMs(PropertyKey.MASTER_PERSISTENCE_INITIAL_INTERVAL_MS),
          Configuration.getMs(PropertyKey.MASTER_PERSISTENCE_MAX_INTERVAL_MS),
          Configuration.getMs(PropertyKey.MASTER_PERSISTENCE_INITIAL_WAIT_TIME_MS),
          Configuration.getMs(PropertyKey.MASTER_PERSISTENCE_MAX_TOTAL_WAIT_TIME_MS));
    }
    mPersistJobs.put(fileId, new PersistJob(jobId, fileId, uri, tempUfsPath, timer));
  }

  /**
   * Periodically schedules jobs to persist files and updates metadata accordingly.
   */
  @NotThreadSafe
  private final class PersistenceScheduler implements alluxio.heartbeat.HeartbeatExecutor {
    private static final long MAX_QUIET_PERIOD_SECONDS = 64;

    /**
     * Quiet period for job service flow control (in seconds). When job service refuses starting new
     * jobs, we use exponential backoff to alleviate the job service pressure.
     */
    private long mQuietPeriodSeconds;

    /**
     * Creates a new instance of {@link PersistenceScheduler}.
     */
    PersistenceScheduler() {
      mQuietPeriodSeconds = 0;
    }

    @Override
    public void close() {} // Nothing to clean up

    /**
     * Updates the file system metadata to reflect the fact that the persist file request expired.
     *
     * @param fileId the file ID
     */
    private void handleExpired(long fileId) throws AlluxioException, UnavailableException {
      try (JournalContext journalContext = createJournalContext();
           LockedInodePath inodePath = mInodeTree
               .lockFullInodePath(fileId, LockPattern.WRITE_INODE)) {
        InodeFileView inode = inodePath.getInodeFile();
        switch (inode.getPersistenceState()) {
          case LOST:
            // fall through
          case NOT_PERSISTED:
            // fall through
          case PERSISTED:
            LOG.warn("File {} (id={}) persistence state is {} and will not be changed.",
                inodePath.getUri(), fileId, inode.getPersistenceState());
            return;
          case TO_BE_PERSISTED:
            mInodeTree.updateInode(journalContext, UpdateInodeEntry.newBuilder()
                .setId(inode.getId())
                .setPersistenceState(PersistenceState.NOT_PERSISTED.name())
                .build());
            mInodeTree.updateInodeFile(journalContext, UpdateInodeFileEntry.newBuilder()
                .setId(inode.getId())
                .setPersistJobId(Constants.PERSISTENCE_INVALID_JOB_ID)
                .setTempUfsPath(Constants.PERSISTENCE_INVALID_UFS_PATH)
                .build());
            break;
          default:
            throw new IllegalStateException(
                "Unrecognized persistence state: " + inode.getPersistenceState());
        }
      }
    }

    /**
     * Attempts to schedule a persist job and updates the file system metadata accordingly.
     *
     * @param fileId the file ID
     */
    private void handleReady(long fileId) throws AlluxioException, IOException {
      alluxio.time.ExponentialTimer timer = mPersistRequests.get(fileId);
      // Lookup relevant file information.
      AlluxioURI uri;
      String tempUfsPath;
      try (LockedInodePath inodePath = mInodeTree.lockFullInodePath(fileId, LockPattern.READ)) {
        InodeFileView inode = inodePath.getInodeFile();
        uri = inodePath.getUri();
        switch (inode.getPersistenceState()) {
          case LOST:
            // fall through
          case NOT_PERSISTED:
            // fall through
          case PERSISTED:
            LOG.warn("File {} (id={}) persistence state is {} and will not be changed.",
                inodePath.getUri(), fileId, inode.getPersistenceState());
            return;
          case TO_BE_PERSISTED:
            tempUfsPath = inodePath.getInodeFile().getTempUfsPath();
            break;
          default:
            throw new IllegalStateException(
                "Unrecognized persistence state: " + inode.getPersistenceState());
        }
      }

      MountTable.Resolution resolution = mMountTable.resolve(uri);
      try (CloseableResource<UnderFileSystem> ufsResource = resolution.acquireUfsResource()) {
        // If previous persist job failed, clean up the temporary file.
        cleanup(ufsResource.get(), tempUfsPath);
      }

      // Generate a temporary path to be used by the persist job.
      tempUfsPath =
          PathUtils.temporaryFileName(System.currentTimeMillis(), resolution.getUri().toString());
      alluxio.job.persist.PersistConfig config =
          new alluxio.job.persist.PersistConfig(uri.getPath(), resolution.getMountId(), false,
              tempUfsPath);

      // Schedule the persist job.
      long jobId;
      alluxio.client.job.JobMasterClient client = mJobMasterClientPool.acquire();
      try {
        jobId = client.run(config);
      } finally {
        mJobMasterClientPool.release(client);
      }
      mQuietPeriodSeconds /= 2;
      mPersistJobs.put(fileId, new PersistJob(jobId, fileId, uri, tempUfsPath, timer));

      // Update the inode and journal the change.
      try (JournalContext journalContext = createJournalContext();
           LockedInodePath inodePath = mInodeTree
               .lockFullInodePath(fileId, LockPattern.WRITE_INODE)) {
        InodeFileView inode = inodePath.getInodeFile();
        mInodeTree.updateInodeFile(journalContext, UpdateInodeFileEntry.newBuilder()
            .setId(inode.getId())
            .setPersistJobId(jobId)
            .setTempUfsPath(tempUfsPath)
            .build());
      }
    }

    /**
     * {@inheritDoc}
     *
     * The method iterates through the set of files to be persisted (identified by their ID) and
     * attempts to schedule a file persist job. Each iteration removes the file ID from the set
     * of files to be persisted unless the execution sets the {@code remove} flag to false.
     *
     * @throws InterruptedException if the thread is interrupted
     */
    @Override
    public void heartbeat() throws InterruptedException {
      java.util.concurrent.TimeUnit.SECONDS.sleep(mQuietPeriodSeconds);
      // Process persist requests.
      for (long fileId : mPersistRequests.keySet()) {
        boolean remove = true;
        alluxio.time.ExponentialTimer timer = mPersistRequests.get(fileId);
        if (timer == null) {
          // This could occur if a key is removed from mPersistRequests while we are iterating.
          continue;
        }
        alluxio.time.ExponentialTimer.Result timerResult = timer.tick();
        if (timerResult == alluxio.time.ExponentialTimer.Result.NOT_READY) {
          // operation is not ready to be scheduled
          continue;
        }
        AlluxioURI uri = null;
        try {
          try (LockedInodePath inodePath = mInodeTree
              .lockFullInodePath(fileId, LockPattern.READ)) {
            uri = inodePath.getUri();
          }
          try {
            checkUfsMode(uri, OperationType.WRITE);
          } catch (Exception e) {
            LOG.warn("Unable to schedule persist request for path {}: {}", uri, e.getMessage());
            // Retry when ufs mode permits operation
            remove = false;
            continue;
          }
          switch (timerResult) {
            case EXPIRED:
              handleExpired(fileId);
              break;
            case READY:
              handleReady(fileId);
              break;
            default:
              throw new IllegalStateException("Unrecognized timer state: " + timerResult);
          }
        } catch (FileDoesNotExistException | InvalidPathException e) {
          LOG.warn("The file {} (id={}) to be persisted was not found : {}", uri, fileId,
              e.getMessage());
          LOG.debug("Exception: ", e);
        } catch (UnavailableException e) {
          LOG.warn("Failed to persist file {}, will retry later: {}", uri, e.toString());
          remove = false;
        } catch (ResourceExhaustedException e) {
          LOG.warn("The job service is busy, will retry later: {}", e.toString());
          LOG.debug("Exception: ", e);
          mQuietPeriodSeconds = (mQuietPeriodSeconds == 0) ? 1 :
              Math.min(MAX_QUIET_PERIOD_SECONDS, mQuietPeriodSeconds * 2);
          remove = false;
          // End the method here until the next heartbeat. No more jobs should be scheduled during
          // the current heartbeat if the job master is at full capacity.
          return;
        } catch (Exception e) {
          LOG.warn("Unexpected exception encountered when scheduling the persist job for file {} "
              + "(id={}) : {}", uri, fileId, e.getMessage());
          LOG.debug("Exception: ", e);
        } finally {
          if (remove) {
            mPersistRequests.remove(fileId);
          }
        }
      }
    }
  }

  /**
   * Periodically polls for the result of the jobs and updates metadata accordingly.
   */
  @NotThreadSafe
  private final class PersistenceChecker implements alluxio.heartbeat.HeartbeatExecutor {

    /**
     * Creates a new instance of {@link PersistenceChecker}.
     */
    PersistenceChecker() {}

    @Override
    public void close() {} // nothing to clean up

    /**
     * Updates the file system metadata to reflect the fact that the persist job succeeded.
     *
     * NOTE: It is the responsibility of the caller to update {@link #mPersistJobs}.
     *
     * @param job the successful job
     */
    private void handleSuccess(PersistJob job) {
      long fileId = job.getFileId();
      String tempUfsPath = job.getTempUfsPath();
      List<Long> blockIds = new ArrayList<>();
      UfsManager.UfsClient ufsClient = null;
      try (JournalContext journalContext = createJournalContext();
          LockedInodePath inodePath = mInodeTree
              .lockFullInodePath(fileId, LockPattern.WRITE_INODE)) {
        InodeFileView inode = inodePath.getInodeFile();
        MountTable.Resolution resolution = mMountTable.resolve(inodePath.getUri());
        ufsClient = mUfsManager.get(resolution.getMountId());
        switch (inode.getPersistenceState()) {
          case LOST:
            // fall through
          case NOT_PERSISTED:
            // fall through
          case PERSISTED:
            LOG.warn("File {} (id={}) persistence state is {}. Successful persist has no effect.",
                job.getUri(), fileId, inode.getPersistenceState());
            break;
          case TO_BE_PERSISTED:
            try (CloseableResource<UnderFileSystem> ufsResource = resolution.acquireUfsResource()) {
              UnderFileSystem ufs = ufsResource.get();
              String ufsPath = resolution.getUri().toString();
              if (!ufs.renameFile(tempUfsPath, ufsPath)) {
                throw new IOException(
                    String.format("Failed to rename %s to %s.", tempUfsPath, ufsPath));
              }
              ufs.setOwner(ufsPath, inode.getOwner(), inode.getGroup());
              ufs.setMode(ufsPath, inode.getMode());
            }

            mInodeTree.updateInodeFile(journalContext, UpdateInodeFileEntry.newBuilder()
                .setId(inode.getId())
                .setPersistJobId(Constants.PERSISTENCE_INVALID_JOB_ID)
                .setTempUfsPath(Constants.PERSISTENCE_INVALID_UFS_PATH)
                .build());
            mInodeTree.updateInode(journalContext, UpdateInodeEntry.newBuilder()
                .setId(inode.getId())
                .setPersistenceState(PersistenceState.PERSISTED.name())
                .build());
            propagatePersistedInternal(journalContext, inodePath);
            Metrics.FILES_PERSISTED.inc();

            // Save state for possible cleanup
            blockIds.addAll(inode.getBlockIds());
            break;
          default:
            throw new IllegalStateException(
                "Unrecognized persistence state: " + inode.getPersistenceState());
        }
      } catch (FileDoesNotExistException | InvalidPathException e) {
        LOG.warn("The file {} (id={}) to be persisted was not found: {}", job.getUri(), fileId,
            e.getMessage());
        LOG.debug("Exception: ", e);
        // Cleanup the temporary file.
        if (ufsClient != null) {
          try (CloseableResource<UnderFileSystem> ufsResource = ufsClient.acquireUfsResource()) {
            cleanup(ufsResource.get(), tempUfsPath);
          }
        }
      } catch (Exception e) {
        LOG.warn(
            "Unexpected exception encountered when trying to complete persistence of a file {} "
                + "(id={}) : {}",
            job.getUri(), fileId, e.getMessage());
        LOG.debug("Exception: ", e);
        if (ufsClient != null) {
          try (CloseableResource<UnderFileSystem> ufsResource = ufsClient.acquireUfsResource()) {
            cleanup(ufsResource.get(), tempUfsPath);
          }
        }
        mPersistRequests.put(fileId, job.getTimer());
      } finally {
        mPersistJobs.remove(fileId);
      }

      // Cleanup possible staging UFS blocks files due to fast durable write fallback.
      // Note that this is best effort
      if (ufsClient != null) {
        for (long blockId : blockIds) {
          String ufsBlockPath = alluxio.worker.BlockUtils.getUfsBlockPath(ufsClient, blockId);
          try (CloseableResource<UnderFileSystem> ufsResource = ufsClient.acquireUfsResource()) {
            alluxio.util.UnderFileSystemUtils.deleteFileIfExists(ufsResource.get(), ufsBlockPath);
          } catch (Exception e) {
            LOG.warn("Failed to clean up staging UFS block file {}", ufsBlockPath, e.getMessage());
          }
        }
      }
    }

    @Override
    public void heartbeat() throws InterruptedException {
      boolean queueEmpty = mPersistCheckerPool.getQueue().isEmpty();
      // Check the progress of persist jobs.
      for (long fileId : mPersistJobs.keySet()) {
        final PersistJob job = mPersistJobs.get(fileId);
        if (job == null) {
          // This could happen if a key is removed from mPersistJobs while we are iterating.
          continue;
        }
        // Cancel any jobs marked as canceled
        switch (job.getCancelState()) {
          case NOT_CANCELED:
            break;
          case TO_BE_CANCELED:
            // Send the message to cancel this job
            alluxio.client.job.JobMasterClient client = mJobMasterClientPool.acquire();
            try {
              client.cancel(job.getId());
              job.setCancelState(PersistJob.CancelState.CANCELING);
            } catch (alluxio.exception.status.NotFoundException e) {
              LOG.warn("Persist job (id={}) for file {} (id={}) to cancel was not found: {}",
                  job.getId(), job.getUri(), fileId, e.getMessage());
              LOG.debug("Exception: ", e);
              mPersistJobs.remove(fileId);
              continue;
            } catch (Exception e) {
              LOG.warn("Unexpected exception encountered when cancelling a persist job (id={}) for "
                  + "file {} (id={}) : {}", job.getId(), job.getUri(), fileId, e.getMessage());
              LOG.debug("Exception: ", e);
            } finally {
              mJobMasterClientPool.release(client);
            }
            continue;
          case CANCELING:
            break;
          default:
            throw new IllegalStateException("Unrecognized cancel state: " + job.getCancelState());
        }
        if (!queueEmpty) {
          // There are tasks waiting in the queue, so do not try to schedule anything
          continue;
        }
        long jobId = job.getId();
        alluxio.client.job.JobMasterClient client = mJobMasterClientPool.acquire();
        try {
          alluxio.job.wire.JobInfo jobInfo = client.getStatus(jobId);
          switch (jobInfo.getStatus()) {
            case RUNNING:
              // fall through
            case CREATED:
              break;
            case FAILED:
              LOG.warn("The persist job (id={}) for file {} (id={}) failed: {}", jobId,
                  job.getUri(), fileId, jobInfo.getErrorMessage());
              mPersistJobs.remove(fileId);
              mPersistRequests.put(fileId, job.getTimer());
              break;
            case CANCELED:
              mPersistJobs.remove(fileId);
              break;
            case COMPLETED:
              mPersistCheckerPool.execute(() -> handleSuccess(job));
              break;
            default:
              throw new IllegalStateException("Unrecognized job status: " + jobInfo.getStatus());
          }
        } catch (Exception e) {
          LOG.warn("Exception encountered when trying to retrieve the status of a "
                  + " persist job (id={}) for file {} (id={}): {}.", jobId, job.getUri(), fileId,
              e.getMessage());
          LOG.debug("Exception: ", e);
          mPersistJobs.remove(fileId);
          mPersistRequests.put(fileId, job.getTimer());
        } finally {
          mJobMasterClientPool.release(client);
        }
      }
    }
  }

  private static void cleanup(UnderFileSystem ufs, String ufsPath) {
    final String errMessage = "Failed to delete UFS file {}.";
    if (!ufsPath.isEmpty()) {
      try {
        if (!ufs.deleteFile(ufsPath)) {
          LOG.warn(errMessage, ufsPath);
        }
      } catch (IOException e) {
        LOG.warn(errMessage, ufsPath, e);
      }
    }
  }

  @Override
  public void updateUfsMode(AlluxioURI ufsPath, UfsMode ufsMode)
      throws InvalidPathException, UnavailableException,
      AccessControlException {
    // TODO(adit): Create new fsadmin audit context
    try (RpcContext rpcContext = createRpcContext();
        FileSystemMasterAuditContext auditContext =
            createAuditContext("updateUfsMode", ufsPath, null, null)) {
      mUfsManager.setUfsMode(rpcContext, ufsPath, ufsMode);
      auditContext.setSucceeded(true);
    }
  }

  /**
   * Check if the specified operation type is allowed to the ufs.
   *
   * @param alluxioPath the Alluxio path
   * @param opType the operation type
   */
  private void checkUfsMode(AlluxioURI alluxioPath, OperationType opType)
      throws AccessControlException, InvalidPathException {
    MountTable.Resolution resolution = mMountTable.resolve(alluxioPath);
    try (CloseableResource<UnderFileSystem> ufsResource = resolution.acquireUfsResource()) {
      UnderFileSystem ufs = ufsResource.get();
      UfsMode ufsMode =
          ufs.getOperationMode(mUfsManager.getPhysicalUfsState(ufs.getPhysicalStores()));
      switch (ufsMode) {
        case NO_ACCESS:
          throw new AccessControlException(ExceptionMessage.UFS_OP_NOT_ALLOWED.getMessage(opType,
              resolution.getUri(), UfsMode.NO_ACCESS));
        case READ_ONLY:
          if (opType == OperationType.WRITE) {
            throw new AccessControlException(ExceptionMessage.UFS_OP_NOT_ALLOWED.getMessage(opType,
                resolution.getUri(), UfsMode.READ_ONLY));
          }
          break;
        default:
          // All operations are allowed
          break;
      }
    }
  }

  /**
   * The operation type. This class is used to check if an operation to the under storage is allowed
   * during maintenance.
   */
  enum OperationType {
    READ,
    WRITE,
  }

  /**
   * Class that contains metrics for FileSystemMaster.
   * This class is public because the counter names are referenced in
   * {@link alluxio.web.WebInterfaceMasterMetricsServlet}.
   */
  public static final class Metrics {
    private static final Counter DIRECTORIES_CREATED
        = MetricsSystem.counter(MasterMetrics.DIRECTORIES_CREATED);
    private static final Counter FILE_BLOCK_INFOS_GOT
        = MetricsSystem.counter(MasterMetrics.FILE_BLOCK_INFOS_GOT);
    private static final Counter FILE_INFOS_GOT
        = MetricsSystem.counter(MasterMetrics.FILE_INFOS_GOT);
    private static final Counter FILES_COMPLETED
        = MetricsSystem.counter(MasterMetrics.FILES_COMPLETED);
    private static final Counter FILES_CREATED
        = MetricsSystem.counter(MasterMetrics.FILES_CREATED);
    private static final Counter FILES_FREED
        = MetricsSystem.counter(MasterMetrics.FILES_FREED);
    private static final Counter FILES_PERSISTED
        = MetricsSystem.counter(MasterMetrics.FILES_PERSISTED);
    private static final Counter NEW_BLOCKS_GOT
        = MetricsSystem.counter(MasterMetrics.NEW_BLOCKS_GOT);
    private static final Counter PATHS_DELETED
        = MetricsSystem.counter(MasterMetrics.PATHS_DELETED);
    private static final Counter PATHS_MOUNTED
        = MetricsSystem.counter(MasterMetrics.PATHS_MOUNTED);
    private static final Counter PATHS_RENAMED
        = MetricsSystem.counter(MasterMetrics.PATHS_RENAMED);
    private static final Counter PATHS_UNMOUNTED
        = MetricsSystem.counter(MasterMetrics.PATHS_UNMOUNTED);

    // TODO(peis): Increment the RPCs OPs at the place where we receive the RPCs.
    private static final Counter COMPLETE_FILE_OPS
        = MetricsSystem.counter(MasterMetrics.COMPLETE_FILE_OPS);
    private static final Counter CREATE_DIRECTORIES_OPS
        = MetricsSystem.counter(MasterMetrics.CREATE_DIRECTORIES_OPS);
    private static final Counter CREATE_FILES_OPS
        = MetricsSystem.counter(MasterMetrics.CREATE_FILES_OPS);
    private static final Counter DELETE_PATHS_OPS
        = MetricsSystem.counter(MasterMetrics.DELETE_PATHS_OPS);
    private static final Counter FREE_FILE_OPS
        = MetricsSystem.counter(MasterMetrics.FREE_FILE_OPS);
    private static final Counter GET_FILE_BLOCK_INFO_OPS
        = MetricsSystem.counter(MasterMetrics.GET_FILE_BLOCK_INFO_OPS);
    private static final Counter GET_FILE_INFO_OPS
        = MetricsSystem.counter(MasterMetrics.GET_FILE_INFO_OPS);
    private static final Counter GET_NEW_BLOCK_OPS
        = MetricsSystem.counter(MasterMetrics.GET_NEW_BLOCK_OPS);
    private static final Counter MOUNT_OPS
        = MetricsSystem.counter(MasterMetrics.MOUNT_OPS);
    private static final Counter RENAME_PATH_OPS
        = MetricsSystem.counter(MasterMetrics.RENAME_PATH_OPS);
    private static final Counter SET_ACL_OPS
        = MetricsSystem.counter(MasterMetrics.SET_ACL_OPS);
    private static final Counter SET_ATTRIBUTE_OPS
        = MetricsSystem.counter(MasterMetrics.SET_ATTRIBUTE_OPS);
    private static final Counter UNMOUNT_OPS
        = MetricsSystem.counter(MasterMetrics.UNMOUNT_OPS);

    /**
     * Register some file system master related gauges.
     *
     * @param master the file system master
     * @param ufsManager the under filesystem manager
     */
    @VisibleForTesting
    public static void registerGauges(
        final FileSystemMaster master, final UfsManager ufsManager) {
      MetricsSystem.registerGaugeIfAbsent(MetricsSystem
              .getMetricName(MasterMetrics.FILES_PINNED),
          master::getNumberOfPinnedFiles);

      MetricsSystem.registerGaugeIfAbsent(MetricsSystem
              .getMetricName(MasterMetrics.PATHS_TOTAL),
          () -> master.getNumberOfPaths());

      final String ufsDataFolder = Configuration.get(PropertyKey.MASTER_MOUNT_TABLE_ROOT_UFS);

      MetricsSystem.registerGaugeIfAbsent(MetricsSystem
              .getMetricName(MasterMetrics.UFS_CAPACITY_TOTAL),
          () -> {
            try (CloseableResource<UnderFileSystem> ufsResource =
                ufsManager.getRoot().acquireUfsResource()) {
              UnderFileSystem ufs = ufsResource.get();
              return ufs.getSpace(ufsDataFolder, UnderFileSystem.SpaceType.SPACE_TOTAL);
            } catch (IOException e) {
              LOG.error(e.getMessage(), e);
              return Stream.empty();
            }
          });

      MetricsSystem.registerGaugeIfAbsent(MetricsSystem
              .getMetricName(MasterMetrics.UFS_CAPACITY_USED),
          () -> {
            try (CloseableResource<UnderFileSystem> ufsResource =
                ufsManager.getRoot().acquireUfsResource()) {
              UnderFileSystem ufs = ufsResource.get();
              return ufs.getSpace(ufsDataFolder, UnderFileSystem.SpaceType.SPACE_USED);
            } catch (IOException e) {
              LOG.error(e.getMessage(), e);
              return Stream.empty();
            }
          });

      MetricsSystem.registerGaugeIfAbsent(MetricsSystem
              .getMetricName(MasterMetrics.UFS_CAPACITY_FREE),
          new Gauge<Long>() {
            @Override
            public Long getValue() {
              long ret = 0L;
              try (CloseableResource<UnderFileSystem> ufsResource =
                       ufsManager.getRoot().acquireUfsResource()) {
                UnderFileSystem ufs = ufsResource.get();
                ret = ufs.getSpace(ufsDataFolder, UnderFileSystem.SpaceType.SPACE_FREE);
              } catch (IOException e) {
                LOG.error(e.getMessage(), e);
              }
              return ret;
            }
          });
    }

    private Metrics() {} // prevent instantiation
  }

  /**
   * Creates a {@link FileSystemMasterAuditContext} instance.
   *
   * @param command the command to be logged by this {@link AuditContext}
   * @param srcPath the source path of this command
   * @param dstPath the destination path of this command
   * @param srcInode the source inode of this command
   * @return newly-created {@link FileSystemMasterAuditContext} instance
   */
  private FileSystemMasterAuditContext createAuditContext(String command, AlluxioURI srcPath,
      @Nullable AlluxioURI dstPath, @Nullable InodeView srcInode) throws AccessControlException {
    FileSystemMasterAuditContext auditContext =
        new FileSystemMasterAuditContext(mAsyncAuditLogWriter);
    if (mAsyncAuditLogWriter != null) {
      String user = AuthenticatedClientUser.getClientUser();
      String ugi;
      try {
        String primaryGroup = CommonUtils.getPrimaryGroupName(user);
        ugi = user + "," + primaryGroup;
      } catch (IOException e) {
        LOG.warn("Failed to get primary group for user {}.", user);
        ugi = user;
      }
      AuthType authType =
          Configuration.getEnum(PropertyKey.SECURITY_AUTHENTICATION_TYPE, AuthType.class);
      auditContext.setUgi(ugi)
          .setAuthType(authType)
          .setIp(ClientIpAddressInjector.getIpAddress())
          .setCommand(command).setSrcPath(srcPath).setDstPath(dstPath)
          .setSrcInode(srcInode).setAllowed(true);
    }
    return auditContext;
  }

  private BlockDeletionContext createBlockDeletionContext() {
    return new DefaultBlockDeletionContext(this::removeBlocks,
        blocks -> blocks.forEach(mUfsBlockLocationCache::invalidate));
  }

  private void removeBlocks(List<Long> blocks) throws IOException {
    if (blocks.isEmpty()) {
      return;
    }
    RetryPolicy retry = new CountingRetry(3);
    IOException lastThrown = null;
    while (retry.attempt()) {
      try {
        mBlockMaster.removeBlocks(blocks, true);
        return;
      } catch (UnavailableException e) {
        lastThrown = e;
      }
    }
    throw new IOException("Failed to remove deleted blocks from block master", lastThrown);
  }

  /**
   * @return a context for executing an RPC
   */
  @VisibleForTesting
  public RpcContext createRpcContext() throws UnavailableException {
    return new RpcContext(createBlockDeletionContext(), createJournalContext());
  }

<<<<<<< HEAD
  private LockingScheme createLockingScheme(AlluxioURI path, FileSystemMasterCommonPOptions options,
      InodeTree.LockMode desiredLockMode) {
=======
  private LockingScheme createLockingScheme(AlluxioURI path, CommonOptions options,
      LockPattern desiredLockMode) {
>>>>>>> 4126ca60
    boolean shouldSync =
        mUfsSyncPathCache.shouldSyncPath(path.getPath(), options.getSyncIntervalMs());
    return new LockingScheme(path, desiredLockMode, shouldSync);
  }

  private boolean isAclEnabled() {
    return Configuration.getBoolean(PropertyKey.SECURITY_AUTHORIZATION_PERMISSION_ENABLED);
  }
}<|MERGE_RESOLUTION|>--- conflicted
+++ resolved
@@ -151,12 +151,8 @@
 import alluxio.wire.FileBlockInfo;
 import alluxio.wire.FileInfo;
 import alluxio.wire.MountPointInfo;
-<<<<<<< HEAD
 import alluxio.grpc.SetAclAction;
-=======
-import alluxio.wire.SetAclAction;
 import alluxio.wire.SyncPointInfo;
->>>>>>> 4126ca60
 import alluxio.wire.WorkerInfo;
 
 import com.codahale.metrics.Counter;
@@ -167,11 +163,7 @@
 import com.google.common.collect.ImmutableSet;
 import com.google.common.collect.Iterators;
 import com.google.common.collect.Sets;
-<<<<<<< HEAD
-import com.google.common.io.Closer;
 import io.grpc.ServerInterceptors;
-=======
->>>>>>> 4126ca60
 import org.apache.commons.lang.StringUtils;
 import org.slf4j.Logger;
 import org.slf4j.LoggerFactory;
@@ -211,7 +203,6 @@
 @NotThreadSafe // TODO(jiri): make thread-safe (c.f. ALLUXIO-1664)
 public final class DefaultFileSystemMaster extends CoreMaster implements FileSystemMaster {
   private static final Logger LOG = LoggerFactory.getLogger(DefaultFileSystemMaster.class);
-
   private static final Set<Class<? extends Server>> DEPS = ImmutableSet.of(BlockMaster.class);
 
   /** The number of threads to use in the {@link #mPersistCheckerPool}. */
@@ -526,13 +517,8 @@
         }
         MountInfo mountInfo = mMountTable.getMountTable().get(key);
         UnderFileSystemConfiguration ufsConf = UnderFileSystemConfiguration.defaults()
-<<<<<<< HEAD
             .setMountSpecificConf(mountInfo.getOptions().getPropertiesMap());
-        mUfsManager.addMount(mountInfo.getMountId(), new AlluxioURI(key), ufsConf);
-=======
-            .setMountSpecificConf(mountInfo.getOptions().getProperties());
         mUfsManager.addMount(mountInfo.getMountId(), mountInfo.getUfsUri(), ufsConf);
->>>>>>> 4126ca60
       }
       // Startup Checks and Periodic Threads.
       // Rebuild the list of persist jobs (mPersistJobs) and map of pending persist requests
@@ -793,13 +779,8 @@
          LockedInodePath inodePath = mInodeTree.lockInodePath(path, LockPattern.READ)) {
       mPermissionChecker.checkPermission(Mode.Bits.READ, inodePath);
       loadMetadataIfNotExist(rpcContext, inodePath,
-<<<<<<< HEAD
           LoadMetadataContext.defaults(LoadMetadataPOptions.newBuilder().setCreateAncestors(true)));
-      mInodeTree.ensureFullInodePath(inodePath, InodeTree.LockMode.READ);
-=======
-          LoadMetadataOptions.defaults().setCreateAncestors(true));
       mInodeTree.ensureFullInodePath(inodePath);
->>>>>>> 4126ca60
       return inodePath.getInode().getId();
     } catch (InvalidPathException | FileDoesNotExistException e) {
       return IdUtils.INVALID_FILE_ID;
@@ -820,11 +801,7 @@
       throws FileDoesNotExistException, InvalidPathException, AccessControlException, IOException {
     Metrics.GET_FILE_INFO_OPS.inc();
     LockingScheme lockingScheme =
-<<<<<<< HEAD
-        createLockingScheme(path, context.getOptions().getCommonOptions(), InodeTree.LockMode.READ);
-=======
-        createLockingScheme(path, options.getCommonOptions(), LockPattern.READ);
->>>>>>> 4126ca60
+        createLockingScheme(path, context.getOptions().getCommonOptions(), LockPattern.READ);
     try (RpcContext rpcContext = createRpcContext();
          LockedInodePath inodePath = mInodeTree
              .lockInodePath(lockingScheme.getPath(), lockingScheme.getPattern());
@@ -903,11 +880,7 @@
       UnavailableException {
     Metrics.GET_FILE_INFO_OPS.inc();
     LockingScheme lockingScheme =
-<<<<<<< HEAD
-        createLockingScheme(path, context.getOptions().getCommonOptions(), InodeTree.LockMode.READ);
-=======
-        createLockingScheme(path, listStatusOptions.getCommonOptions(), LockPattern.READ);
->>>>>>> 4126ca60
+        createLockingScheme(path, context.getOptions().getCommonOptions(), LockPattern.READ);
     try (RpcContext rpcContext = createRpcContext();
          LockedInodePath inodePath = mInodeTree
              .lockInodePath(lockingScheme.getPath(), lockingScheme.getPattern());
@@ -1081,11 +1054,7 @@
   public List<AlluxioURI> checkConsistency(AlluxioURI path, CheckConsistencyContext context)
       throws AccessControlException, FileDoesNotExistException, InvalidPathException, IOException {
     LockingScheme lockingScheme =
-<<<<<<< HEAD
-        createLockingScheme(path, context.getOptions().getCommonOptions(), InodeTree.LockMode.READ);
-=======
-        createLockingScheme(path, options.getCommonOptions(), LockPattern.READ);
->>>>>>> 4126ca60
+        createLockingScheme(path, context.getOptions().getCommonOptions(), LockPattern.READ);
     List<AlluxioURI> inconsistentUris = new ArrayList<>();
     try (RpcContext rpcContext = createRpcContext();
          LockedInodePath parent =
@@ -1326,14 +1295,9 @@
       throws AccessControlException, InvalidPathException, FileAlreadyExistsException,
       BlockInfoException, IOException, FileDoesNotExistException {
     Metrics.CREATE_FILES_OPS.inc();
-<<<<<<< HEAD
     LockingScheme lockingScheme = createLockingScheme(path, context.getOptions().getCommonOptions(),
-        InodeTree.LockMode.WRITE);
-=======
-    LockingScheme lockingScheme =
-        createLockingScheme(path, options.getCommonOptions(), LockPattern.WRITE_EDGE);
+            LockPattern.WRITE_EDGE);
     long id;
->>>>>>> 4126ca60
     try (RpcContext rpcContext = createRpcContext();
          LockedInodePath inodePath = mInodeTree
              .lockInodePath(lockingScheme.getPath(), lockingScheme.getPattern());
@@ -1475,36 +1439,20 @@
   }
 
   @Override
-  public void delete(AlluxioURI path, DeleteContext context) throws IOException,
-      FileDoesNotExistException, DirectoryNotEmptyException, InvalidPathException,
-      AccessControlException {
+  public void delete(AlluxioURI path, DeleteContext context)
+      throws IOException, FileDoesNotExistException, DirectoryNotEmptyException,
+      InvalidPathException, AccessControlException {
     Metrics.DELETE_PATHS_OPS.inc();
-<<<<<<< HEAD
-    LockingScheme lockingScheme = createLockingScheme(path, context.getOptions().getCommonOptions(),
-        InodeTree.LockMode.WRITE);
+    LockingScheme lockingScheme =
+        createLockingScheme(path, context.getOptions().getCommonOptions(), LockPattern.WRITE_EDGE);
     try (RpcContext rpcContext = createRpcContext();
         LockedInodePath inodePath =
-            mInodeTree.lockInodePath(lockingScheme.getPath(), lockingScheme.getMode());
+            mInodeTree.lockInodePath(lockingScheme.getPath(), lockingScheme.getPattern());
         FileSystemMasterAuditContext auditContext =
-            createAuditContext("delete", path, null, inodePath.getInodeOrNull());
-        LockedInodePathList children = context.getOptions().getRecursive()
-            ? mInodeTree.lockDescendants(inodePath, InodeTree.LockMode.WRITE)
-            : null) {
-      try {
-        mPermissionChecker.checkParentPermission(Mode.Bits.WRITE, inodePath);
-        if (children != null) {
-=======
-    LockingScheme lockingScheme =
-        createLockingScheme(path, options.getCommonOptions(), LockPattern.WRITE_EDGE);
-    try (RpcContext rpcContext = createRpcContext();
-         LockedInodePath inodePath =
-             mInodeTree.lockInodePath(lockingScheme.getPath(), lockingScheme.getPattern());
-         FileSystemMasterAuditContext auditContext =
-             createAuditContext("delete", path, null, inodePath.getInodeOrNull())) {
+            createAuditContext("delete", path, null, inodePath.getInodeOrNull())) {
       mPermissionChecker.checkParentPermission(Mode.Bits.WRITE, inodePath);
-      if (options.isRecursive()) {
+      if (context.getOptions().getRecursive()) {
         try {
->>>>>>> 4126ca60
           List<String> failedChildren = new ArrayList<>();
           for (LockedInodePath childPath : mInodeTree.getImplicitlyLockedDescendants(inodePath)) {
             try {
@@ -1514,9 +1462,8 @@
             }
           }
           if (failedChildren.size() > 0) {
-            throw new AccessControlException(
-                ExceptionMessage.DELETE_FAILED_DIR_CHILDREN.getMessage(path,
-                    StringUtils.join(failedChildren, ",")));
+            throw new AccessControlException(ExceptionMessage.DELETE_FAILED_DIR_CHILDREN
+                .getMessage(path, StringUtils.join(failedChildren, ",")));
           }
         } catch (AccessControlException e) {
           auditContext.setAllowed(false);
@@ -1526,7 +1473,7 @@
       mMountTable.checkUnderWritableMountPoint(path);
       // Possible ufs sync.
       syncMetadata(rpcContext, inodePath, lockingScheme,
-              context.getOptions().getRecursive() ? DescendantType.ALL : DescendantType.ONE);
+          context.getOptions().getRecursive() ? DescendantType.ALL : DescendantType.ONE);
       if (!inodePath.fullPathExists()) {
         throw new FileDoesNotExistException(ExceptionMessage.PATH_DOES_NOT_EXIST.getMessage(path));
       }
@@ -1583,67 +1530,14 @@
     // Add root of sub-tree to delete
     inodesToDelete.add(new Pair<>(inodePath.getUri(), inodePath));
 
-<<<<<<< HEAD
-    try (LockedInodePathList children =
-        mInodeTree.lockDescendants(inodePath, InodeTree.LockMode.WRITE)) {
-      // Traverse inodes top-down
-      for (LockedInodePath child : children.getInodePathList()) {
-        inodesToDelete
-            .add(new Pair<>(mInodeTree.getPath(child.getInode()), child));
-      }
-
-      // Prepare to delete persisted inodes
-      UfsDeleter ufsDeleter = NoopUfsDeleter.INSTANCE;
-      if (!deleteContext.getOptions().getAlluxioOnly()) {
-        ufsDeleter =
-            new SafeUfsDeleter(mMountTable, inodesToDelete, deleteContext.getOptions().build());
-      }
-
-      // Inodes to delete from tree after attempting to delete from UFS
-      List<Pair<AlluxioURI, LockedInodePath>> revisedInodesToDelete = new ArrayList<>();
-      // Inodes that are not safe for recursive deletes
-      Set<Long> unsafeInodes = new HashSet<>();
-      // Alluxio URIs (and the reason for failure) which could not be deleted
-      List<Pair<String, String>> failedUris = new ArrayList<>();
-
-      // We go through each inode, removing it from its parent set and from mDelInodes. If it's a
-      // file, we deal with the checkpoints and blocks as well.
-      for (int i = inodesToDelete.size() - 1; i >= 0; i--) {
-        Pair<AlluxioURI, LockedInodePath> inodePairToDelete = inodesToDelete.get(i);
-        AlluxioURI alluxioUriToDelete = inodePairToDelete.getFirst();
-        InodeView inodeToDelete = inodePairToDelete.getSecond().getInode();
-
-        String failureReason = null;
-        if (unsafeInodes.contains(inodeToDelete.getId())) {
-          failureReason = ExceptionMessage.DELETE_FAILED_DIR_NONEMPTY.getMessage();
-        } else if (inodeToDelete.isPersisted()) {
-          // If this is a mount point, we have deleted all the children and can unmount it
-          // TODO(calvin): Add tests (ALLUXIO-1831)
-          if (mMountTable.isMountPoint(alluxioUriToDelete)) {
-            mMountTable.delete(rpcContext, alluxioUriToDelete);
-          } else {
-            if (!deleteContext.getOptions().getAlluxioOnly()) {
-              try {
-                checkUfsMode(alluxioUriToDelete, OperationType.WRITE);
-                // Attempt to delete node if all children were deleted successfully
-                ufsDeleter.delete(alluxioUriToDelete, inodeToDelete);
-              } catch (AccessControlException e) {
-                // In case ufs is not writable, we will still attempt to delete other entries
-                // if any as they may be from a different mount point
-                LOG.warn(e.getMessage());
-                failureReason = e.getMessage();
-              } catch (IOException e) {
-                LOG.warn(e.getMessage());
-                failureReason = e.getMessage();
-              }
-=======
     for (LockedInodePath childPath : mInodeTree.getImplicitlyLockedDescendants(inodePath)) {
       inodesToDelete.add(new Pair<>(mInodeTree.getPath(childPath.getInode()), childPath));
     }
     // Prepare to delete persisted inodes
     UfsDeleter ufsDeleter = NoopUfsDeleter.INSTANCE;
-    if (!deleteOptions.isAlluxioOnly()) {
-      ufsDeleter = new SafeUfsDeleter(mMountTable, inodesToDelete, deleteOptions);
+    if (!deleteContext.getOptions().getAlluxioOnly()) {
+      ufsDeleter =
+          new SafeUfsDeleter(mMountTable, inodesToDelete, deleteContext.getOptions().build());
     }
 
     // Inodes to delete from tree after attempting to delete from UFS
@@ -1669,7 +1563,7 @@
         if (mMountTable.isMountPoint(alluxioUriToDelete)) {
           mMountTable.delete(rpcContext, alluxioUriToDelete);
         } else {
-          if (!deleteOptions.isAlluxioOnly()) {
+          if (!deleteContext.getOptions().getAlluxioOnly()) {
             try {
               checkUfsMode(alluxioUriToDelete, OperationType.WRITE);
               // Attempt to delete node if all children were deleted successfully
@@ -1682,7 +1576,6 @@
             } catch (IOException e) {
               LOG.warn(e.getMessage());
               failureReason = e.getMessage();
->>>>>>> 4126ca60
             }
           }
         }
@@ -1990,13 +1883,8 @@
       FileDoesNotExistException {
     LOG.debug("createDirectory {} ", path);
     Metrics.CREATE_DIRECTORIES_OPS.inc();
-<<<<<<< HEAD
     LockingScheme lockingScheme = createLockingScheme(path, context.getOptions().getCommonOptions(),
-        InodeTree.LockMode.WRITE);
-=======
-    LockingScheme lockingScheme =
-        createLockingScheme(path, options.getCommonOptions(), LockPattern.WRITE_EDGE);
->>>>>>> 4126ca60
+            LockPattern.WRITE_EDGE);
     try (RpcContext rpcContext = createRpcContext();
          LockedInodePath inodePath = mInodeTree
              .lockInodePath(lockingScheme.getPath(), lockingScheme.getPattern());
@@ -2083,20 +1971,10 @@
       throws FileAlreadyExistsException, FileDoesNotExistException, InvalidPathException,
       IOException, AccessControlException {
     Metrics.RENAME_PATH_OPS.inc();
-<<<<<<< HEAD
     LockingScheme srcLockingScheme = createLockingScheme(srcPath,
-        context.getOptions().getCommonOptions(), InodeTree.LockMode.WRITE);
+        context.getOptions().getCommonOptions(), LockPattern.WRITE_EDGE);
     LockingScheme dstLockingScheme = createLockingScheme(dstPath,
-        context.getOptions().getCommonOptions(), InodeTree.LockMode.READ);
-    // Require a WRITE lock on the source but only a READ lock on the destination. Since the
-    // destination should not exist, we will only obtain a READ lock on the destination parent. The
-    // modify operations on the parent inodes are thread safe so WRITE locks are not required.
-=======
-    LockingScheme srcLockingScheme =
-        createLockingScheme(srcPath, options.getCommonOptions(), LockPattern.WRITE_EDGE);
-    LockingScheme dstLockingScheme =
-        createLockingScheme(dstPath, options.getCommonOptions(), LockPattern.WRITE_EDGE);
->>>>>>> 4126ca60
+        context.getOptions().getCommonOptions(), LockPattern.WRITE_EDGE);
     try (RpcContext rpcContext = createRpcContext();
          InodePathPair inodePathPair = mInodeTree
              .lockInodePathPair(srcLockingScheme.getPath(), srcLockingScheme.getPattern(),
@@ -2387,27 +2265,14 @@
               .getMessage(mInodeTree.getPath(freeInode)));
         }
         if (freeInode.isPinned()) {
-          if (!options.isForced()) {
+          if (!context.getOptions().getForced()) {
             throw new UnexpectedAlluxioException(ExceptionMessage.CANNOT_FREE_PINNED_FILE
                 .getMessage(mInodeTree.getPath(freeInode)));
           }
-<<<<<<< HEAD
-          if (freeInode.isPinned()) {
-            if (!context.getOptions().getForced()) {
-              throw new UnexpectedAlluxioException(ExceptionMessage.CANNOT_FREE_PINNED_FILE
-                  .getMessage(mInodeTree.getPath(freeInode)));
-            }
-            setAttributeSingleFile(rpcContext, descedant, true, opTimeMs, SetAttributeContext
-                .defaults(SetAttributePOptions.newBuilder().setRecursive(false).setPinned(false)));
-          }
-          // Remove corresponding blocks from workers.
-          mBlockMaster.removeBlocks(((InodeFileView) freeInode).getBlockIds(), false /* delete */);
-=======
-
-          SetAttributeOptions setAttributeOptions =
-              SetAttributeOptions.defaults().setRecursive(false).setPinned(false);
-          setAttributeSingleFile(rpcContext, descedant, true, opTimeMs, setAttributeOptions);
->>>>>>> 4126ca60
+
+          SetAttributeContext setAttributeContext = SetAttributeContext
+              .defaults(SetAttributePOptions.newBuilder().setRecursive(false).setPinned(false));
+          setAttributeSingleFile(rpcContext, descedant, true, opTimeMs, setAttributeContext);
         }
         // Remove corresponding blocks from workers.
         mBlockMaster.removeBlocks(((InodeFileView) freeInode).getBlockIds(), false /* delete */);
@@ -2483,13 +2348,9 @@
         auditContext.setAllowed(false);
         throw e;
       }
-<<<<<<< HEAD
       loadMetadataInternal(rpcContext, inodePath, context);
-=======
-      loadMetadataInternal(rpcContext, inodePath, options);
       // Re-traverse to pick up loaded inodes.
       inodePath.traverse();
->>>>>>> 4126ca60
       auditContext.setSrcInode(inodePath.getInode()).setSucceeded(true);
       return inodePath.getInode().getId();
     }
@@ -2528,12 +2389,7 @@
       if (isFile) {
         loadFileMetadataInternal(rpcContext, inodePath, resolution, context);
       } else {
-<<<<<<< HEAD
         loadDirectoryMetadata(rpcContext, inodePath, context);
-        InodeDirectoryView inode = (InodeDirectoryView) inodePath.getInode();
-=======
-        loadDirectoryMetadata(rpcContext, inodePath, options);
->>>>>>> 4126ca60
 
         if (context.getOptions().getLoadDescendantType() != LoadDescendantPType.NONE) {
           ListOptions listOptions = ListOptions.defaults();
@@ -2564,46 +2420,28 @@
               continue;
             }
 
-<<<<<<< HEAD
-            try (LockedInodePath tempInodePath =
-                inodePath.createTempPathForChild(childStatus.getName())) {
+            try (LockedInodePath descendant = inodePath
+                .lockDescendant(inodePath.getUri().join(childStatus.getName()), LockPattern.READ)) {
               LoadMetadataContext loadMetadataContext = LoadMetadataContext
                   .defaults(LoadMetadataPOptions.newBuilder()
                       .setLoadDescendantType(LoadDescendantPType.NONE).setCreateAncestors(false))
                   .setUfsStatus(childStatus);
               try {
-                loadMetadataInternal(rpcContext, tempInodePath, loadMetadataContext);
+                loadMetadataInternal(rpcContext, descendant, loadMetadataContext);
+              } catch (FileNotFoundException e) {
+                LOG.debug(
+                    "Failed to loadMetadata because file is not in ufs:"
+                        + " inodePath={}, options={}.",
+                    descendant.getUri(), loadMetadataContext, e);
+                continue;
               } catch (Exception e) {
-                LOG.info("Failed to loadMetadata: inodePath={}, options={}.",
-                    tempInodePath.getUri(), loadMetadataContext, e);
+                LOG.info("Failed to loadMetadata: inodePath={}, options={}.", descendant.getUri(),
+                    loadMetadataContext, e);
                 continue;
               }
               if (context.getOptions().getLoadDescendantType() == LoadDescendantPType.ALL
-                  && tempInodePath.getInode().isDirectory()) {
-                InodeDirectoryView inodeDirectory = (InodeDirectoryView) tempInodePath.getInode();
-                mInodeTree.setDirectChildrenLoaded(rpcContext, inodeDirectory);
-=======
-            try (LockedInodePath descendant = inodePath
-                .lockDescendant(inodePath.getUri().join(childStatus.getName()), LockPattern.READ)) {
-              LoadMetadataOptions loadMetadataOptions =
-                  LoadMetadataOptions.defaults().setLoadDescendantType(DescendantType.NONE)
-                      .setCreateAncestors(false).setUfsStatus(childStatus);
-              try {
-                loadMetadataInternal(rpcContext, descendant, loadMetadataOptions);
-              } catch (FileNotFoundException e) {
-                LOG.debug("Failed to loadMetadata because file is not in ufs:"
-                        + " inodePath={}, options={}.",
-                    descendant.getUri(), loadMetadataOptions, e);
-                continue;
-              } catch (Exception e) {
-                LOG.info("Failed to loadMetadata: inodePath={}, options={}.",
-                    descendant.getUri(), loadMetadataOptions, e);
-                continue;
-              }
-              if (options.getLoadDescendantType() == DescendantType.ALL
                   && descendant.getInode().isDirectory()) {
                 mInodeTree.setDirectChildrenLoaded(rpcContext, descendant.getInode().asDirectory());
->>>>>>> 4126ca60
               }
             }
           }
@@ -2687,38 +2525,15 @@
       createFileContext.setOperationTimeMs(ufsLastModified);
     }
 
-<<<<<<< HEAD
-    try {
-      createFileInternal(rpcContext, inodePath, createFileContext);
-
+    try (LockedInodePath writeLockedPath = inodePath.lockFinalEdgeWrite()) {
+      createFileInternal(rpcContext, writeLockedPath, createFileContext);
       CompleteFileContext completeContext =
           CompleteFileContext.defaults(CompleteFilePOptions.newBuilder().setUfsLength(ufsLength))
               .setUfsStatus(context.getUfsStatus());
-=======
-    try (LockedInodePath writeLockedPath = inodePath.lockFinalEdgeWrite()) {
-      createFileInternal(rpcContext, writeLockedPath, createFileOptions);
-      CompleteFileOptions completeOptions = CompleteFileOptions.defaults().setUfsLength(ufsLength)
-          .setUfsStatus(ufsStatus);
->>>>>>> 4126ca60
       if (ufsLastModified != null) {
         completeContext.setOperationTimeMs(ufsLastModified);
       }
-<<<<<<< HEAD
-      completeFileInternal(rpcContext, inodePath, completeContext);
-
-      if (inodePath.getLockMode() == InodeTree.LockMode.READ) {
-        // After completing the inode, the lock on the last inode which stands for the created file
-        // should be downgraded to a read lock, so that it won't block the reads operations from
-        // other thread. More importantly, it's possible the subsequent read operations within the
-        // same thread may the read parent nodes along the path, and multiple similar threads may
-        // lock each other. For example, getFileStatus will discover the metadata of UFS files and
-        // it creates an inode per discovered. Concurrent getFileStatus of the same directory will
-        // lead to such contention.
-        inodePath.downgradeLast();
-      }
-=======
-      completeFileInternal(rpcContext, writeLockedPath, completeOptions);
->>>>>>> 4126ca60
+      completeFileInternal(rpcContext, writeLockedPath, completeContext);
     } catch (FileAlreadyExistsException e) {
       // This may occur if a thread created or loaded the file before we got the write lock.
       // The file already exists, so nothing needs to be loaded.
@@ -2746,22 +2561,15 @@
     if (inodePath.fullPathExists()) {
       return;
     }
-<<<<<<< HEAD
     CreateDirectoryContext createDirectoryContext = CreateDirectoryContext.defaults();
     createDirectoryContext.getOptions()
-        .setRecursive(context.getOptions().getCreateAncestors()).setAllowExists(true)
+        .setRecursive(context.getOptions().getCreateAncestors()).setAllowExists(false)
         .setCommonOptions(FileSystemMasterCommonPOptions.newBuilder()
             .setTtl(context.getOptions().getCommonOptions().getTtl())
             .setTtlAction(context.getOptions().getCommonOptions().getTtlAction()));
     createDirectoryContext.setMountPoint(mMountTable.isMountPoint(inodePath.getUri()));
     createDirectoryContext.setMetadataLoad(true);
     createDirectoryContext.setPersisted(true);
-=======
-    CreateDirectoryOptions createDirectoryOptions = CreateDirectoryOptions.defaults()
-        .setMountPoint(mMountTable.isMountPoint(inodePath.getUri())).setPersisted(true)
-        .setRecursive(options.isCreateAncestors()).setMetadataLoad(true).setAllowExists(false)
-        .setTtl(options.getTtl()).setTtlAction(options.getTtlAction());
->>>>>>> 4126ca60
     MountTable.Resolution resolution = mMountTable.resolve(inodePath.getUri());
 
     AlluxioURI ufsUri = resolution.getUri();
@@ -2801,19 +2609,8 @@
       createDirectoryContext.setOperationTimeMs(lastModifiedTime);
     }
 
-<<<<<<< HEAD
-    try {
-      createDirectoryInternal(rpcContext, inodePath, createDirectoryContext);
-      if (inodePath.getLockMode() == InodeTree.LockMode.READ) {
-        // If the directory is successfully created, createDirectoryInternal will add a write lock
-        // to the inodePath's lock list. We are done modifying the directory, so we downgrade it to
-        // a read lock.
-        inodePath.downgradeLast();
-      }
-=======
     try (LockedInodePath writeLockedPath = inodePath.lockFinalEdgeWrite()) {
-      createDirectoryInternal(rpcContext, writeLockedPath, createDirectoryOptions);
->>>>>>> 4126ca60
+      createDirectoryInternal(rpcContext, writeLockedPath, createDirectoryContext);
     } catch (FileAlreadyExistsException e) {
       // This may occur if a thread created or loaded the directory before we got the write lock.
       // The directory already exists, so nothing needs to be loaded.
@@ -2830,13 +2627,8 @@
    * @param context the load metadata context
    */
   private void loadMetadataIfNotExist(RpcContext rpcContext, LockedInodePath inodePath,
-<<<<<<< HEAD
       LoadMetadataContext context) {
-=======
-      LoadMetadataOptions options) {
     Preconditions.checkState(inodePath.getLockPattern() == LockPattern.READ);
-
->>>>>>> 4126ca60
     boolean inodeExists = inodePath.fullPathExists();
     boolean loadDirectChildren = false;
     if (inodeExists) {
@@ -2851,18 +2643,9 @@
     }
     if (!inodeExists || loadDirectChildren) {
       try {
-<<<<<<< HEAD
         loadMetadataInternal(rpcContext, inodePath, context);
-      } catch (IOException | InvalidPathException | FileDoesNotExistException | BlockInfoException
-          | FileAlreadyCompletedException | InvalidFileSizeException | AccessControlException e) {
-        // NOTE, this may be expected when client tries to get info (e.g. exists()) for a file
-        // existing neither in Alluxio nor UFS.
-        LOG.debug("Failed to load metadata for path from UFS: {}", inodePath.getUri());
-=======
-        loadMetadataInternal(rpcContext, inodePath, options);
       } catch (AlluxioException | IOException e) {
         LOG.debug("Failed to load metadata for path from UFS: {}", inodePath.getUri(), e);
->>>>>>> 4126ca60
       }
     }
   }
@@ -2872,13 +2655,8 @@
       throws FileAlreadyExistsException, FileDoesNotExistException, InvalidPathException,
       IOException, AccessControlException {
     Metrics.MOUNT_OPS.inc();
-<<<<<<< HEAD
     LockingScheme lockingScheme = createLockingScheme(alluxioPath,
-        context.getOptions().getCommonOptions(), InodeTree.LockMode.WRITE);
-=======
-    LockingScheme lockingScheme =
-        createLockingScheme(alluxioPath, options.getCommonOptions(), LockPattern.WRITE_EDGE);
->>>>>>> 4126ca60
+        context.getOptions().getCommonOptions(), LockPattern.WRITE_EDGE);
     try (RpcContext rpcContext = createRpcContext();
          LockedInodePath inodePath = mInodeTree
              .lockInodePath(lockingScheme.getPath(), lockingScheme.getPattern());
@@ -3048,35 +2826,18 @@
       SetAclContext context)
       throws FileDoesNotExistException, AccessControlException, InvalidPathException, IOException {
     Metrics.SET_ACL_OPS.inc();
-<<<<<<< HEAD
-    LockingScheme lockingScheme = createLockingScheme(path, context.getOptions().getCommonOptions(),
-        InodeTree.LockMode.WRITE);
-=======
     LockingScheme lockingScheme =
-        createLockingScheme(path, options.getCommonOptions(), LockPattern.WRITE_INODE);
->>>>>>> 4126ca60
+        createLockingScheme(path, context.getOptions().getCommonOptions(), LockPattern.WRITE_INODE);
     try (RpcContext rpcContext = createRpcContext();
-         LockedInodePath inodePath = mInodeTree.lockInodePath(lockingScheme.getPath(),
-             lockingScheme.getPattern());
-         FileSystemMasterAuditContext auditContext = createAuditContext("setAcl", path, null,
-<<<<<<< HEAD
-             inodePath.getInodeOrNull());
-         LockedInodePathList children = context.getOptions().getRecursive()
-             ? mInodeTree.lockDescendants(inodePath, InodeTree.LockMode.WRITE) : null) {
-      try {
-        mPermissionChecker.checkPermission(Mode.Bits.WRITE, inodePath);
-
-        if (children != null) {
-          for (LockedInodePath child : children.getInodePathList()) {
-            mPermissionChecker.checkPermission(Mode.Bits.WRITE, child);
-=======
-            inodePath.getInodeOrNull())) {
+        LockedInodePath inodePath =
+            mInodeTree.lockInodePath(lockingScheme.getPath(), lockingScheme.getPattern());
+        FileSystemMasterAuditContext auditContext =
+            createAuditContext("setAcl", path, null, inodePath.getInodeOrNull())) {
       mPermissionChecker.checkSetAttributePermission(inodePath, false, true);
-      if (options.getRecursive()) {
+      if (context.getOptions().getRecursive()) {
         try {
           for (LockedInodePath child : mInodeTree.getImplicitlyLockedDescendants(inodePath)) {
             mPermissionChecker.checkSetAttributePermission(child, false, true);
->>>>>>> 4126ca60
           }
         } catch (AccessControlException e) {
           auditContext.setAllowed(false);
@@ -3199,24 +2960,12 @@
 
   private void setAclRecursive(RpcContext rpcContext, SetAclAction action,
       LockedInodePath inodePath, List<AclEntry> entries, boolean replay, long opTimeMs,
-<<<<<<< HEAD
       SetAclContext context) throws IOException, FileDoesNotExistException {
+    Preconditions.checkState(inodePath.getLockPattern().isWrite());
     setAclSingleInode(rpcContext, action, inodePath, entries, replay, opTimeMs);
-    try (LockedInodePathList children = context.getOptions().getRecursive()
-        ? mInodeTree.lockDescendants(inodePath, InodeTree.LockMode.WRITE) : null) {
-      if (children != null) {
-        for (LockedInodePath child : children.getInodePathList()) {
-          setAclSingleInode(rpcContext, action, child, entries, replay, opTimeMs);
-        }
-=======
-      SetAclOptions options) throws IOException, FileDoesNotExistException {
-    Preconditions.checkState(inodePath.getLockPattern().isWrite());
-
-    setAclSingleInode(rpcContext, action, inodePath, entries, replay, opTimeMs);
-    if (options.getRecursive()) {
+    if (context.getOptions().getRecursive()) {
       for (LockedInodePath childPath : mInodeTree.getImplicitlyLockedDescendants(inodePath)) {
         setAclSingleInode(rpcContext, action, childPath, entries, replay, opTimeMs);
->>>>>>> 4126ca60
       }
     }
   }
@@ -3252,23 +3001,10 @@
     LockingScheme lockingScheme =
         createLockingScheme(path, options.getCommonOptions(), LockPattern.WRITE_INODE);
     try (RpcContext rpcContext = createRpcContext();
-<<<<<<< HEAD
-        LockedInodePath inodePath =
-            mInodeTree.lockInodePath(lockingScheme.getPath(), lockingScheme.getMode());
-        FileSystemMasterAuditContext auditContext =
-            createAuditContext(commandName, path, null, inodePath.getInodeOrNull())) {
-      try {
-        mPermissionChecker.checkSetAttributePermission(inodePath, rootRequired, ownerRequired);
-      } catch (AccessControlException e) {
-        auditContext.setAllowed(false);
-        throw e;
-      }
-=======
          LockedInodePath inodePath = mInodeTree
              .lockInodePath(lockingScheme.getPath(), lockingScheme.getPattern());
          FileSystemMasterAuditContext auditContext =
              createAuditContext(commandName, path, null, inodePath.getInodeOrNull())) {
->>>>>>> 4126ca60
       mMountTable.checkUnderWritableMountPoint(path);
       // Possible ufs sync.
       syncMetadata(rpcContext, inodePath, lockingScheme,
@@ -3278,7 +3014,7 @@
       }
       try {
         mPermissionChecker.checkSetAttributePermission(inodePath, rootRequired, ownerRequired);
-        if (options.isRecursive()) {
+        if (context.getOptions().getRecursive()) {
           for (LockedInodePath childPath : mInodeTree.getImplicitlyLockedDescendants(inodePath)) {
             mPermissionChecker.checkSetAttributePermission(childPath, rootRequired, ownerRequired);
           }
@@ -3288,11 +3024,7 @@
         throw e;
       }
 
-<<<<<<< HEAD
-      setAttributeInternal(rpcContext, inodePath, rootRequired, ownerRequired, context);
-=======
-      setAttributeInternal(rpcContext, inodePath, options);
->>>>>>> 4126ca60
+      setAttributeInternal(rpcContext, inodePath, context);
       auditContext.setSucceeded(true);
     }
   }
@@ -3318,37 +3050,16 @@
    *
    * @param rpcContext the rpc context
    * @param inodePath the {@link LockedInodePath} to set attribute for
-<<<<<<< HEAD
-   * @param rootRequired indicates whether it requires to be the superuser
-   * @param ownerRequired indicates whether it requires to be the owner of this path
    * @param context attributes to be set, see {@link SetAttributePOptions}
    */
   private void setAttributeInternal(RpcContext rpcContext, LockedInodePath inodePath,
-      boolean rootRequired, boolean ownerRequired, SetAttributeContext context)
+      SetAttributeContext context)
       throws InvalidPathException, FileDoesNotExistException, AccessControlException, IOException {
     InodeView targetInode = inodePath.getInode();
     long opTimeMs = System.currentTimeMillis();
     if (context.getOptions().getRecursive() && targetInode.isDirectory()) {
-      try (LockedInodePathList descendants = mInodeTree.lockDescendants(inodePath,
-          InodeTree.LockMode.WRITE)) {
-        for (LockedInodePath childPath : descendants.getInodePathList()) {
-          mPermissionChecker.checkSetAttributePermission(childPath, rootRequired, ownerRequired);
-        }
-        for (LockedInodePath childPath : descendants.getInodePathList()) {
-          setAttributeSingleFile(rpcContext, childPath, true, opTimeMs, context);
-        }
-=======
-   * @param options attributes to be set, see {@link SetAttributeOptions}
-   */
-  private void setAttributeInternal(RpcContext rpcContext, LockedInodePath inodePath,
-      SetAttributeOptions options)
-      throws InvalidPathException, FileDoesNotExistException, AccessControlException, IOException {
-    InodeView targetInode = inodePath.getInode();
-    long opTimeMs = System.currentTimeMillis();
-    if (options.isRecursive() && targetInode.isDirectory()) {
       for (LockedInodePath childPath : mInodeTree.getImplicitlyLockedDescendants(inodePath)) {
-        setAttributeSingleFile(rpcContext, childPath, true, opTimeMs, options);
->>>>>>> 4126ca60
+        setAttributeSingleFile(rpcContext, childPath, true, opTimeMs, context);
       }
     }
     setAttributeSingleFile(rpcContext, inodePath, true, opTimeMs, context);
@@ -3650,13 +3361,10 @@
     boolean deletedInode = false;
     // Set of paths to sync
     Set<String> pathsToLoad = new HashSet<>();
-<<<<<<< HEAD
-=======
     LOG.debug("Syncing inode metadata {}", inodePath.getUri());
     // The options for deleting.
-    DeleteOptions syncDeleteOptions =
-        DeleteOptions.defaults().setRecursive(true).setAlluxioOnly(true).setUnchecked(true);
->>>>>>> 4126ca60
+    DeleteContext syncDeleteContext = DeleteContext.defaults(
+        DeletePOptions.newBuilder().setRecursive(true).setAlluxioOnly(true).setUnchecked(true));
 
     // The requested path already exists in Alluxio.
     InodeView inode = inodePath.getInode();
@@ -3709,21 +3417,15 @@
         if (ufsFpParsed.isValid()) {
           short mode = Short.parseShort(ufsFpParsed.getTag(Tag.MODE));
           long opTimeMs = System.currentTimeMillis();
-<<<<<<< HEAD
-          // use replayed, since updating UFS is not desired.
           setAttributeSingleFile(rpcContext, inodePath, false, opTimeMs, SetAttributeContext
               .defaults(SetAttributePOptions.newBuilder().setOwner(ufsFpParsed.getTag(Tag.OWNER))
                   .setGroup(ufsFpParsed.getTag(Tag.GROUP)).setMode(mode))
               .setUfsFingerprint(ufsFingerprint));
-=======
-          setAttributeSingleFile(rpcContext, inodePath, false, opTimeMs, options);
->>>>>>> 4126ca60
         }
       }
       if (syncPlan.toDelete()) {
         try {
-          deleteInternal(rpcContext, inodePath, DeleteContext.defaults(DeletePOptions.newBuilder()
-              .setRecursive(true).setAlluxioOnly(true).setUnchecked(true)));
+          deleteInternal(rpcContext, inodePath, syncDeleteContext);
 
           deletedInode = true;
         } catch (DirectoryNotEmptyException | IOException e) {
@@ -4480,9 +4182,8 @@
   }
 
   @Override
-  public void updateUfsMode(AlluxioURI ufsPath, UfsMode ufsMode)
-      throws InvalidPathException, UnavailableException,
-      AccessControlException {
+  public void updateUfsMode(AlluxioURI ufsPath, UfsMode ufsMode) throws InvalidPathException,
+      InvalidArgumentException, UnavailableException, AccessControlException {
     // TODO(adit): Create new fsadmin audit context
     try (RpcContext rpcContext = createRpcContext();
         FileSystemMasterAuditContext auditContext =
@@ -4720,13 +4421,8 @@
     return new RpcContext(createBlockDeletionContext(), createJournalContext());
   }
 
-<<<<<<< HEAD
   private LockingScheme createLockingScheme(AlluxioURI path, FileSystemMasterCommonPOptions options,
-      InodeTree.LockMode desiredLockMode) {
-=======
-  private LockingScheme createLockingScheme(AlluxioURI path, CommonOptions options,
       LockPattern desiredLockMode) {
->>>>>>> 4126ca60
     boolean shouldSync =
         mUfsSyncPathCache.shouldSyncPath(path.getPath(), options.getSyncIntervalMs());
     return new LockingScheme(path, desiredLockMode, shouldSync);
