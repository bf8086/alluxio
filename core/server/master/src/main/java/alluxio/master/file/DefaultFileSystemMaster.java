/*
 * The Alluxio Open Foundation licenses this work under the Apache License, version 2.0
 * (the "License"). You may not use this work except in compliance with the License, which is
 * available at www.apache.org/licenses/LICENSE-2.0
 *
 * This software is distributed on an "AS IS" basis, WITHOUT WARRANTIES OR CONDITIONS OF ANY KIND,
 * either express or implied, as more fully set forth in the License.
 *
 * See the NOTICE file distributed with this work for information regarding copyright ownership.
 */

package alluxio.master.file;

import alluxio.AlluxioURI;
import alluxio.Configuration;
import alluxio.Constants;
import alluxio.PropertyKey;
import alluxio.Server;
import alluxio.clock.SystemClock;
import alluxio.collections.PrefixList;
import alluxio.exception.AccessControlException;
import alluxio.exception.AlluxioException;
import alluxio.exception.BlockInfoException;
import alluxio.exception.DirectoryNotEmptyException;
import alluxio.exception.ExceptionMessage;
import alluxio.exception.FileAlreadyCompletedException;
import alluxio.exception.FileAlreadyExistsException;
import alluxio.exception.FileDoesNotExistException;
import alluxio.exception.InvalidFileSizeException;
import alluxio.exception.InvalidPathException;
import alluxio.exception.PreconditionMessage;
import alluxio.exception.UnexpectedAlluxioException;
import alluxio.heartbeat.HeartbeatContext;
import alluxio.heartbeat.HeartbeatThread;
import alluxio.master.AbstractMaster;
import alluxio.master.ProtobufUtils;
import alluxio.master.block.BlockId;
import alluxio.master.block.BlockMaster;
import alluxio.master.file.async.AsyncPersistHandler;
import alluxio.master.file.meta.FileSystemMasterView;
import alluxio.master.file.meta.Inode;
import alluxio.master.file.meta.InodeDirectory;
import alluxio.master.file.meta.InodeDirectoryIdGenerator;
import alluxio.master.file.meta.InodeFile;
import alluxio.master.file.meta.InodeLockList;
import alluxio.master.file.meta.InodePathPair;
import alluxio.master.file.meta.InodeTree;
import alluxio.master.file.meta.LockedInodePath;
import alluxio.master.file.meta.MountTable;
import alluxio.master.file.meta.PersistenceState;
import alluxio.master.file.meta.TempInodePathForChild;
import alluxio.master.file.meta.TempInodePathForDescendant;
import alluxio.master.file.meta.TtlBucketList;
import alluxio.master.file.meta.options.MountInfo;
import alluxio.master.file.options.CheckConsistencyOptions;
import alluxio.master.file.options.CompleteFileOptions;
import alluxio.master.file.options.CreateDirectoryOptions;
import alluxio.master.file.options.CreateFileOptions;
import alluxio.master.file.options.DeleteOptions;
import alluxio.master.file.options.FreeOptions;
import alluxio.master.file.options.ListStatusOptions;
import alluxio.master.file.options.LoadMetadataOptions;
import alluxio.master.file.options.MountOptions;
import alluxio.master.file.options.RenameOptions;
import alluxio.master.file.options.SetAttributeOptions;
import alluxio.master.journal.JournalContext;
import alluxio.master.journal.JournalFactory;
import alluxio.master.journal.NoopJournalContext;
import alluxio.metrics.MetricsSystem;
import alluxio.proto.journal.File.AddMountPointEntry;
import alluxio.proto.journal.File.AsyncPersistRequestEntry;
import alluxio.proto.journal.File.CompleteFileEntry;
import alluxio.proto.journal.File.DeleteFileEntry;
import alluxio.proto.journal.File.DeleteMountPointEntry;
import alluxio.proto.journal.File.InodeDirectoryEntry;
import alluxio.proto.journal.File.InodeFileEntry;
import alluxio.proto.journal.File.InodeLastModificationTimeEntry;
import alluxio.proto.journal.File.PersistDirectoryEntry;
import alluxio.proto.journal.File.ReinitializeFileEntry;
import alluxio.proto.journal.File.RenameEntry;
import alluxio.proto.journal.File.SetAttributeEntry;
import alluxio.proto.journal.File.StringPairEntry;
import alluxio.proto.journal.Journal.JournalEntry;
import alluxio.security.authorization.Mode;
import alluxio.thrift.CommandType;
import alluxio.thrift.FileSystemCommand;
import alluxio.thrift.FileSystemCommandOptions;
import alluxio.thrift.FileSystemMasterClientService;
import alluxio.thrift.FileSystemMasterWorkerService;
import alluxio.thrift.PersistCommandOptions;
import alluxio.thrift.PersistFile;
import alluxio.thrift.UfsInfo;
import alluxio.underfs.UfsManager;
import alluxio.underfs.UnderFileStatus;
import alluxio.underfs.UnderFileSystem;
import alluxio.underfs.options.FileLocationOptions;
import alluxio.util.CommonUtils;
import alluxio.util.IdUtils;
import alluxio.util.SecurityUtils;
import alluxio.util.UnderFileSystemUtils;
import alluxio.util.executor.ExecutorServiceFactories;
import alluxio.util.executor.ExecutorServiceFactory;
import alluxio.util.io.PathUtils;
import alluxio.wire.BlockInfo;
import alluxio.wire.BlockLocation;
import alluxio.wire.FileBlockInfo;
import alluxio.wire.FileInfo;
import alluxio.wire.LoadMetadataType;
import alluxio.wire.MountPointInfo;
import alluxio.wire.TtlAction;
import alluxio.wire.WorkerInfo;

import com.codahale.metrics.Counter;
import com.codahale.metrics.Gauge;
import com.google.common.base.Preconditions;
import com.google.common.base.Throwables;
import com.google.common.collect.ImmutableSet;
import com.google.common.collect.Iterators;
import edu.umd.cs.findbugs.annotations.SuppressFBWarnings;
import org.apache.commons.lang.exception.ExceptionUtils;
import org.apache.thrift.TProcessor;
import org.slf4j.Logger;
import org.slf4j.LoggerFactory;

import java.io.IOException;
import java.util.ArrayList;
import java.util.Collections;
import java.util.HashMap;
import java.util.HashSet;
import java.util.Iterator;
import java.util.List;
import java.util.Map;
import java.util.Set;
import java.util.SortedMap;
import java.util.Stack;
import java.util.TreeMap;
import java.util.concurrent.BlockingQueue;
import java.util.concurrent.Callable;
import java.util.concurrent.ExecutorService;
import java.util.concurrent.Future;
import java.util.concurrent.LinkedBlockingQueue;

import javax.annotation.concurrent.NotThreadSafe;

/**
 * The master that handles all file system metadata management.
 */
@NotThreadSafe // TODO(jiri): make thread-safe (c.f. ALLUXIO-1664)
public final class DefaultFileSystemMaster extends AbstractMaster implements FileSystemMaster {
  private static final Logger LOG = LoggerFactory.getLogger(DefaultFileSystemMaster.class);
  private static final Set<Class<? extends Server>> DEPS =
      ImmutableSet.<Class<? extends Server>>of(BlockMaster.class);

  /**
   * Locking in DefaultFileSystemMaster
   *
   * Individual paths are locked in the inode tree. In order to read or write any inode, the path
   * must be locked. A path is locked via one of the lock methods in {@link InodeTree}, such as
   * {@link InodeTree#lockInodePath(AlluxioURI, InodeTree.LockMode)} or
   * {@link InodeTree#lockFullInodePath(AlluxioURI, InodeTree.LockMode)}. These lock methods return
   * an {@link LockedInodePath}, which represents a locked path of inodes. These locked paths
   * ({@link LockedInodePath}) must be unlocked. In order to ensure a locked
   * {@link LockedInodePath} is always unlocked, the following paradigm is recommended:
   *
   * <p><blockquote><pre>
   *    try (LockedInodePath inodePath = mInodeTree.lockInodePath(path, InodeTree.LockMode.READ)) {
   *      ...
   *    }
   * </pre></blockquote>
   *
   * When locking a path in the inode tree, it is possible that other concurrent operations have
   * modified the inode tree while a thread is waiting to acquire a lock on the inode. Lock
   * acquisitions throw {@link InvalidPathException} to indicate that the inode structure is no
   * longer consistent with what the caller original expected, for example if the inode
   * previously obtained at /pathA has been renamed to /pathB during the wait for the inode lock.
   * Methods which specifically act on a path will propagate this exception to the caller, while
   * methods which iterate over child nodes can safely ignore the exception and treat the inode
   * as no longer a child.
   *
   * Journaling in the FileSystemMaster
   *
   * Any changes to file system metadata that need to survive system restarts and / or failures
   * should be journaled. The intent to journal and the actual writing of the journal is decoupled
   * so that operations are not holding metadata locks waiting on the journal IO. In particular,
   * file system operations are expected to create a {@link JournalContext} resource, use it
   * throughout the lifetime of an operation to collect journal events through
   * {@link JournalContext#append(JournalEntry)}, and then close the resource, which
   * will persist the journal events. In order to ensure the journal events are always persisted,
   * the following paradigm is recommended:
   *
   * <p><blockquote><pre>
   *    try (JournalContext journalContext = createJournalContext()) {
   *      ...
   *    }
   * </pre></blockquote>
   *
   * NOTE: Because resources are released in the opposite order they are acquired, the
   * {@link JournalContext} resources should be always created before any {@link LockedInodePath}
   * resources to avoid holding an inode path lock while waiting for journal IO.
   *
   * Method Conventions in the FileSystemMaster
   *
   * All of the flow of the FileSystemMaster follow a convention. There are essentially 4 main
   * types of methods:
   *   (A) public api methods
   *   (B) private (or package private) methods that journal
   *   (C) private (or package private) internal methods
   *   (D) private FromEntry methods used to replay entries from the journal
   *
   * (A) public api methods:
   * These methods are public and are accessed by the RPC and REST APIs. These methods lock all
   * the required paths, and also perform all permission checking.
   * (A) cannot call (A)
   * (A) can call (B)
   * (A) can call (C)
   * (A) cannot call (D)
   *
   * (B) private (or package private) methods that journal:
   * These methods perform the work from the public apis, like checking and error handling, and also
   * asynchronously append entries to the journal. The names of these methods are suffixed with
   * "AndJournal".
   * (B) cannot call (A)
   * (B) can call (B)
   * (B) can call (C)
   * (B) cannot call (D)
   *
   * (C) private (or package private) internal methods:
   * These methods perform the rest of the work, and may append to the journal. The names of these
   * methods are suffixed by "Internal". These are typically called by the (D) methods.
   * (C) cannot call (A)
   * (C) cannot call (B)
   * (C) can call (C)
   * (C) cannot call (D)
   *
   * (D) private FromEntry methods used to replay entries from the journal:
   * These methods are used to replay entries from reading the journal. This is done on start, as
   * well as for secondary masters. When replaying entries, no additional journaling should happen,
   * so {@link NoopJournalContext#INSTANCE} must be used if a context is necessary.
   * (D) cannot call (A)
   * (D) cannot call (B)
   * (D) can call (C)
   * (D) cannot call (D)
   */

  /** Handle to the block master. */
  private final BlockMaster mBlockMaster;

  /** This manages the file system inode structure. This must be journaled. */
  private final InodeTree mInodeTree;

  /** This manages the file system mount points. */
  private final MountTable mMountTable;

  /** This maintains inodes with ttl set, for the for the ttl checker service to use. */
  private final TtlBucketList mTtlBuckets = new TtlBucketList();

  /** This generates unique directory ids. This must be journaled. */
  private final InodeDirectoryIdGenerator mDirectoryIdGenerator;

  /** This checks user permissions on different operations. */
  private final PermissionChecker mPermissionChecker;

  /** List of paths to always keep in memory. */
  private final PrefixList mWhitelist;

  /** The handler for async persistence. */
  private final AsyncPersistHandler mAsyncPersistHandler;

  /** The manager of all ufs. */
  private final UfsManager mUfsManager;

  /**
   * The service that checks for inode files with ttl set. We store it here so that it can be
   * accessed from tests.
   */
  @SuppressFBWarnings("URF_UNREAD_FIELD")
  private Future<?> mTtlCheckerService;

  /**
   * The service that detects lost files. We store it here so that it can be accessed from tests.
   */
  @SuppressFBWarnings("URF_UNREAD_FIELD")
  private Future<?> mLostFilesDetectionService;

  private Future<List<AlluxioURI>> mStartupConsistencyCheck;

  /**
   * Creates a new instance of {@link DefaultFileSystemMaster}.
   *
   * @param blockMaster a block master handle
   * @param journalFactory the factory for the journal to use for tracking master operations
   */
  DefaultFileSystemMaster(BlockMaster blockMaster, JournalFactory journalFactory) {
    this(blockMaster, journalFactory, ExecutorServiceFactories
        .fixedThreadPoolExecutorServiceFactory(Constants.FILE_SYSTEM_MASTER_NAME, 3));
  }

  /**
   * Creates a new instance of {@link DefaultFileSystemMaster}.
   *
   * @param blockMaster a block master handle
   * @param journalFactory the factory for the journal to use for tracking master operations
   * @param executorServiceFactory a factory for creating the executor service to use for running
   *        maintenance threads
   */
  DefaultFileSystemMaster(BlockMaster blockMaster, JournalFactory journalFactory,
      ExecutorServiceFactory executorServiceFactory) {
    super(journalFactory.create(Constants.FILE_SYSTEM_MASTER_NAME), new SystemClock(),
        executorServiceFactory);

    mBlockMaster = blockMaster;
    mDirectoryIdGenerator = new InodeDirectoryIdGenerator(mBlockMaster);
    mUfsManager = new UfsManager();
    mMountTable = new MountTable(mUfsManager);
    mInodeTree = new InodeTree(mBlockMaster, mDirectoryIdGenerator, mMountTable);

    // TODO(gene): Handle default config value for whitelist.
    mWhitelist = new PrefixList(Configuration.getList(PropertyKey.MASTER_WHITELIST, ","));

    mAsyncPersistHandler = AsyncPersistHandler.Factory.create(new FileSystemMasterView(this));
    mPermissionChecker = new PermissionChecker(mInodeTree);

<<<<<<< HEAD
    registry.add(FileSystemMaster.class, this);
    Metrics.registerGauges(this, mUfsManager);
=======
    Metrics.registerGauges(this);
>>>>>>> d13b5d70
  }

  @Override
  public Map<String, TProcessor> getServices() {
    Map<String, TProcessor> services = new HashMap<>();
    services.put(Constants.FILE_SYSTEM_MASTER_CLIENT_SERVICE_NAME,
        new FileSystemMasterClientService.Processor<>(
            new FileSystemMasterClientServiceHandler(this)));
    services.put(Constants.FILE_SYSTEM_MASTER_WORKER_SERVICE_NAME,
        new FileSystemMasterWorkerService.Processor<>(
            new FileSystemMasterWorkerServiceHandler(this)));
    return services;
  }

  @Override
  public String getName() {
    return Constants.FILE_SYSTEM_MASTER_NAME;
  }

  @Override
  public Set<Class<? extends Server>> getDependencies() {
    return DEPS;
  }

  @Override
  public void processJournalEntry(JournalEntry entry) throws IOException {
    if (entry.getSequenceNumber() == 0) {
      // The mount table is the only structure to clear. The inode tree is reset when it
      // processes the ROOT journal entry.
      mMountTable.clear();
    }
    if (entry.hasInodeFile()) {
      mInodeTree.addInodeFileFromJournal(entry.getInodeFile());
      // Add the file to TTL buckets, the insert automatically rejects files w/ Constants.NO_TTL
      InodeFileEntry inodeFileEntry = entry.getInodeFile();
      if (inodeFileEntry.hasTtl()) {
        mTtlBuckets.insert(InodeFile.fromJournalEntry(inodeFileEntry));
      }
    } else if (entry.hasInodeDirectory()) {
      try {
        // Add the directory to TTL buckets, the insert automatically rejects directory
        // w/ Constants.NO_TTL
        InodeDirectoryEntry inodeDirectoryEntry = entry.getInodeDirectory();
        if (inodeDirectoryEntry.hasTtl()) {
          mTtlBuckets.insert(InodeDirectory.fromJournalEntry(inodeDirectoryEntry));
        }
        mInodeTree.addInodeDirectoryFromJournal(entry.getInodeDirectory());
      } catch (AccessControlException e) {
        throw new RuntimeException(e);
      }
    } else if (entry.hasInodeLastModificationTime()) {
      InodeLastModificationTimeEntry modTimeEntry = entry.getInodeLastModificationTime();
      try (LockedInodePath inodePath = mInodeTree
          .lockFullInodePath(modTimeEntry.getId(), InodeTree.LockMode.WRITE)) {
        inodePath.getInode()
            .setLastModificationTimeMs(modTimeEntry.getLastModificationTimeMs(), true);
      } catch (FileDoesNotExistException e) {
        throw new RuntimeException(e);
      }
    } else if (entry.hasPersistDirectory()) {
      PersistDirectoryEntry typedEntry = entry.getPersistDirectory();
      try (LockedInodePath inodePath = mInodeTree
          .lockFullInodePath(typedEntry.getId(), InodeTree.LockMode.WRITE)) {
        inodePath.getInode().setPersistenceState(PersistenceState.PERSISTED);
      } catch (FileDoesNotExistException e) {
        throw new RuntimeException(e);
      }
    } else if (entry.hasCompleteFile()) {
      try {
        completeFileFromEntry(entry.getCompleteFile());
      } catch (InvalidPathException | InvalidFileSizeException | FileAlreadyCompletedException e) {
        throw new RuntimeException(e);
      }
    } else if (entry.hasSetAttribute()) {
      try {
        setAttributeFromEntry(entry.getSetAttribute());
      } catch (AccessControlException | FileDoesNotExistException | InvalidPathException e) {
        throw new RuntimeException(e);
      }
    } else if (entry.hasDeleteFile()) {
      deleteFromEntry(entry.getDeleteFile());
    } else if (entry.hasRename()) {
      renameFromEntry(entry.getRename());
    } else if (entry.hasInodeDirectoryIdGenerator()) {
      mDirectoryIdGenerator.initFromJournalEntry(entry.getInodeDirectoryIdGenerator());
    } else if (entry.hasReinitializeFile()) {
      resetBlockFileFromEntry(entry.getReinitializeFile());
    } else if (entry.hasAddMountPoint()) {
      try {
        mountFromEntry(entry.getAddMountPoint());
      } catch (FileAlreadyExistsException | InvalidPathException e) {
        throw new RuntimeException(e);
      }
    } else if (entry.hasDeleteMountPoint()) {
      unmountFromEntry(entry.getDeleteMountPoint());
    } else if (entry.hasAsyncPersistRequest()) {
      try {
        long fileId = (entry.getAsyncPersistRequest()).getFileId();
        try (LockedInodePath inodePath = mInodeTree
            .lockFullInodePath(fileId, InodeTree.LockMode.WRITE)) {
          scheduleAsyncPersistenceInternal(inodePath);
        }
        // NOTE: persistence is asynchronous so there is no guarantee the path will still exist
        mAsyncPersistHandler.scheduleAsyncPersistence(getPath(fileId));
      } catch (AlluxioException e) {
        // It's possible that rescheduling the async persist calls fails, because the blocks may no
        // longer be in the memory
        LOG.error(e.getMessage());
      }
    } else {
      throw new IOException(ExceptionMessage.UNEXPECTED_JOURNAL_ENTRY.getMessage(entry));
    }
  }

  @Override
  public Iterator<JournalEntry> getJournalEntryIterator() {
    return Iterators.concat(mInodeTree.getJournalEntryIterator(),
        CommonUtils.singleElementIterator(mDirectoryIdGenerator.toJournalEntry()),
        // The mount table should be written to the checkpoint after the inodes are written, so that
        // when replaying the checkpoint, the inodes exist before mount entries. Replaying a mount
        // entry traverses the inode tree.
        mMountTable.getJournalEntryIterator());
  }

  @Override
  public void start(Boolean isPrimary) throws IOException {
    if (isPrimary) {
      // Only initialize root when isPrimary because when initializing root, BlockMaster needs to
      // write journal entry, if it is not primary, BlockMaster won't have a writable journal.
      // If it is secondary, it should be able to load the inode tree from primary's checkpoint.
      mInodeTree.initializeRoot(SecurityUtils.getOwnerFromLoginModule(),
          SecurityUtils.getGroupFromLoginModule(), Mode.createFullAccess().applyDirectoryUMask());
      String rootUfsUri = Configuration.get(PropertyKey.MASTER_MOUNT_TABLE_ROOT_UFS);
      Map<String, String> rootUfsConf =
          Configuration.getNestedProperties(PropertyKey.MASTER_MOUNT_TABLE_ROOT_OPTION);
      long rootUfsMountId = IdUtils.createMountId();
      try {
        // NOTE, we currently treat root inode specially and add it to inode tree manually.
        mMountTable.add(new AlluxioURI(MountTable.ROOT), new AlluxioURI(rootUfsUri),
            rootUfsMountId, MountOptions.defaults().setShared(
                UnderFileSystemUtils.isObjectStorage(rootUfsUri) && Configuration
                    .getBoolean(PropertyKey.UNDERFS_OBJECT_STORE_MOUNT_SHARED_PUBLICLY))
                .setProperties(rootUfsConf));
        UnderFileSystem ufs = mUfsManager.getOrCreate(rootUfsUri, rootUfsConf);
        mUfsManager.addMount(ufs, rootUfsMountId);
        mUfsManager.addRoot(ufs);
      } catch (FileAlreadyExistsException e) {
        // This can happen when a primary becomes a standby and then becomes a primary.
        LOG.info("Root has already been mounted.");
      } catch (InvalidPathException e) {
        throw new IOException("Failed to mount the default UFS " + rootUfsUri, e);
      }
    }
    // Call super.start after mInodeTree is initialized because mInodeTree is needed to write
    // a journal entry during super.start. Call super.start before calling
    // getExecutorService() because the super.start initializes the executor service.
    super.start(isPrimary);
    if (isPrimary) {
      mTtlCheckerService = getExecutorService().submit(
          new HeartbeatThread(HeartbeatContext.MASTER_TTL_CHECK,
              new InodeTtlChecker(this, mInodeTree, mTtlBuckets),
              Configuration.getInt(PropertyKey.MASTER_TTL_CHECKER_INTERVAL_MS)));
      mLostFilesDetectionService = getExecutorService().submit(
          new HeartbeatThread(HeartbeatContext.MASTER_LOST_FILES_DETECTION,
              new LostFileDetector(this, mInodeTree),
              Configuration.getInt(PropertyKey.MASTER_HEARTBEAT_INTERVAL_MS)));
      if (Configuration.getBoolean(PropertyKey.MASTER_STARTUP_CONSISTENCY_CHECK_ENABLED)) {
        mStartupConsistencyCheck = getExecutorService().submit(new Callable<List<AlluxioURI>>() {
          @Override
          public List<AlluxioURI> call() throws Exception {
            return startupCheckConsistency(ExecutorServiceFactories
                .fixedThreadPoolExecutorServiceFactory("startup-consistency-check", 32).create());
          }
        });
      }
    }
  }

  /**
   * Checks the consistency of the root in a multi-threaded and incremental fashion. This method
   * will only READ lock the directories and files actively being checked and release them after the
   * check on the file / directory is complete.
   *
   * @return a list of paths in Alluxio which are not consistent with the under storage
   * @throws InterruptedException if the thread is interrupted during execution
   */
  private List<AlluxioURI> startupCheckConsistency(final ExecutorService service)
      throws InterruptedException, IOException {
    /** A marker {@link StartupConsistencyChecker}s add to the queue to signal completion */
    final long completionMarker = -1;
    /** A shared queue of directories which have yet to be checked */
    final BlockingQueue<Long> dirsToCheck = new LinkedBlockingQueue<>();

    /**
     * A {@link Callable} which checks the consistency of a directory.
     */
    final class StartupConsistencyChecker implements Callable<List<AlluxioURI>> {
      /** The path to check, guaranteed to be a directory in Alluxio. */
      private final Long mFileId;

      /**
       * Creates a new callable which checks the consistency of a directory.
       * @param fileId the path to check
       */
      private StartupConsistencyChecker(Long fileId) {
        mFileId = fileId;
      }

      /**
       * Checks the consistency of the directory and all immediate children which are files. All
       * immediate children which are directories are added to the shared queue of directories to
       * check. The parent directory is READ locked during the entire call while the children are
       * READ locked only during the consistency check of the children files.
       *
       * @return a list of inconsistent uris
       */
      @Override
      public List<AlluxioURI> call() throws IOException {
        List<AlluxioURI> inconsistentUris = new ArrayList<>();
        try (LockedInodePath dir = mInodeTree.lockFullInodePath(mFileId, InodeTree.LockMode.READ)) {
          Inode parentInode = dir.getInode();
          AlluxioURI parentUri = dir.getUri();
          if (!checkConsistencyInternal(parentInode, parentUri)) {
            inconsistentUris.add(parentUri);
          }
          for (Inode childInode : ((InodeDirectory) parentInode).getChildren()) {
            try {
              childInode.lockReadAndCheckParent(parentInode);
            } catch (InvalidPathException e) {
              // This should be safe, continue.
              LOG.debug("Error during startup check consistency, ignoring and continuing.", e);
              continue;
            }
            try {
              AlluxioURI childUri = parentUri.join(childInode.getName());
              if (childInode.isDirectory()) {
                dirsToCheck.add(childInode.getId());
              } else {
                if (!checkConsistencyInternal(childInode, childUri)) {
                  inconsistentUris.add(childUri);
                }
              }
            } finally {
              childInode.unlockRead();
            }
          }
        } catch (FileDoesNotExistException e) {
          // This should be safe, continue.
          LOG.debug("A file scheduled for consistency check was deleted before the check.");
        } catch (InvalidPathException e) {
          // This should not happen.
          LOG.error("An invalid path was discovered during the consistency check, skipping.", e);
        }
        dirsToCheck.add(completionMarker);
        return inconsistentUris;
      }
    }

    // Add the root to the directories to check.
    dirsToCheck.add(mInodeTree.getRoot().getId());
    List<Future<List<AlluxioURI>>> results = new ArrayList<>();
    // Tracks how many checkers have been started.
    long started = 0;
    // Tracks how many checkers have completed.
    long completed = 0;
    do {
      Long fileId = dirsToCheck.take();
      if (fileId == completionMarker) { // A thread signaled completion.
        completed++;
      } else { // A new directory needs to be checked.
        StartupConsistencyChecker checker = new StartupConsistencyChecker(fileId);
        results.add(service.submit(checker));
        started++;
      }
    } while (started != completed);

    // Return the total set of inconsistent paths discovered.
    List<AlluxioURI> inconsistentUris = new ArrayList<>();
    for (Future<List<AlluxioURI>> result : results) {
      try {
        inconsistentUris.addAll(result.get());
      } catch (Exception e) {
        // This shouldn't happen, all futures should be complete.
        Throwables.propagate(e);
      }
    }
    service.shutdown();
    return inconsistentUris;
  }

  @Override
  public StartupConsistencyCheck getStartupConsistencyCheck() {
    if (!Configuration.getBoolean(PropertyKey.MASTER_STARTUP_CONSISTENCY_CHECK_ENABLED)) {
      return StartupConsistencyCheck.disabled();
    }
    if (!mStartupConsistencyCheck.isDone()) {
      return StartupConsistencyCheck.running();
    }
    try {
      List<AlluxioURI> inconsistentUris = mStartupConsistencyCheck.get();
      return StartupConsistencyCheck.complete(inconsistentUris);
    } catch (Exception e) {
      LOG.warn("Failed to complete start up consistency check.", e);
      return StartupConsistencyCheck.failed();
    }
  }

  @Override
  public long getFileId(AlluxioURI path) throws AccessControlException {
    try (JournalContext journalContext = createJournalContext();
         LockedInodePath inodePath = mInodeTree.lockInodePath(path, InodeTree.LockMode.WRITE)) {
      // This is WRITE locked, since loading metadata is possible.
      mPermissionChecker.checkPermission(Mode.Bits.READ, inodePath);
      loadMetadataIfNotExistAndJournal(inodePath,
          LoadMetadataOptions.defaults().setCreateAncestors(true), journalContext);
      mInodeTree.ensureFullInodePath(inodePath, InodeTree.LockMode.READ);
      return inodePath.getInode().getId();
    } catch (InvalidPathException | FileDoesNotExistException e) {
      return IdUtils.INVALID_FILE_ID;
    }
  }

  @Override
  public FileInfo getFileInfo(long fileId)
      throws FileDoesNotExistException, AccessControlException {
    Metrics.GET_FILE_INFO_OPS.inc();
    try (
        LockedInodePath inodePath = mInodeTree.lockFullInodePath(fileId, InodeTree.LockMode.READ)) {
      return getFileInfoInternal(inodePath);
    }
  }

  @Override
  public FileInfo getFileInfo(AlluxioURI path)
      throws FileDoesNotExistException, InvalidPathException, AccessControlException {
    Metrics.GET_FILE_INFO_OPS.inc();

    try (JournalContext journalContext = createJournalContext();
         LockedInodePath inodePath = mInodeTree.lockInodePath(path, InodeTree.LockMode.READ)) {
      mPermissionChecker.checkPermission(Mode.Bits.READ, inodePath);
      if (inodePath.fullPathExists()) {
        // The file already exists, so metadata does not need to be loaded.
        return getFileInfoInternal(inodePath);
      }
      loadMetadataIfNotExistAndJournal(inodePath,
          LoadMetadataOptions.defaults().setCreateAncestors(true), journalContext);
      mInodeTree.ensureFullInodePath(inodePath, InodeTree.LockMode.READ);
      return getFileInfoInternal(inodePath);
    }
  }

  /**
   * @param inodePath the {@link LockedInodePath} to get the {@link FileInfo} for
   * @return the {@link FileInfo} for the given inode
   * @throws FileDoesNotExistException if the file does not exist
   * @throws AccessControlException if permission denied
   */
  private FileInfo getFileInfoInternal(LockedInodePath inodePath)
      throws FileDoesNotExistException, AccessControlException {
    Inode<?> inode = inodePath.getInode();
    AlluxioURI uri = inodePath.getUri();
    FileInfo fileInfo = inode.generateClientFileInfo(uri.toString());
    fileInfo.setInMemoryPercentage(getInMemoryPercentage(inode));
    if (inode instanceof InodeFile) {
      try {
        fileInfo.setFileBlockInfos(getFileBlockInfoListInternal(inodePath));
      } catch (InvalidPathException e) {
        throw new FileDoesNotExistException(e.getMessage(), e);
      }
    }
    MountTable.Resolution resolution;
    try {
      resolution = mMountTable.resolve(uri);
    } catch (InvalidPathException e) {
      throw new FileDoesNotExistException(e.getMessage(), e);
    }
    AlluxioURI resolvedUri = resolution.getUri();
    fileInfo.setUfsPath(resolvedUri.toString());
    fileInfo.setMountId(resolution.getMountId());
    Metrics.FILE_INFOS_GOT.inc();
    return fileInfo;
  }

  @Override
  public PersistenceState getPersistenceState(long fileId) throws FileDoesNotExistException {
    try (
        LockedInodePath inodePath = mInodeTree.lockFullInodePath(fileId, InodeTree.LockMode.READ)) {
      return inodePath.getInode().getPersistenceState();
    }
  }

  @Override
  public List<FileInfo> listStatus(AlluxioURI path, ListStatusOptions listStatusOptions)
      throws AccessControlException, FileDoesNotExistException, InvalidPathException {
    Metrics.GET_FILE_INFO_OPS.inc();
    try (JournalContext journalContext = createJournalContext();
        LockedInodePath inodePath = mInodeTree.lockInodePath(path, InodeTree.LockMode.READ)) {
      mPermissionChecker.checkPermission(Mode.Bits.READ, inodePath);

      LoadMetadataOptions loadMetadataOptions =
          LoadMetadataOptions.defaults().setCreateAncestors(true).setLoadDirectChildren(
              listStatusOptions.getLoadMetadataType() != LoadMetadataType.Never);
      Inode<?> inode;
      if (inodePath.fullPathExists()) {
        inode = inodePath.getInode();
        if (inode.isDirectory()
            && listStatusOptions.getLoadMetadataType() != LoadMetadataType.Always
            && ((InodeDirectory) inode).isDirectChildrenLoaded()) {
          loadMetadataOptions.setLoadDirectChildren(false);
        }
      }

      loadMetadataIfNotExistAndJournal(inodePath, loadMetadataOptions, journalContext);
      mInodeTree.ensureFullInodePath(inodePath, InodeTree.LockMode.READ);
      inode = inodePath.getInode();

      List<FileInfo> ret = new ArrayList<>();
      if (inode.isDirectory()) {
        TempInodePathForDescendant tempInodePath = new TempInodePathForDescendant(inodePath);
        mPermissionChecker.checkPermission(Mode.Bits.EXECUTE, inodePath);
        for (Inode<?> child : ((InodeDirectory) inode).getChildren()) {
          child.lockReadAndCheckParent(inode);
          try {
            // the path to child for getPath should already be locked.
            tempInodePath.setDescendant(child, mInodeTree.getPath(child));
            ret.add(getFileInfoInternal(tempInodePath));
          } finally {
            child.unlockRead();
          }
        }
      } else {
        ret.add(getFileInfoInternal(inodePath));
      }
      Metrics.FILE_INFOS_GOT.inc();
      return ret;
    }
  }

  @Override
  public FileSystemMasterView getFileSystemMasterView() {
    return new FileSystemMasterView(this);
  }

  @Override
  public List<AlluxioURI> checkConsistency(AlluxioURI path, CheckConsistencyOptions options)
      throws AccessControlException, FileDoesNotExistException, InvalidPathException, IOException {
    List<AlluxioURI> inconsistentUris = new ArrayList<>();
    try (LockedInodePath parent = mInodeTree.lockInodePath(path, InodeTree.LockMode.READ)) {
      mPermissionChecker.checkPermission(Mode.Bits.READ, parent);
      try (InodeLockList children = mInodeTree.lockDescendants(parent, InodeTree.LockMode.READ)) {
        if (!checkConsistencyInternal(parent.getInode(), parent.getUri())) {
          inconsistentUris.add(parent.getUri());
        }
        for (Inode child : children.getInodes()) {
          AlluxioURI currentPath = mInodeTree.getPath(child);
          if (!checkConsistencyInternal(child, currentPath)) {
            inconsistentUris.add(currentPath);
          }
        }
      }
    }
    return inconsistentUris;
  }

  /**
   * Checks if a path is consistent between Alluxio and the underlying storage.
   * <p>
   * A path without a backing under storage is always consistent.
   * <p>
   * A not persisted path is considered consistent if:
   * 1. It does not shadow an object in the underlying storage.
   * <p>
   * A persisted path is considered consistent if:
   * 1. An equivalent object exists for its under storage path.
   * 2. The metadata of the Alluxio and under storage object are equal.
   *
   * @param inode the inode to check
   * @param path the current path associated with the inode
   * @return true if the path is consistent, false otherwise
   * @throws FileDoesNotExistException if the path cannot be found in the Alluxio inode tree
   * @throws InvalidPathException if the path is not well formed
   */
  private boolean checkConsistencyInternal(Inode inode, AlluxioURI path)
      throws FileDoesNotExistException, InvalidPathException, IOException {
    MountTable.Resolution resolution = mMountTable.resolve(path);
    UnderFileSystem ufs = resolution.getUfs();
    String ufsPath = resolution.getUri().getPath();
    if (ufs == null) {
      return true;
    }
    if (!inode.isPersisted()) {
      return !ufs.exists(ufsPath);
    }
    // TODO(calvin): Evaluate which other metadata fields should be validated.
    if (inode.isDirectory()) {
      return ufs.isDirectory(ufsPath);
    } else {
      InodeFile file = (InodeFile) inode;
      return ufs.isFile(ufsPath) && ufs.getFileSize(ufsPath) == file.getLength();
    }
  }

  @Override
  public void completeFile(AlluxioURI path, CompleteFileOptions options)
      throws BlockInfoException, FileDoesNotExistException, InvalidPathException,
      InvalidFileSizeException, FileAlreadyCompletedException, AccessControlException {
    Metrics.COMPLETE_FILE_OPS.inc();
    try (JournalContext journalContext = createJournalContext();
        LockedInodePath inodePath = mInodeTree.lockFullInodePath(path, InodeTree.LockMode.WRITE)) {
      mPermissionChecker.checkPermission(Mode.Bits.WRITE, inodePath);
      // Even readonly mount points should be able to complete a file, for UFS reads in CACHE mode.
      completeFileAndJournal(inodePath, options, journalContext);
    }
  }

  /**
   * Completes a file. After a file is completed, it cannot be written to.
   * <p>
   * Writes to the journal.
   *
   * @param inodePath the {@link LockedInodePath} to complete
   * @param options the method options
   * @param journalContext the journal context
   * @throws InvalidPathException if an invalid path is encountered
   * @throws FileDoesNotExistException if the file does not exist
   * @throws BlockInfoException if a block information exception is encountered
   * @throws FileAlreadyCompletedException if the file is already completed
   * @throws InvalidFileSizeException if an invalid file size is encountered
   */
  private void completeFileAndJournal(LockedInodePath inodePath, CompleteFileOptions options,
      JournalContext journalContext)
      throws InvalidPathException, FileDoesNotExistException, BlockInfoException,
      FileAlreadyCompletedException, InvalidFileSizeException {
    Inode<?> inode = inodePath.getInode();
    if (!inode.isFile()) {
      throw new FileDoesNotExistException(
          ExceptionMessage.PATH_MUST_BE_FILE.getMessage(inodePath.getUri()));
    }

    InodeFile fileInode = (InodeFile) inode;
    List<Long> blockIdList = fileInode.getBlockIds();
    List<BlockInfo> blockInfoList = mBlockMaster.getBlockInfoList(blockIdList);
    if (!fileInode.isPersisted() && blockInfoList.size() != blockIdList.size()) {
      throw new BlockInfoException("Cannot complete a file without all the blocks committed");
    }

    // Iterate over all file blocks committed to Alluxio, computing the length and verify that all
    // the blocks (except the last one) is the same size as the file block size.
    long inMemoryLength = 0;
    long fileBlockSize = fileInode.getBlockSizeBytes();
    for (int i = 0; i < blockInfoList.size(); i++) {
      BlockInfo blockInfo = blockInfoList.get(i);
      inMemoryLength += blockInfo.getLength();
      if (i < blockInfoList.size() - 1 && blockInfo.getLength() != fileBlockSize) {
        throw new BlockInfoException(
            "Block index " + i + " has a block size smaller than the file block size (" + fileInode
                .getBlockSizeBytes() + ")");
      }
    }

    // If the file is persisted, its length is determined by UFS. Otherwise, its length is
    // determined by its memory footprint.
    long length = fileInode.isPersisted() ? options.getUfsLength() : inMemoryLength;

    completeFileInternal(fileInode.getBlockIds(), inodePath, length, options.getOperationTimeMs());
    CompleteFileEntry completeFileEntry =
        CompleteFileEntry.newBuilder().addAllBlockIds(fileInode.getBlockIds()).setId(inode.getId())
            .setLength(length).setOpTimeMs(options.getOperationTimeMs()).build();
    appendJournalEntry(JournalEntry.newBuilder().setCompleteFile(completeFileEntry).build(),
        journalContext);
  }

  /**
   * @param blockIds the block ids to use
   * @param inodePath the {@link LockedInodePath} to complete
   * @param length the length to use
   * @param opTimeMs the operation time (in milliseconds)
   * @throws FileDoesNotExistException if the file does not exist
   * @throws InvalidPathException if an invalid path is encountered
   * @throws InvalidFileSizeException if an invalid file size is encountered
   * @throws FileAlreadyCompletedException if the file has already been completed
   */
  private void completeFileInternal(List<Long> blockIds, LockedInodePath inodePath, long length,
      long opTimeMs)
      throws FileDoesNotExistException, InvalidPathException, InvalidFileSizeException,
      FileAlreadyCompletedException {
    InodeFile inode = inodePath.getInodeFile();
    inode.setBlockIds(blockIds);
    inode.setLastModificationTimeMs(opTimeMs);
    inode.complete(length);

    if (inode.isPersisted()) {
      // Commit all the file blocks (without locations) so the metadata for the block exists.
      long currLength = length;
      for (long blockId : inode.getBlockIds()) {
        long blockSize = Math.min(currLength, inode.getBlockSizeBytes());
        mBlockMaster.commitBlockInUFS(blockId, blockSize);
        currLength -= blockSize;
      }
    }
    Metrics.FILES_COMPLETED.inc();
  }

  /**
   * @param entry the entry to use
   * @throws InvalidPathException if an invalid path is encountered
   * @throws InvalidFileSizeException if an invalid file size is encountered
   * @throws FileAlreadyCompletedException if the file has already been completed
   */
  private void completeFileFromEntry(CompleteFileEntry entry)
      throws InvalidPathException, InvalidFileSizeException, FileAlreadyCompletedException {
    try (LockedInodePath inodePath = mInodeTree
        .lockFullInodePath(entry.getId(), InodeTree.LockMode.WRITE)) {
      completeFileInternal(entry.getBlockIdsList(), inodePath, entry.getLength(),
          entry.getOpTimeMs());
    } catch (FileDoesNotExistException e) {
      throw new RuntimeException(e);
    }
  }

  @Override
  public long createFile(AlluxioURI path, CreateFileOptions options)
      throws AccessControlException, InvalidPathException, FileAlreadyExistsException,
      BlockInfoException, IOException, FileDoesNotExistException {
    Metrics.CREATE_FILES_OPS.inc();
    try (JournalContext journalContext = createJournalContext();
        LockedInodePath inodePath = mInodeTree.lockInodePath(path, InodeTree.LockMode.WRITE)) {
      mPermissionChecker.checkParentPermission(Mode.Bits.WRITE, inodePath);
      mMountTable.checkUnderWritableMountPoint(path);
      createFileAndJournal(inodePath, options, journalContext);
      return inodePath.getInode().getId();
    }
  }

  /**
   * Creates a file (not a directory) for a given path.
   * <p>
   * Writes to the journal.
   *
   * @param inodePath the file to create
   * @param options method options
   * @param journalContext the journal context
   * @throws FileAlreadyExistsException if the file already exists
   * @throws BlockInfoException if an invalid block information in encountered
   * @throws FileDoesNotExistException if the parent of the path does not exist and the recursive
   *         option is false
   * @throws InvalidPathException if an invalid path is encountered
   */
  private void createFileAndJournal(LockedInodePath inodePath, CreateFileOptions options,
      JournalContext journalContext)
      throws FileAlreadyExistsException, BlockInfoException, FileDoesNotExistException,
      InvalidPathException, IOException {
    createFileInternal(inodePath, options, journalContext);
  }

  /**
   * @param inodePath the path to be created
   * @param options method options
   * @param journalContext the journal context
   * @return {@link InodeTree.CreatePathResult} with the path creation result
   * @throws InvalidPathException if an invalid path is encountered
   * @throws FileAlreadyExistsException if the file already exists
   * @throws BlockInfoException if invalid block information is encountered
   * @throws FileDoesNotExistException if the parent of the path does not exist and the recursive
   *         option is false
   */
  InodeTree.CreatePathResult createFileInternal(LockedInodePath inodePath,
      CreateFileOptions options, JournalContext journalContext)
      throws InvalidPathException, FileAlreadyExistsException, BlockInfoException, IOException,
      FileDoesNotExistException {
    if (mWhitelist.inList(inodePath.getUri().toString())) {
      options.setCacheable(true);
    }
    InodeTree.CreatePathResult createResult =
        mInodeTree.createPath(inodePath, options, journalContext);
    // If the create succeeded, the list of created inodes will not be empty.
    List<Inode<?>> created = createResult.getCreated();
    InodeFile inode = (InodeFile) created.get(created.size() - 1);

    mTtlBuckets.insert(inode);

    Metrics.FILES_CREATED.inc();
    Metrics.DIRECTORIES_CREATED.inc();
    return createResult;
  }

  @Override
  public long reinitializeFile(AlluxioURI path, long blockSizeBytes, long ttl, TtlAction ttlAction)
      throws InvalidPathException, FileDoesNotExistException {
    try (JournalContext journalContext = createJournalContext();
        LockedInodePath inodePath = mInodeTree.lockFullInodePath(path, InodeTree.LockMode.WRITE)) {
      long id = mInodeTree.reinitializeFile(inodePath, blockSizeBytes, ttl, ttlAction);
      ReinitializeFileEntry reinitializeFile =
          ReinitializeFileEntry.newBuilder().setPath(path.getPath())
              .setBlockSizeBytes(blockSizeBytes).setTtl(ttl)
              .setTtlAction(ProtobufUtils.toProtobuf(ttlAction)).build();
      appendJournalEntry(
          JournalEntry.newBuilder().setReinitializeFile(reinitializeFile).build(), journalContext);
      return id;
    }
  }

  /**
   * @param entry the entry to use
   */
  private void resetBlockFileFromEntry(ReinitializeFileEntry entry) {
    try (LockedInodePath inodePath = mInodeTree
        .lockFullInodePath(new AlluxioURI(entry.getPath()), InodeTree.LockMode.WRITE)) {
      mInodeTree.reinitializeFile(inodePath, entry.getBlockSizeBytes(), entry.getTtl(),
          ProtobufUtils.fromProtobuf(entry.getTtlAction()));
    } catch (InvalidPathException | FileDoesNotExistException e) {
      throw new RuntimeException(e);
    }
  }

  @Override
  public long getNewBlockIdForFile(AlluxioURI path)
      throws FileDoesNotExistException, InvalidPathException, AccessControlException {
    Metrics.GET_NEW_BLOCK_OPS.inc();
    try (LockedInodePath inodePath = mInodeTree.lockFullInodePath(path, InodeTree.LockMode.WRITE)) {
      mPermissionChecker.checkPermission(Mode.Bits.WRITE, inodePath);
      Metrics.NEW_BLOCKS_GOT.inc();
      return inodePath.getInodeFile().getNewBlockId();
    }
  }

  @Override
  public Map<String, MountPointInfo> getMountTable() {
    SortedMap<String, MountPointInfo> mountPoints = new TreeMap<>();
    for (Map.Entry<String, MountInfo> mountPoint : mMountTable.getMountTable().entrySet()) {
      MountInfo mountInfo = mountPoint.getValue();
      MountPointInfo info = mountInfo.toMountPointInfo();
      UnderFileSystem ufs = mUfsManager.getByMountId(mountInfo.getMountId());
      info.setUfsType(ufs.getUnderFSType());
      try {
        info.setUfsCapacityBytes(
            ufs.getSpace(info.getUfsUri(), UnderFileSystem.SpaceType.SPACE_TOTAL));
      } catch (IOException e) {
        // pass
      }
      try {
        info.setUfsUsedBytes(ufs.getSpace(info.getUfsUri(), UnderFileSystem.SpaceType.SPACE_USED));
      } catch (IOException e) {
        // pass
      }
      mountPoints.put(mountPoint.getKey(), info);
    }
    return mountPoints;
  }

  @Override
  public int getNumberOfPaths() {
    return mInodeTree.getSize();
  }

  @Override
  public int getNumberOfPinnedFiles() {
    return mInodeTree.getPinnedSize();
  }

  @Override
  public void delete(AlluxioURI path, DeleteOptions options) throws IOException,
      FileDoesNotExistException, DirectoryNotEmptyException, InvalidPathException,
      AccessControlException {
    Metrics.DELETE_PATHS_OPS.inc();
    try (JournalContext journalContext = createJournalContext();
         LockedInodePath inodePath = mInodeTree.lockFullInodePath(path, InodeTree.LockMode.WRITE)) {
      mPermissionChecker.checkParentPermission(Mode.Bits.WRITE, inodePath);
      mMountTable.checkUnderWritableMountPoint(path);
      deleteAndJournal(inodePath, options, journalContext);
    }
  }

  /**
   * Deletes a given path.
   * <p>
   * Writes to the journal.
   *
   * @param inodePath the path to delete
   * @param deleteOptions the method options
   * @param journalContext the journal context
   * @throws InvalidPathException if the path is invalid
   * @throws FileDoesNotExistException if the file does not exist
   * @throws DirectoryNotEmptyException if recursive is false and the file is a nonempty directory
   */
  private void deleteAndJournal(LockedInodePath inodePath, DeleteOptions deleteOptions,
      JournalContext journalContext) throws InvalidPathException, FileDoesNotExistException,
      IOException, DirectoryNotEmptyException {
    long opTimeMs = System.currentTimeMillis();
    deleteInternal(inodePath, false, opTimeMs, deleteOptions, journalContext);
  }

  /**
   * @param entry the entry to use
   */
  private void deleteFromEntry(DeleteFileEntry entry) {
    Metrics.DELETE_PATHS_OPS.inc();
    try (LockedInodePath inodePath = mInodeTree
        .lockFullInodePath(entry.getId(), InodeTree.LockMode.WRITE)) {
      deleteInternal(inodePath, true, entry.getOpTimeMs(),
          DeleteOptions.defaults().setRecursive(entry.getRecursive())
              .setAlluxioOnly(entry.getAlluxioOnly()), NoopJournalContext.INSTANCE);
    } catch (Exception e) {
      throw new RuntimeException(e);
    }
  }

  /**
   * Implements file deletion.
   *
   * @param inodePath the file {@link LockedInodePath}
   * @param replayed whether the operation is a result of replaying the journal
   * @param opTimeMs the time of the operation
   * @param deleteOptions the method optitions
   * @param journalContext the journal context
   * @throws FileDoesNotExistException if a non-existent file is encountered
   * @throws InvalidPathException if the specified path is the root
   * @throws DirectoryNotEmptyException if recursive is false and the file is a nonempty directory
   */
  private void deleteInternal(LockedInodePath inodePath, boolean replayed, long opTimeMs,
      DeleteOptions deleteOptions, JournalContext journalContext)
      throws FileDoesNotExistException, IOException, DirectoryNotEmptyException,
      InvalidPathException {
    // TODO(jiri): A crash after any UFS object is deleted and before the delete operation is
    // journaled will result in an inconsistency between Alluxio and UFS.
    if (!inodePath.fullPathExists()) {
      return;
    }
    Inode<?> inode = inodePath.getInode();
    if (inode == null) {
      return;
    }
    boolean recursive = deleteOptions.isRecursive();
    boolean alluxioOnly = deleteOptions.isAlluxioOnly();
    if (inode.isDirectory() && !recursive && ((InodeDirectory) inode).getNumberOfChildren() > 0) {
      // inode is nonempty, and we don't want to delete a nonempty directory unless recursive is
      // true
      throw new DirectoryNotEmptyException(ExceptionMessage.DELETE_NONEMPTY_DIRECTORY_NONRECURSIVE,
          inode.getName());
    }
    if (mInodeTree.isRootId(inode.getId())) {
      // The root cannot be deleted.
      throw new InvalidPathException(ExceptionMessage.DELETE_ROOT_DIRECTORY.getMessage());
    }

    List<Inode<?>> delInodes = new ArrayList<>();
    delInodes.add(inode);

    try (InodeLockList lockList = mInodeTree.lockDescendants(inodePath, InodeTree.LockMode.WRITE)) {
      delInodes.addAll(lockList.getInodes());

      TempInodePathForDescendant tempInodePath = new TempInodePathForDescendant(inodePath);
      // We go through each inode, removing it from its parent set and from mDelInodes. If it's a
      // file, we deal with the checkpoints and blocks as well.
      for (int i = delInodes.size() - 1; i >= 0; i--) {
        Inode<?> delInode = delInodes.get(i);
        // the path to delInode for getPath should already be locked.
        AlluxioURI alluxioUriToDel = mInodeTree.getPath(delInode);
        tempInodePath.setDescendant(delInode, alluxioUriToDel);

        // TODO(jiri): What should the Alluxio behavior be when a UFS delete operation fails?
        // Currently, it will result in an inconsistency between Alluxio and UFS.
        if (!replayed && delInode.isPersisted()) {
          try {
            // If this is a mount point, we have deleted all the children and can unmount it
            // TODO(calvin): Add tests (ALLUXIO-1831)
            if (mMountTable.isMountPoint(alluxioUriToDel)) {
              unmountInternal(alluxioUriToDel);
            } else {
              // Delete the file in the under file system.
              MountTable.Resolution resolution = mMountTable.resolve(alluxioUriToDel);
              String ufsUri = resolution.getUri().toString();
              UnderFileSystem ufs = resolution.getUfs();
              boolean failedToDelete = false;
              if (!alluxioOnly) {
                if (delInode.isFile()) {
                  if (!ufs.deleteFile(ufsUri)) {
                    failedToDelete = ufs.isFile(ufsUri);
                    if (!failedToDelete) {
                      LOG.warn("The file to delete does not exist in ufs: {}", ufsUri);
                    }
                  }
                } else {
                  if (!ufs.deleteDirectory(ufsUri, alluxio.underfs.options.DeleteOptions
                      .defaults().setRecursive(true))) {
                    failedToDelete = ufs.isDirectory(ufsUri);
                    if (!failedToDelete) {
                      LOG.warn("The directory to delete does not exist in ufs: {}", ufsUri);
                    }
                  }
                }
                if (failedToDelete) {
                  LOG.error("Failed to delete {} from the under filesystem", ufsUri);
                  throw new IOException(ExceptionMessage.DELETE_FAILED_UFS.getMessage(ufsUri));
                }
              }
            }
          } catch (InvalidPathException e) {
            LOG.warn(e.getMessage());
          }
        }

        if (delInode.isFile()) {
          // Remove corresponding blocks from workers and delete metadata in master.
          mBlockMaster.removeBlocks(((InodeFile) delInode).getBlockIds(), true /* delete */);
        }
        if (i == 0) {
          // Journal right before deleting the "root" of the sub-tree from the parent, since the
          // parent is read locked.
          DeleteFileEntry deleteFile = DeleteFileEntry.newBuilder().setId(delInode.getId())
              .setAlluxioOnly(deleteOptions.isAlluxioOnly())
              .setRecursive(deleteOptions.isRecursive())
              .setOpTimeMs(opTimeMs).build();
          journalContext.append(JournalEntry.newBuilder().setDeleteFile(deleteFile).build());
        }
        mInodeTree.deleteInode(tempInodePath, opTimeMs);
      }
    }

    Metrics.PATHS_DELETED.inc(delInodes.size());
  }

  @Override
  public List<FileBlockInfo> getFileBlockInfoList(AlluxioURI path)
      throws FileDoesNotExistException, InvalidPathException, AccessControlException {
    Metrics.GET_FILE_BLOCK_INFO_OPS.inc();
    try (LockedInodePath inodePath = mInodeTree.lockFullInodePath(path, InodeTree.LockMode.READ)) {
      mPermissionChecker.checkPermission(Mode.Bits.READ, inodePath);
      List<FileBlockInfo> ret = getFileBlockInfoListInternal(inodePath);
      Metrics.FILE_BLOCK_INFOS_GOT.inc();
      return ret;
    }
  }

  /**
   * @param inodePath the {@link LockedInodePath} to get the info for
   * @return a list of {@link FileBlockInfo} for all the blocks of the given inode
   * @throws InvalidPathException if the path of the given file is invalid
   */
  private List<FileBlockInfo> getFileBlockInfoListInternal(LockedInodePath inodePath)
      throws InvalidPathException, FileDoesNotExistException {
    InodeFile file = inodePath.getInodeFile();
    List<BlockInfo> blockInfoList = mBlockMaster.getBlockInfoList(file.getBlockIds());

    List<FileBlockInfo> ret = new ArrayList<>();
    for (BlockInfo blockInfo : blockInfoList) {
      ret.add(generateFileBlockInfo(inodePath, blockInfo));
    }
    return ret;
  }

  /**
   * Generates a {@link FileBlockInfo} object from internal metadata. This adds file information to
   * the block, such as the file offset, and additional UFS locations for the block.
   *
   * @param inodePath the file the block is a part of
   * @param blockInfo the {@link BlockInfo} to generate the {@link FileBlockInfo} from
   * @return a new {@link FileBlockInfo} for the block
   * @throws InvalidPathException if the mount table is not able to resolve the file
   */
  private FileBlockInfo generateFileBlockInfo(LockedInodePath inodePath, BlockInfo blockInfo)
      throws InvalidPathException, FileDoesNotExistException {
    InodeFile file = inodePath.getInodeFile();
    FileBlockInfo fileBlockInfo = new FileBlockInfo();
    fileBlockInfo.setBlockInfo(blockInfo);
    fileBlockInfo.setUfsLocations(new ArrayList<String>());

    // The sequence number part of the block id is the block index.
    long offset = file.getBlockSizeBytes() * BlockId.getSequenceNumber(blockInfo.getBlockId());
    fileBlockInfo.setOffset(offset);

    if (fileBlockInfo.getBlockInfo().getLocations().isEmpty() && file.isPersisted()) {
      // No alluxio locations, but there is a checkpoint in the under storage system. Add the
      // locations from the under storage system.
      MountTable.Resolution resolution = mMountTable.resolve(inodePath.getUri());
      String ufsUri = resolution.getUri().toString();
      UnderFileSystem ufs = resolution.getUfs();
      List<String> locs;
      try {
        locs = ufs.getFileLocations(ufsUri,
            FileLocationOptions.defaults().setOffset(fileBlockInfo.getOffset()));
      } catch (IOException e) {
        return fileBlockInfo;
      }
      if (locs != null) {
        for (String loc : locs) {
          fileBlockInfo.getUfsLocations().add(loc);
        }
      }
    }
    return fileBlockInfo;
  }

  /**
   * Returns whether the inodeFile is fully in memory or not. The file is fully in memory only if
   * all the blocks of the file are in memory, in other words, the in memory percentage is 100.
   *
   * @return true if the file is fully in memory, false otherwise
   */
  private boolean isFullyInMemory(InodeFile inode) {
    return getInMemoryPercentage(inode) == 100;
  }

  @Override
  public List<AlluxioURI> getInMemoryFiles() {
    List<AlluxioURI> files = new ArrayList<>();
    Inode root = mInodeTree.getRoot();
    // Root has no parent, lock directly.
    root.lockRead();
    try {
      getInMemoryFilesInternal(mInodeTree.getRoot(), new AlluxioURI(AlluxioURI.SEPARATOR), files);
    } finally {
      root.unlockRead();
    }
    return files;
  }

  /**
   * Adds in memory files to the array list passed in. This method assumes the inode passed in is
   * already read locked.
   *
   * @param inode the root of the subtree to search
   * @param uri the uri of the parent of the inode
   * @param files the list to accumulate the results in
   */
  private void getInMemoryFilesInternal(Inode<?> inode, AlluxioURI uri, List<AlluxioURI> files) {
    AlluxioURI newUri = uri.join(inode.getName());
    if (inode.isFile()) {
      if (isFullyInMemory((InodeFile) inode)) {
        files.add(newUri);
      }
    } else {
      // This inode is a directory.
      Set<Inode<?>> children = ((InodeDirectory) inode).getChildren();
      for (Inode<?> child : children) {
        try {
          child.lockReadAndCheckParent(inode);
        } catch (InvalidPathException e) {
          // Inode is no longer part of this directory.
          continue;
        }
        try {
          getInMemoryFilesInternal(child, newUri, files);
        } finally {
          child.unlockRead();
        }
      }
    }
  }

  /**
   * Gets the in-memory percentage of an Inode. For a file that has all blocks in memory, it returns
   * 100; for a file that has no block in memory, it returns 0. Returns 0 for a directory.
   *
   * @param inode the inode
   * @return the in memory percentage
   */
  private int getInMemoryPercentage(Inode<?> inode) {
    if (!inode.isFile()) {
      return 0;
    }
    InodeFile inodeFile = (InodeFile) inode;

    long length = inodeFile.getLength();
    if (length == 0) {
      return 100;
    }

    long inMemoryLength = 0;
    for (BlockInfo info : mBlockMaster.getBlockInfoList(inodeFile.getBlockIds())) {
      if (isInTopStorageTier(info)) {
        inMemoryLength += info.getLength();
      }
    }
    return (int) (inMemoryLength * 100 / length);
  }

  /**
   * @return true if the given block is in the top storage level in some worker, false otherwise
   */
  private boolean isInTopStorageTier(BlockInfo blockInfo) {
    for (BlockLocation location : blockInfo.getLocations()) {
      if (mBlockMaster.getGlobalStorageTierAssoc().getOrdinal(location.getTierAlias()) == 0) {
        return true;
      }
    }
    return false;
  }

  @Override
  public long createDirectory(AlluxioURI path, CreateDirectoryOptions options)
      throws InvalidPathException, FileAlreadyExistsException, IOException, AccessControlException,
      FileDoesNotExistException {
    LOG.debug("createDirectory {} ", path);
    Metrics.CREATE_DIRECTORIES_OPS.inc();

    try (JournalContext journalContext = createJournalContext();
        LockedInodePath inodePath = mInodeTree.lockInodePath(path, InodeTree.LockMode.WRITE)) {
      mPermissionChecker.checkParentPermission(Mode.Bits.WRITE, inodePath);
      mMountTable.checkUnderWritableMountPoint(path);
      createDirectoryAndJournal(inodePath, options, journalContext);
      return inodePath.getInode().getId();
    }
  }

  /**
   * Creates a directory for a given path.
   * <p>
   * Writes to the journal.
   *
   * @param inodePath the {@link LockedInodePath} of the directory
   * @param options method options
   * @param journalContext the journal context
   * @throws FileAlreadyExistsException when there is already a file at path
   * @throws FileDoesNotExistException if the parent of the path does not exist and the recursive
   *         option is false
   * @throws InvalidPathException when the path is invalid
   * @throws AccessControlException if permission checking fails
   */
  private void createDirectoryAndJournal(LockedInodePath inodePath, CreateDirectoryOptions options,
      JournalContext journalContext)
      throws FileAlreadyExistsException, FileDoesNotExistException, InvalidPathException,
      AccessControlException, IOException {
    createDirectoryInternal(inodePath, options, journalContext);
    Metrics.DIRECTORIES_CREATED.inc();
  }

  /**
   * Implementation of directory creation for a given path.
   *
   * @param inodePath the path of the directory
   * @param options method options
   * @param journalContext the journal context
   * @return an {@link alluxio.master.file.meta.InodeTree.CreatePathResult} representing the
   *         modified inodes and created inodes during path creation
   * @throws InvalidPathException when the path is invalid
   * @throws FileAlreadyExistsException when there is already a file at path
   * @throws AccessControlException if permission checking fails
   */
  private InodeTree.CreatePathResult createDirectoryInternal(LockedInodePath inodePath,
      CreateDirectoryOptions options, JournalContext journalContext)
      throws InvalidPathException, FileAlreadyExistsException, IOException, AccessControlException,
      FileDoesNotExistException {
    try {
      InodeTree.CreatePathResult createResult =
          mInodeTree.createPath(inodePath, options, journalContext);
      InodeDirectory inodeDirectory = (InodeDirectory) inodePath.getInode();
      // If inodeDirectory's ttl not equals Constants.NO_TTL, it should insert into mTtlBuckets
      if (createResult.getCreated().size() > 0) {
        mTtlBuckets.insert(inodeDirectory);
      }

      return createResult;
    } catch (BlockInfoException e) {
      // Since we are creating a directory, the block size is ignored, no such exception should
      // happen.
      Throwables.propagate(e);
    }
    return null;
  }

  @Override
  public void rename(AlluxioURI srcPath, AlluxioURI dstPath, RenameOptions options)
      throws FileAlreadyExistsException, FileDoesNotExistException, InvalidPathException,
      IOException, AccessControlException {
    Metrics.RENAME_PATH_OPS.inc();
    // Require a WRITE lock on the source but only a READ lock on the destination. Since the
    // destination should not exist, we will only obtain a READ lock on the destination parent. The
    // modify operations on the parent inodes are thread safe so WRITE locks are not required.
    try (JournalContext journalContext = createJournalContext();
        InodePathPair inodePathPair = mInodeTree
            .lockInodePathPair(srcPath, InodeTree.LockMode.WRITE, dstPath,
                InodeTree.LockMode.READ)) {
      LockedInodePath srcInodePath = inodePathPair.getFirst();
      LockedInodePath dstInodePath = inodePathPair.getSecond();
      mPermissionChecker.checkParentPermission(Mode.Bits.WRITE, srcInodePath);
      mPermissionChecker.checkParentPermission(Mode.Bits.WRITE, dstInodePath);
      mMountTable.checkUnderWritableMountPoint(srcPath);
      mMountTable.checkUnderWritableMountPoint(dstPath);
      renameAndJournal(srcInodePath, dstInodePath, options, journalContext);
      LOG.debug("Renamed {} to {}", srcPath, dstPath);
    }
  }

  /**
   * Renames a file to a destination.
   * <p>
   * Writes to the journal.
   *
   * @param srcInodePath the source path to rename
   * @param dstInodePath the destination path to rename the file to
   * @param options method options
   * @param journalContext the journalContext
   * @throws InvalidPathException if an invalid path is encountered
   * @throws FileDoesNotExistException if a non-existent file is encountered
   * @throws FileAlreadyExistsException if the file already exists
   */
  private void renameAndJournal(LockedInodePath srcInodePath, LockedInodePath dstInodePath,
      RenameOptions options, JournalContext journalContext)
      throws InvalidPathException, FileDoesNotExistException, FileAlreadyExistsException,
      IOException {
    if (!srcInodePath.fullPathExists()) {
      throw new FileDoesNotExistException(
          ExceptionMessage.PATH_DOES_NOT_EXIST.getMessage(srcInodePath.getUri()));
    }

    Inode<?> srcInode = srcInodePath.getInode();
    // Renaming path to itself is a no-op.
    if (srcInodePath.getUri().equals(dstInodePath.getUri())) {
      return;
    }
    // Renaming the root is not allowed.
    if (srcInodePath.getUri().isRoot()) {
      throw new InvalidPathException(ExceptionMessage.ROOT_CANNOT_BE_RENAMED.getMessage());
    }
    if (dstInodePath.getUri().isRoot()) {
      throw new InvalidPathException(ExceptionMessage.RENAME_CANNOT_BE_TO_ROOT.getMessage());
    }
    // Renaming across mount points is not allowed.
    String srcMount = mMountTable.getMountPoint(srcInodePath.getUri());
    String dstMount = mMountTable.getMountPoint(dstInodePath.getUri());
    if ((srcMount == null && dstMount != null) || (srcMount != null && dstMount == null) || (
        srcMount != null && dstMount != null && !srcMount.equals(dstMount))) {
      throw new InvalidPathException(ExceptionMessage.RENAME_CANNOT_BE_ACROSS_MOUNTS
          .getMessage(srcInodePath.getUri(), dstInodePath.getUri()));
    }
    // Renaming onto a mount point is not allowed.
    if (mMountTable.isMountPoint(dstInodePath.getUri())) {
      throw new InvalidPathException(
          ExceptionMessage.RENAME_CANNOT_BE_ONTO_MOUNT_POINT.getMessage(dstInodePath.getUri()));
    }
    // Renaming a path to one of its subpaths is not allowed. Check for that, by making sure
    // srcComponents isn't a prefix of dstComponents.
    if (PathUtils.hasPrefix(dstInodePath.getUri().getPath(), srcInodePath.getUri().getPath())) {
      throw new InvalidPathException(ExceptionMessage.RENAME_CANNOT_BE_TO_SUBDIRECTORY
          .getMessage(srcInodePath.getUri(), dstInodePath.getUri()));
    }

    // Get the inodes of the src and dst parents.
    Inode<?> srcParentInode = srcInodePath.getParentInodeDirectory();
    if (!srcParentInode.isDirectory()) {
      throw new InvalidPathException(
          ExceptionMessage.PATH_MUST_HAVE_VALID_PARENT.getMessage(srcInodePath.getUri()));
    }
    Inode<?> dstParentInode = dstInodePath.getParentInodeDirectory();
    if (!dstParentInode.isDirectory()) {
      throw new InvalidPathException(
          ExceptionMessage.PATH_MUST_HAVE_VALID_PARENT.getMessage(dstInodePath.getUri()));
    }

    // Make sure destination path does not exist
    if (dstInodePath.fullPathExists()) {
      throw new FileAlreadyExistsException(
          ExceptionMessage.FILE_ALREADY_EXISTS.getMessage(dstInodePath.getUri()));
    }

    // Now we remove srcInode from its parent and insert it into dstPath's parent
    renameInternal(srcInodePath, dstInodePath, false, options, journalContext);

    RenameEntry rename =
        RenameEntry.newBuilder().setId(srcInode.getId()).setDstPath(dstInodePath.getUri().getPath())
            .setOpTimeMs(options.getOperationTimeMs()).build();
    appendJournalEntry(JournalEntry.newBuilder().setRename(rename).build(), journalContext);
  }

  /**
   * Implements renaming.
   *
   * @param srcInodePath the path of the rename source
   * @param dstInodePath the path to the rename destination
   * @param replayed whether the operation is a result of replaying the journal
   * @param options method options
   * @param journalContext the journal context
   * @throws FileDoesNotExistException if a non-existent file is encountered
   * @throws InvalidPathException if an invalid path is encountered
   */
  private void renameInternal(LockedInodePath srcInodePath, LockedInodePath dstInodePath,
      boolean replayed, RenameOptions options, JournalContext journalContext)
      throws FileDoesNotExistException, InvalidPathException, IOException {

    // Rename logic:
    // 1. Change the source inode name to the destination name.
    // 2. Insert the source inode into the destination parent.
    // 3. Do UFS operations if necessary.
    // 4. Remove the source inode (reverting the name) from the source parent.
    // 5. Set the last modification times for both source and destination parent inodes.

    Inode<?> srcInode = srcInodePath.getInode();
    AlluxioURI srcPath = srcInodePath.getUri();
    AlluxioURI dstPath = dstInodePath.getUri();
    InodeDirectory srcParentInode = srcInodePath.getParentInodeDirectory();
    InodeDirectory dstParentInode = dstInodePath.getParentInodeDirectory();
    String srcName = srcPath.getName();
    String dstName = dstPath.getName();

    LOG.debug("Renaming {} to {}", srcPath, dstPath);

    // 1. Change the source inode name to the destination name.
    srcInode.setName(dstName);
    srcInode.setParentId(dstParentInode.getId());

    // 2. Insert the source inode into the destination parent.
    if (!dstParentInode.addChild(srcInode)) {
      // On failure, revert changes and throw exception.
      srcInode.setName(srcName);
      srcInode.setParentId(srcParentInode.getId());
      throw new InvalidPathException("Destination path: " + dstPath + " already exists.");
    }

    // 3. Do UFS operations if necessary.
    // If the source file is persisted, rename it in the UFS.
    try {
      if (!replayed && srcInode.isPersisted()) {
        MountTable.Resolution resolution = mMountTable.resolve(srcPath);

        // Persist ancestor directories from top to the bottom. We cannot use recursive create
        // parents here because the permission for the ancestors can be different.

        // inodes from the same mount point as the dst
        Stack<InodeDirectory> sameMountDirs = new Stack<>();
        List<Inode<?>> dstInodeList = dstInodePath.getInodeList();
        for (int i = dstInodeList.size() - 1; i >= 0; i--) {
          // Since dstInodePath is guaranteed not to be a full path, all inodes in the incomplete
          // path are guaranteed to be a directory.
          InodeDirectory dir = (InodeDirectory) dstInodeList.get(i);
          sameMountDirs.push(dir);
          if (dir.isMountPoint()) {
            break;
          }
        }
        while (!sameMountDirs.empty()) {
          InodeDirectory dir = sameMountDirs.pop();
          if (!dir.isPersisted()) {
            mInodeTree.syncPersistDirectory(dir, journalContext);
          }
        }

        String ufsSrcPath = resolution.getUri().toString();
        UnderFileSystem ufs = resolution.getUfs();
        String ufsDstUri = mMountTable.resolve(dstPath).getUri().toString();
        boolean success;
        if (srcInode.isFile()) {
          success = ufs.renameFile(ufsSrcPath, ufsDstUri);
        } else {
          success = ufs.renameDirectory(ufsSrcPath, ufsDstUri);
        }
        if (!success) {
          throw new IOException(
              ExceptionMessage.FAILED_UFS_RENAME.getMessage(ufsSrcPath, ufsDstUri));
        }
      }
    } catch (Exception e) {
      // On failure, revert changes and throw exception.
      if (!dstParentInode.removeChild(dstName)) {
        LOG.error("Failed to revert rename changes. Alluxio metadata may be inconsistent.");
      }
      srcInode.setName(srcName);
      srcInode.setParentId(srcParentInode.getId());
      throw e;
    }

    // TODO(jiri): A crash between now and the time the rename operation is journaled will result in
    // an inconsistency between Alluxio and UFS.

    // 4. Remove the source inode (reverting the name) from the source parent. The name must be
    // reverted or removeChild will not be able to find the appropriate child entry since it is
    // keyed on the original name.
    srcInode.setName(srcName);
    if (!srcParentInode.removeChild(srcInode)) {
      // This should never happen.
      LOG.error("Failed to rename {} to {} in Alluxio. Alluxio and under storage may be "
          + "inconsistent.", srcPath, dstPath);
      srcInode.setName(dstName);
      if (!dstParentInode.removeChild(dstName)) {
        LOG.error("Failed to revert changes when renaming {} to {}. Alluxio metadata may be "
            + "inconsistent.", srcPath, dstPath);
      }
      srcInode.setName(srcName);
      srcInode.setParentId(srcParentInode.getId());
      throw new IOException("Failed to remove source path " + srcPath + " from parent");
    }
    srcInode.setName(dstName);

    // 5. Set the last modification times for both source and destination parent inodes.
    // Note this step relies on setLastModificationTimeMs being thread safe to guarantee the
    // correct behavior when multiple files are being renamed within a directory.
    dstParentInode.setLastModificationTimeMs(options.getOperationTimeMs());
    srcParentInode.setLastModificationTimeMs(options.getOperationTimeMs());
    Metrics.PATHS_RENAMED.inc();
  }

  /**
   * @param entry the entry to use
   */
  private void renameFromEntry(RenameEntry entry) {
    Metrics.RENAME_PATH_OPS.inc();
    // Determine the srcPath and dstPath
    AlluxioURI srcPath;
    try (LockedInodePath inodePath = mInodeTree
        .lockFullInodePath(entry.getId(), InodeTree.LockMode.READ)) {
      srcPath = inodePath.getUri();
    } catch (Exception e) {
      throw new RuntimeException(e);
    }
    AlluxioURI dstPath = new AlluxioURI(entry.getDstPath());

    // Both src and dst paths should lock WRITE_PARENT, to modify the parent inodes for both paths.
    try (InodePathPair inodePathPair = mInodeTree
        .lockInodePathPair(srcPath, InodeTree.LockMode.WRITE_PARENT, dstPath,
            InodeTree.LockMode.WRITE_PARENT)) {
      LockedInodePath srcInodePath = inodePathPair.getFirst();
      LockedInodePath dstInodePath = inodePathPair.getSecond();
      RenameOptions options = RenameOptions.defaults().setOperationTimeMs(entry.getOpTimeMs());
      renameInternal(srcInodePath, dstInodePath, true, options, NoopJournalContext.INSTANCE);
    } catch (Exception e) {
      throw new RuntimeException(e);
    }
  }

  /**
   * Propagates the persisted status to all parents of the given inode in the same mount partition.
   *
   * @param inodePath the inode to start the propagation at
   * @param replayed whether the invocation is a result of replaying the journal
   * @return list of inodes which were marked as persisted
   * @throws FileDoesNotExistException if a non-existent file is encountered
   */
  private List<Inode<?>> propagatePersistedInternal(LockedInodePath inodePath, boolean replayed)
      throws FileDoesNotExistException {
    Inode<?> inode = inodePath.getInode();
    if (!inode.isPersisted()) {
      return Collections.emptyList();
    }

    List<Inode<?>> inodes = inodePath.getInodeList();
    // Traverse the inodes from target inode to the root.
    Collections.reverse(inodes);
    // Skip the first, to not examine the target inode itself.
    inodes = inodes.subList(1, inodes.size());

    List<Inode<?>> persistedInodes = new ArrayList<>();
    for (Inode<?> handle : inodes) {
      // the path is already locked.
      AlluxioURI path = mInodeTree.getPath(handle);
      if (mMountTable.isMountPoint(path)) {
        // Stop propagating the persisted status at mount points.
        break;
      }
      if (handle.isPersisted()) {
        // Stop if a persisted directory is encountered.
        break;
      }
      handle.setPersistenceState(PersistenceState.PERSISTED);
      if (!replayed) {
        persistedInodes.add(inode);
      }
    }
    return persistedInodes;
  }

  /**
   * Journals the list of persisted inodes returned from
   * {@link #propagatePersistedInternal(LockedInodePath, boolean)}. This does not flush the journal.
   *
   * @param persistedInodes the list of persisted inodes to journal
   * @param journalContext the journal context
   */
  private void journalPersistedInodes(List<Inode<?>> persistedInodes,
      JournalContext journalContext) {
    for (Inode<?> inode : persistedInodes) {
      PersistDirectoryEntry persistDirectory =
          PersistDirectoryEntry.newBuilder().setId(inode.getId()).build();
      appendJournalEntry(JournalEntry.newBuilder().setPersistDirectory(persistDirectory).build(),
          journalContext);
    }
  }

  @Override
  public void free(AlluxioURI path, FreeOptions options)
      throws FileDoesNotExistException, InvalidPathException, AccessControlException,
      UnexpectedAlluxioException {
    Metrics.FREE_FILE_OPS.inc();
    try (JournalContext journalContext = createJournalContext();
        LockedInodePath inodePath = mInodeTree.lockFullInodePath(path, InodeTree.LockMode.WRITE)) {
      mPermissionChecker.checkPermission(Mode.Bits.READ, inodePath);
      freeAndJournal(inodePath, options, journalContext);
    }
  }

  /**
   * Implements free operation.
   * <p>
   * This may write to the journal as free operation may change the pinned state of inodes.
   *
   * @param inodePath inode of the path to free
   * @param options options to free
   * @param journalContext the journal context
   * @throws FileDoesNotExistException if the file does not exist
   * @throws AccessControlException if permission checking fails
   * @throws InvalidPathException if the given path is invalid
   * @throws UnexpectedAlluxioException if the file or directory can not be freed
   */
  private void freeAndJournal(LockedInodePath inodePath, FreeOptions options,
      JournalContext journalContext)
      throws FileDoesNotExistException, UnexpectedAlluxioException, AccessControlException,
      InvalidPathException {
    Inode<?> inode = inodePath.getInode();
    if (inode.isDirectory() && !options.isRecursive()
        && ((InodeDirectory) inode).getNumberOfChildren() > 0) {
      // inode is nonempty, and we don't free a nonempty directory unless recursive is true
      throw new UnexpectedAlluxioException(
          ExceptionMessage.CANNOT_FREE_NON_EMPTY_DIR.getMessage(mInodeTree.getPath(inode)));
    }
    long opTimeMs = System.currentTimeMillis();
    List<Inode<?>> freeInodes = new ArrayList<>();
    freeInodes.add(inode);

    try (InodeLockList lockList = mInodeTree.lockDescendants(inodePath, InodeTree.LockMode.WRITE)) {
      freeInodes.addAll(lockList.getInodes());
      TempInodePathForDescendant tempInodePath = new TempInodePathForDescendant(inodePath);
      // We go through each inode.
      for (int i = freeInodes.size() - 1; i >= 0; i--) {
        Inode<?> freeInode = freeInodes.get(i);

        if (freeInode.isFile()) {
          if (freeInode.getPersistenceState() != PersistenceState.PERSISTED) {
            throw new UnexpectedAlluxioException(ExceptionMessage.CANNOT_FREE_NON_PERSISTED_FILE
                .getMessage(mInodeTree.getPath(freeInode)));
          }
          if (freeInode.isPinned()) {
            if (!options.isForced()) {
              throw new UnexpectedAlluxioException(ExceptionMessage.CANNOT_FREE_PINNED_FILE
                  .getMessage(mInodeTree.getPath(freeInode)));
            }
            // the path to inode for getPath should already be locked.
            tempInodePath.setDescendant(freeInode, mInodeTree.getPath(freeInode));
            SetAttributeOptions setAttributeOptions =
                SetAttributeOptions.defaults().setRecursive(false).setPinned(false);
            setAttributeInternal(tempInodePath, false, opTimeMs, setAttributeOptions);
            journalSetAttribute(tempInodePath, opTimeMs, setAttributeOptions, journalContext);
          }
          // Remove corresponding blocks from workers.
          mBlockMaster.removeBlocks(((InodeFile) freeInode).getBlockIds(), false /* delete */);
        }
      }
    }
    Metrics.FILES_FREED.inc(freeInodes.size());
  }

  @Override
  public AlluxioURI getPath(long fileId) throws FileDoesNotExistException {
    try (
        LockedInodePath inodePath = mInodeTree.lockFullInodePath(fileId, InodeTree.LockMode.READ)) {
      // the path is already locked.
      return mInodeTree.getPath(inodePath.getInode());
    }
  }

  @Override
  public Set<Long> getPinIdList() {
    return mInodeTree.getPinIdSet();
  }

  @Override
  public String getUfsAddress() {
    return Configuration.get(PropertyKey.MASTER_MOUNT_TABLE_ROOT_UFS);
  }

  @Override
  public UfsInfo getUfsInfo(long mountId) {
    MountInfo info = mMountTable.getMountInfo(mountId);
    if (info == null) {
      return new UfsInfo();
    }
    return new UfsInfo().setUri(info.getUfsUri().toString())
        .setProperties(info.getOptions().getProperties());
  }

  @Override
  public List<String> getWhiteList() {
    return mWhitelist.getList();
  }

  @Override
  public List<Long> getLostFiles() {
    Set<Long> lostFiles = new HashSet<>();
    for (long blockId : mBlockMaster.getLostBlocks()) {
      // the file id is the container id of the block id
      long containerId = BlockId.getContainerId(blockId);
      long fileId = IdUtils.createFileId(containerId);
      lostFiles.add(fileId);
    }
    return new ArrayList<>(lostFiles);
  }

  @Override
  public void reportLostFile(long fileId) throws FileDoesNotExistException {
    try (
        LockedInodePath inodePath = mInodeTree.lockFullInodePath(fileId, InodeTree.LockMode.READ)) {
      Inode<?> inode = inodePath.getInode();
      if (inode.isDirectory()) {
        LOG.warn("Reported file is a directory {}", inode);
        return;
      }

      List<Long> blockIds = new ArrayList<>();
      try {
        for (FileBlockInfo fileBlockInfo : getFileBlockInfoListInternal(inodePath)) {
          blockIds.add(fileBlockInfo.getBlockInfo().getBlockId());
        }
      } catch (InvalidPathException e) {
        LOG.info("Failed to get file info {}", fileId, e);
      }
      mBlockMaster.reportLostBlocks(blockIds);
      LOG.info("Reported file loss of blocks {}. Alluxio will recompute it: {}", blockIds, fileId);
    }
  }

  @Override
  public long loadMetadata(AlluxioURI path, LoadMetadataOptions options)
      throws BlockInfoException, FileDoesNotExistException, InvalidPathException,
      InvalidFileSizeException, FileAlreadyCompletedException, IOException, AccessControlException {
    try (JournalContext journalContext = createJournalContext();
        LockedInodePath inodePath = mInodeTree.lockInodePath(path, InodeTree.LockMode.WRITE)) {
      mPermissionChecker.checkParentPermission(Mode.Bits.WRITE, inodePath);
      loadMetadataAndJournal(inodePath, options, journalContext);
      return inodePath.getInode().getId();
    }
  }

  /**
   * Loads metadata for the object identified by the given path from UFS into Alluxio.
   * <p>
   * Writes to the journal.
   *
   * @param inodePath the path for which metadata should be loaded
   * @param options the load metadata options
   * @param journalContext the journal context
   * @throws InvalidPathException if invalid path is encountered
   * @throws FileDoesNotExistException if there is no UFS path
   * @throws BlockInfoException if an invalid block size is encountered
   * @throws FileAlreadyCompletedException if the file is already completed
   * @throws InvalidFileSizeException if invalid file size is encountered
   * @throws AccessControlException if permission checking fails
   */
  private void loadMetadataAndJournal(LockedInodePath inodePath, LoadMetadataOptions options,
      JournalContext journalContext)
      throws InvalidPathException, FileDoesNotExistException, BlockInfoException,
      FileAlreadyCompletedException, InvalidFileSizeException, AccessControlException, IOException {
    AlluxioURI path = inodePath.getUri();
    MountTable.Resolution resolution = mMountTable.resolve(path);
    AlluxioURI ufsUri = resolution.getUri();
    UnderFileSystem ufs = resolution.getUfs();
    try {
      if (options.getUnderFileStatus() == null && !ufs.exists(ufsUri.toString())) {
        // uri does not exist in ufs
        InodeDirectory inode = (InodeDirectory) inodePath.getInode();
        inode.setDirectChildrenLoaded(true);
        return;
      }
      boolean isFile;
      if (options.getUnderFileStatus() != null) {
        isFile = options.getUnderFileStatus().isFile();
      } else {
        isFile = ufs.isFile(ufsUri.toString());
      }
      if (isFile) {
        loadFileMetadataAndJournal(inodePath, resolution, options, journalContext);
      } else {
        loadDirectoryMetadataAndJournal(inodePath, options, journalContext);
        InodeDirectory inode = (InodeDirectory) inodePath.getInode();

        if (options.isLoadDirectChildren()) {
          UnderFileStatus[] files = ufs.listStatus(ufsUri.toString());
          for (UnderFileStatus file : files) {
            if (PathUtils.isTemporaryFileName(file.getName())
                || inode.getChild(file.getName()) != null) {
              continue;
            }
            TempInodePathForChild tempInodePath =
                new TempInodePathForChild(inodePath, file.getName());
            LoadMetadataOptions loadMetadataOptions =
                LoadMetadataOptions.defaults().setLoadDirectChildren(false)
                    .setCreateAncestors(false).setUnderFileStatus(file);
            loadMetadataAndJournal(tempInodePath, loadMetadataOptions, journalContext);
          }
          inode.setDirectChildrenLoaded(true);
        }
      }
    } catch (IOException e) {
      LOG.error(ExceptionUtils.getStackTrace(e));
      throw e;
    }
  }

  /**
   * Loads metadata for the file identified by the given path from UFS into Alluxio.
   *
   * @param inodePath the path for which metadata should be loaded
   * @param resolution the UFS resolution of path
   * @param options the load metadata options
   * @param journalContext the journal context
   * @throws BlockInfoException if an invalid block size is encountered
   * @throws FileDoesNotExistException if there is no UFS path
   * @throws InvalidPathException if invalid path is encountered
   * @throws AccessControlException if permission checking fails or permission setting fails
   * @throws FileAlreadyCompletedException if the file is already completed
   * @throws InvalidFileSizeException if invalid file size is encountered
   */
  private void loadFileMetadataAndJournal(LockedInodePath inodePath,
      MountTable.Resolution resolution, LoadMetadataOptions options, JournalContext journalContext)
      throws BlockInfoException, FileDoesNotExistException, InvalidPathException,
      AccessControlException, FileAlreadyCompletedException, InvalidFileSizeException, IOException {
    if (inodePath.fullPathExists()) {
      return;
    }
    AlluxioURI ufsUri = resolution.getUri();
    UnderFileSystem ufs = resolution.getUfs();

    long ufsBlockSizeByte = ufs.getBlockSizeByte(ufsUri.toString());
    long ufsLength = ufs.getFileSize(ufsUri.toString());
    // Metadata loaded from UFS has no TTL set.
    CreateFileOptions createFileOptions =
        CreateFileOptions.defaults().setBlockSizeBytes(ufsBlockSizeByte)
            .setRecursive(options.isCreateAncestors()).setMetadataLoad(true).setPersisted(true);
    String ufsOwner = ufs.getOwner(ufsUri.toString());
    String ufsGroup = ufs.getGroup(ufsUri.toString());
    short ufsMode = ufs.getMode(ufsUri.toString());
    Mode mode = new Mode(ufsMode);
    if (resolution.getShared()) {
      mode.setOtherBits(mode.getOtherBits().or(mode.getOwnerBits()));
    }
    createFileOptions = createFileOptions.setOwner(ufsOwner).setGroup(ufsGroup).setMode(mode);

    try {
      createFileAndJournal(inodePath, createFileOptions, journalContext);
      CompleteFileOptions completeOptions = CompleteFileOptions.defaults().setUfsLength(ufsLength);
      completeFileAndJournal(inodePath, completeOptions, journalContext);
    } catch (FileAlreadyExistsException e) {
      // This may occur if there are concurrent load metadata requests. To allow loading metadata
      // to be idempotent, ensure the full path exists when this happens.
      mInodeTree.ensureFullInodePath(inodePath, inodePath.getLockMode());
    }
  }

  /**
   * Loads metadata for the directory identified by the given path from UFS into Alluxio. This does
   * not actually require looking at the UFS path.
   * It is a no-op if the directory exists and is persisted.
   *
   * @param inodePath the path for which metadata should be loaded
   * @param options the load metadata options
   * @param journalContext the journal context
   * @throws InvalidPathException if invalid path is encountered
   * @throws AccessControlException if permission checking fails
   * @throws FileDoesNotExistException if the path does not exist
   */

  private void loadDirectoryMetadataAndJournal(LockedInodePath inodePath,
      LoadMetadataOptions options, JournalContext journalContext)
      throws FileDoesNotExistException, InvalidPathException, AccessControlException, IOException {
    if (inodePath.fullPathExists()) {
      if (inodePath.getInode().isPersisted()) {
        return;
      }
    }
    CreateDirectoryOptions createDirectoryOptions = CreateDirectoryOptions.defaults()
        .setMountPoint(mMountTable.isMountPoint(inodePath.getUri())).setPersisted(true)
        .setRecursive(options.isCreateAncestors()).setMetadataLoad(true).setAllowExists(true);
    MountTable.Resolution resolution = mMountTable.resolve(inodePath.getUri());
    AlluxioURI ufsUri = resolution.getUri();
    UnderFileSystem ufs = resolution.getUfs();
    String ufsOwner = ufs.getOwner(ufsUri.toString());
    String ufsGroup = ufs.getGroup(ufsUri.toString());
    short ufsMode = ufs.getMode(ufsUri.toString());
    Mode mode = new Mode(ufsMode);
    if (resolution.getShared()) {
      mode.setOtherBits(mode.getOtherBits().or(mode.getOwnerBits()));
    }
    createDirectoryOptions =
        createDirectoryOptions.setOwner(ufsOwner).setGroup(ufsGroup).setMode(mode);

    try {
      createDirectoryAndJournal(inodePath, createDirectoryOptions, journalContext);
    } catch (FileAlreadyExistsException e) {
      // This may occur if there are concurrent load metadata requests. To allow loading metadata
      // to be idempotent, ensure the full path exists when this happens.
      mInodeTree.ensureFullInodePath(inodePath, inodePath.getLockMode());
    }
  }

  /**
   * Loads metadata for the path if it is (non-existing || load direct children is set).
   *
   * @param inodePath the {@link LockedInodePath} to load the metadata for
   * @param options the load metadata options
   * @param journalContext the journal context
   */
  private void loadMetadataIfNotExistAndJournal(LockedInodePath inodePath,
      LoadMetadataOptions options, JournalContext journalContext) {
    boolean inodeExists = inodePath.fullPathExists();
    boolean loadDirectChildren = false;
    if (inodeExists) {
      try {
        Inode<?> inode = inodePath.getInode();
        loadDirectChildren = inode.isDirectory() && options.isLoadDirectChildren();
      } catch (FileDoesNotExistException e) {
        // This should never happen.
        throw new RuntimeException(e);
      }
    }
    if (!inodeExists || loadDirectChildren) {
      try {
        loadMetadataAndJournal(inodePath, options, journalContext);
      } catch (Exception e) {
        // NOTE, this may be expected when client tries to get info (e.g. exists()) for a file
        // existing neither in Alluxio nor UFS.
        LOG.debug("Failed to load metadata for path from UFS: {}", inodePath.getUri());
      }
    }
  }

  @Override
  public void mount(AlluxioURI alluxioPath, AlluxioURI ufsPath, MountOptions options)
      throws FileAlreadyExistsException, FileDoesNotExistException, InvalidPathException,
      IOException, AccessControlException {
    Metrics.MOUNT_OPS.inc();
    try (JournalContext journalContext = createJournalContext();
        LockedInodePath inodePath = mInodeTree
            .lockInodePath(alluxioPath, InodeTree.LockMode.WRITE)) {
      mPermissionChecker.checkParentPermission(Mode.Bits.WRITE, inodePath);
      mMountTable.checkUnderWritableMountPoint(alluxioPath);
      mountAndJournal(inodePath, ufsPath, options, journalContext);
      Metrics.PATHS_MOUNTED.inc();
    }
  }

  /**
   * Mounts a UFS path onto an Alluxio path.
   * <p>
   * Writes to the journal.
   *
   * @param inodePath the Alluxio path to mount to
   * @param ufsPath the UFS path to mount
   * @param options the mount options
   * @param journalContext the journal context
   * @throws InvalidPathException if an invalid path is encountered
   * @throws FileAlreadyExistsException if the path to be mounted to already exists
   * @throws FileDoesNotExistException if the parent of the path to be mounted to does not exist
   * @throws AccessControlException if the permission check fails
   */
  private void mountAndJournal(LockedInodePath inodePath, AlluxioURI ufsPath, MountOptions options,
      JournalContext journalContext)
      throws InvalidPathException, FileAlreadyExistsException, FileDoesNotExistException,
      IOException, AccessControlException {
    // Check that the Alluxio Path does not exist
    if (inodePath.fullPathExists()) {
      // TODO(calvin): Add a test to validate this (ALLUXIO-1831)
      throw new InvalidPathException(
          ExceptionMessage.MOUNT_POINT_ALREADY_EXISTS.getMessage(inodePath.getUri()));
    }
    long mountId = IdUtils.createMountId();
    mountInternal(inodePath, ufsPath, mountId, false /* not replayed */, options);
    boolean loadMetadataSucceeded = false;
    try {
      // This will create the directory at alluxioPath
      loadDirectoryMetadataAndJournal(inodePath,
          LoadMetadataOptions.defaults().setCreateAncestors(false), journalContext);
      loadMetadataSucceeded = true;
    } finally {
      if (!loadMetadataSucceeded) {
        unmountInternal(inodePath.getUri());
      }
    }

    // For proto, build a list of String pairs representing the properties map.
    Map<String, String> properties = options.getProperties();
    List<StringPairEntry> protoProperties = new ArrayList<>(properties.size());
    for (Map.Entry<String, String> entry : properties.entrySet()) {
      protoProperties.add(
          StringPairEntry.newBuilder().setKey(entry.getKey()).setValue(entry.getValue()).build());
    }

    AddMountPointEntry addMountPoint =
        AddMountPointEntry.newBuilder().setAlluxioPath(inodePath.getUri().toString())
            .setUfsPath(ufsPath.toString()).setMountId(mountId)
            .setReadOnly(options.isReadOnly())
            .addAllProperties(protoProperties).setShared(options.isShared()).build();
    appendJournalEntry(JournalEntry.newBuilder().setAddMountPoint(addMountPoint).build(),
        journalContext);
  }

  /**
   * @param entry the entry to use
   * @throws FileAlreadyExistsException if the mount point already exists
   * @throws InvalidPathException if an invalid path is encountered
   */
  private void mountFromEntry(AddMountPointEntry entry)
      throws FileAlreadyExistsException, InvalidPathException, IOException {
    AlluxioURI alluxioURI = new AlluxioURI(entry.getAlluxioPath());
    AlluxioURI ufsURI = new AlluxioURI(entry.getUfsPath());
    try (LockedInodePath inodePath = mInodeTree
        .lockInodePath(alluxioURI, InodeTree.LockMode.WRITE)) {
      mountInternal(inodePath, ufsURI, entry.getMountId(), true /* replayed */,
          new MountOptions(entry));
    }
  }

  /**
   * Updates the mount table with the specified mount point. The mount options may be updated during
   * this method.
   *
   * @param inodePath the Alluxio mount point
   * @param ufsPath the UFS endpoint to mount
   * @param mountId the mount id
   * @param replayed whether the operation is a result of replaying the journal
   * @param options the mount options (may be updated)
   * @throws FileAlreadyExistsException if the mount point already exists
   * @throws InvalidPathException if an invalid path is encountered
   */
  private void mountInternal(LockedInodePath inodePath, AlluxioURI ufsPath, long mountId,
      boolean replayed, MountOptions options)
      throws FileAlreadyExistsException, InvalidPathException, IOException {
    AlluxioURI alluxioPath = inodePath.getUri();
    UnderFileSystem ufs = mUfsManager.getOrCreate(ufsPath.toString(), options.getProperties());

    if (!replayed) {
      // Check that the ufsPath exists and is a directory
      if (!ufs.isDirectory(ufsPath.toString())) {
        throw new IOException(
            ExceptionMessage.UFS_PATH_DOES_NOT_EXIST.getMessage(ufsPath.getPath()));
      }
      // Check that the alluxioPath we're creating doesn't shadow a path in the default UFS
      String defaultUfsPath = Configuration.get(PropertyKey.MASTER_MOUNT_TABLE_ROOT_UFS);
      UnderFileSystem defaultUfs = UnderFileSystem.Factory.getForRoot();
      String shadowPath = PathUtils.concatPath(defaultUfsPath, alluxioPath.getPath());
      if (defaultUfs.exists(shadowPath)) {
        throw new IOException(
            ExceptionMessage.MOUNT_PATH_SHADOWS_DEFAULT_UFS.getMessage(alluxioPath));
      }
    }

    // Add the mount point. This will only succeed if we are not mounting a prefix of an existing
    // mount and no existing mount is a prefix of this mount.
    mMountTable.add(alluxioPath, ufsPath, mountId, options);
    mUfsManager.addMount(ufs, mountId);
  }

  @Override
  public void unmount(AlluxioURI alluxioPath)
      throws FileDoesNotExistException, InvalidPathException, IOException, AccessControlException {
    Metrics.UNMOUNT_OPS.inc();
    // Unmount should lock the parent to remove the child inode.
    try (JournalContext journalContext = createJournalContext();
        LockedInodePath inodePath = mInodeTree
            .lockFullInodePath(alluxioPath, InodeTree.LockMode.WRITE_PARENT)) {
      mPermissionChecker.checkParentPermission(Mode.Bits.WRITE, inodePath);
      unmountAndJournal(inodePath, journalContext);
      Metrics.PATHS_UNMOUNTED.inc();
    }
  }

  /**
   * Unmounts a UFS path previously mounted onto an Alluxio path.
   * <p>
   * Writes to the journal.
   *
   * @param inodePath the Alluxio path to unmount, must be a mount point
   * @param journalContext the journal context
   * @throws InvalidPathException if the given path is not a mount point
   * @throws FileDoesNotExistException if the path to be mounted does not exist
   */
  private void unmountAndJournal(LockedInodePath inodePath, JournalContext journalContext)
      throws InvalidPathException, FileDoesNotExistException, IOException {
    if (!unmountInternal(inodePath.getUri())) {
      throw new InvalidPathException("Failed to unmount " + inodePath.getUri() + ". Please ensure"
          + " the path is an existing mount point and not root.");
    }
    try {
      // Use the internal delete API, setting {@code alluxioOnly} to true to prevent the delete
      // operations from being persisted in the UFS.
      DeleteOptions deleteOptions =
          DeleteOptions.defaults().setRecursive(true).setAlluxioOnly(true);
      deleteAndJournal(inodePath, deleteOptions, journalContext);
    } catch (DirectoryNotEmptyException e) {
      throw new RuntimeException(String.format(
          "We should never see this exception because %s should never be thrown when recursive "
              + "is true.", e.getClass()));
    }
    DeleteMountPointEntry deleteMountPoint =
        DeleteMountPointEntry.newBuilder().setAlluxioPath(inodePath.getUri().toString()).build();
    appendJournalEntry(JournalEntry.newBuilder().setDeleteMountPoint(deleteMountPoint).build(),
        journalContext);
  }

  /**
   * @param entry the entry to use
   */
  private void unmountFromEntry(DeleteMountPointEntry entry) {
    AlluxioURI alluxioURI = new AlluxioURI(entry.getAlluxioPath());
    if (!unmountInternal(alluxioURI)) {
      LOG.error("Failed to unmount {}", alluxioURI);
    }
  }

  /**
   * @param uri the Alluxio mount point to remove from the mount table
   * @return true if successful, false otherwise
   */
  private boolean unmountInternal(AlluxioURI uri) {
    return mMountTable.delete(uri);
  }

  @Override
  public void resetFile(long fileId)
      throws UnexpectedAlluxioException, FileDoesNotExistException, InvalidPathException,
      AccessControlException {
    // TODO(yupeng) check the file is not persisted
    try (JournalContext journalContext = createJournalContext();
        LockedInodePath inodePath = mInodeTree
            .lockFullInodePath(fileId, InodeTree.LockMode.WRITE)) {
      // free the file first
      InodeFile inodeFile = inodePath.getInodeFile();
      freeAndJournal(inodePath, FreeOptions.defaults().setForced(true), journalContext);
      inodeFile.reset();
    }
  }

  @Override
  public void setAttribute(AlluxioURI path, SetAttributeOptions options)
      throws FileDoesNotExistException, AccessControlException, InvalidPathException {
    Metrics.SET_ATTRIBUTE_OPS.inc();
    // for chown
    boolean rootRequired = options.getOwner() != null;
    // for chgrp, chmod
    boolean ownerRequired =
        (options.getGroup() != null) || (options.getMode() != Constants.INVALID_MODE);
    try (JournalContext journalContext = createJournalContext();
        LockedInodePath inodePath = mInodeTree.lockFullInodePath(path, InodeTree.LockMode.WRITE)) {
      mPermissionChecker.checkSetAttributePermission(inodePath, rootRequired, ownerRequired);
      setAttributeAndJournal(inodePath, rootRequired, ownerRequired, options, journalContext);
    }
  }

  /**
   * Sets the file attribute.
   * <p>
   * Writes to the journal.
   *
   * @param inodePath the {@link LockedInodePath} to set attribute for
   * @param rootRequired indicates whether it requires to be the superuser
   * @param ownerRequired indicates whether it requires to be the owner of this path
   * @param options attributes to be set, see {@link SetAttributeOptions}
   * @param journalContext the journal context
   * @throws InvalidPathException if the given path is invalid
   * @throws FileDoesNotExistException if the file does not exist
   * @throws AccessControlException if permission checking fails
   */
  private void setAttributeAndJournal(LockedInodePath inodePath, boolean rootRequired,
      boolean ownerRequired, SetAttributeOptions options, JournalContext journalContext)
      throws InvalidPathException, FileDoesNotExistException, AccessControlException {
    Inode<?> targetInode = inodePath.getInode();
    long opTimeMs = System.currentTimeMillis();
    if (options.isRecursive() && targetInode.isDirectory()) {
      try (InodeLockList lockList = mInodeTree
          .lockDescendants(inodePath, InodeTree.LockMode.WRITE)) {
        List<Inode<?>> inodeChildren = lockList.getInodes();
        for (Inode<?> inode : inodeChildren) {
          // the path to inode for getPath should already be locked.
          try (LockedInodePath childPath = mInodeTree
              .lockFullInodePath(mInodeTree.getPath(inode), InodeTree.LockMode.READ)) {
            // TODO(gpang): a better way to check permissions
            mPermissionChecker.checkSetAttributePermission(childPath, rootRequired, ownerRequired);
          }
        }
        TempInodePathForDescendant tempInodePath = new TempInodePathForDescendant(inodePath);
        for (Inode<?> inode : inodeChildren) {
          // the path to inode for getPath should already be locked.
          tempInodePath.setDescendant(inode, mInodeTree.getPath(inode));
          List<Inode<?>> persistedInodes =
              setAttributeInternal(tempInodePath, false, opTimeMs, options);
          journalPersistedInodes(persistedInodes, journalContext);
          journalSetAttribute(tempInodePath, opTimeMs, options, journalContext);
        }
      }
    }
    List<Inode<?>> persistedInodes = setAttributeInternal(inodePath, false, opTimeMs, options);
    journalPersistedInodes(persistedInodes, journalContext);
    journalSetAttribute(inodePath, opTimeMs, options, journalContext);
  }

  /**
   * @param inodePath the file path to use
   * @param opTimeMs the operation time (in milliseconds)
   * @param options the method options
   * @param journalContext the journal context
   * @throws FileDoesNotExistException if path does not exist
   */
  private void journalSetAttribute(LockedInodePath inodePath, long opTimeMs,
      SetAttributeOptions options, JournalContext journalContext) throws FileDoesNotExistException {
    SetAttributeEntry.Builder builder =
        SetAttributeEntry.newBuilder().setId(inodePath.getInode().getId()).setOpTimeMs(opTimeMs);
    if (options.getPinned() != null) {
      builder.setPinned(options.getPinned());
    }
    if (options.getTtl() != null) {
      builder.setTtl(options.getTtl());
      builder.setTtlAction(ProtobufUtils.toProtobuf(options.getTtlAction()));
    }

    if (options.getPersisted() != null) {
      builder.setPersisted(options.getPersisted());
    }
    if (options.getOwner() != null) {
      builder.setOwner(options.getOwner());
    }
    if (options.getGroup() != null) {
      builder.setGroup(options.getGroup());
    }
    if (options.getMode() != Constants.INVALID_MODE) {
      builder.setPermission(options.getMode());
    }
    appendJournalEntry(JournalEntry.newBuilder().setSetAttribute(builder).build(), journalContext);
  }

  @Override
  public void scheduleAsyncPersistence(AlluxioURI path) throws AlluxioException {
    try (JournalContext journalContext = createJournalContext();
        LockedInodePath inodePath = mInodeTree.lockFullInodePath(path, InodeTree.LockMode.WRITE)) {
      scheduleAsyncPersistenceAndJournal(inodePath, journalContext);
    }
    // NOTE: persistence is asynchronous so there is no guarantee the path will still exist
    mAsyncPersistHandler.scheduleAsyncPersistence(path);
  }

  /**
   * Schedules a file for async persistence.
   * <p>
   * Writes to the journal.
   *
   * @param inodePath the {@link LockedInodePath} of the file for persistence
   * @param journalContext the journal context
   */
  private void scheduleAsyncPersistenceAndJournal(LockedInodePath inodePath,
      JournalContext journalContext) throws AlluxioException {
    long fileId = inodePath.getInode().getId();
    scheduleAsyncPersistenceInternal(inodePath);
    // write to journal
    AsyncPersistRequestEntry asyncPersistRequestEntry =
        AsyncPersistRequestEntry.newBuilder().setFileId(fileId).build();
    appendJournalEntry(
        JournalEntry.newBuilder().setAsyncPersistRequest(asyncPersistRequestEntry).build(),
        journalContext);
  }

  /**
   * @param inodePath the {@link LockedInodePath} of the file to persist
   */
  private void scheduleAsyncPersistenceInternal(LockedInodePath inodePath) throws AlluxioException {
    inodePath.getInode().setPersistenceState(PersistenceState.TO_BE_PERSISTED);
  }

  @Override
  public FileSystemCommand workerHeartbeat(long workerId, List<Long> persistedFiles)
      throws FileDoesNotExistException, InvalidPathException, AccessControlException {
    for (long fileId : persistedFiles) {
      try {
        // Permission checking for each file is performed inside setAttribute
        setAttribute(getPath(fileId), SetAttributeOptions.defaults().setPersisted(true));
      } catch (FileDoesNotExistException | AccessControlException | InvalidPathException e) {
        LOG.error("Failed to set file {} as persisted, because {}", fileId, e);
      }
    }

    // get the files for the given worker to persist
    List<PersistFile> filesToPersist = mAsyncPersistHandler.pollFilesToPersist(workerId);
    if (!filesToPersist.isEmpty()) {
      LOG.debug("Sent files {} to worker {} to persist", filesToPersist, workerId);
    }
    FileSystemCommandOptions options = new FileSystemCommandOptions();
    options.setPersistOptions(new PersistCommandOptions(filesToPersist));
    return new FileSystemCommand(CommandType.Persist, options);
  }

  /**
   * @param inodePath the {@link LockedInodePath} to use
   * @param replayed whether the operation is a result of replaying the journal
   * @param opTimeMs the operation time (in milliseconds)
   * @param options the method options
   * @return list of inodes which were marked as persisted
   * @throws FileDoesNotExistException if the file does not exist
   * @throws InvalidPathException if the file path corresponding to the file id is invalid
   * @throws AccessControlException if failed to set permission
   */
  private List<Inode<?>> setAttributeInternal(LockedInodePath inodePath, boolean replayed,
      long opTimeMs, SetAttributeOptions options)
      throws FileDoesNotExistException, InvalidPathException, AccessControlException {
    List<Inode<?>> persistedInodes = Collections.emptyList();
    Inode<?> inode = inodePath.getInode();
    if (options.getPinned() != null) {
      mInodeTree.setPinned(inodePath, options.getPinned(), opTimeMs);
      inode.setLastModificationTimeMs(opTimeMs);
    }
    if (options.getTtl() != null) {
      long ttl = options.getTtl();
      if (inode.getTtl() != ttl) {
        mTtlBuckets.remove(inode);
        inode.setTtl(ttl);
        mTtlBuckets.insert(inode);
        inode.setLastModificationTimeMs(opTimeMs);
        inode.setTtlAction(options.getTtlAction());
      }
    }
    if (options.getPersisted() != null) {
      Preconditions.checkArgument(inode.isFile(), PreconditionMessage.PERSIST_ONLY_FOR_FILE);
      Preconditions.checkArgument(((InodeFile) inode).isCompleted(),
          PreconditionMessage.FILE_TO_PERSIST_MUST_BE_COMPLETE);
      InodeFile file = (InodeFile) inode;
      // TODO(manugoyal) figure out valid behavior in the un-persist case
      Preconditions
          .checkArgument(options.getPersisted(), PreconditionMessage.ERR_SET_STATE_UNPERSIST);
      if (!file.isPersisted()) {
        file.setPersistenceState(PersistenceState.PERSISTED);
        persistedInodes = propagatePersistedInternal(inodePath, false);
        file.setLastModificationTimeMs(opTimeMs);
        Metrics.FILES_PERSISTED.inc();
      }
    }
    boolean ownerGroupChanged = (options.getOwner() != null) || (options.getGroup() != null);
    boolean modeChanged = (options.getMode() != Constants.INVALID_MODE);
    // If the file is persisted in UFS, also update corresponding owner/group/permission.
    if ((ownerGroupChanged || modeChanged) && !replayed && inode.isPersisted()) {
      if ((inode instanceof InodeFile) && !((InodeFile) inode).isCompleted()) {
        LOG.debug("Alluxio does not propagate chown/chgrp/chmod to UFS for incomplete files.");
      } else {
        MountTable.Resolution resolution = mMountTable.resolve(inodePath.getUri());
        String ufsUri = resolution.getUri().toString();
        if (UnderFileSystemUtils.isObjectStorage(ufsUri)) {
          LOG.warn("setOwner/setMode is not supported to object storage UFS via Alluxio. " + "UFS: "
              + ufsUri + ". This has no effect on the underlying object.");
        } else {
          UnderFileSystem ufs = resolution.getUfs();
          if (ownerGroupChanged) {
            try {
              String owner = options.getOwner() != null ? options.getOwner() : inode.getOwner();
              String group = options.getGroup() != null ? options.getGroup() : inode.getGroup();
              ufs.setOwner(ufsUri, owner, group);
            } catch (IOException e) {
              throw new AccessControlException("Could not setOwner for UFS file " + ufsUri
                  + " . Aborting the setAttribute operation in Alluxio.", e);
            }
          }
          if (modeChanged) {
            try {
              ufs.setMode(ufsUri, options.getMode());
            } catch (IOException e) {
              throw new AccessControlException("Could not setMode for UFS file " + ufsUri
                  + " . Aborting the setAttribute operation in Alluxio.", e);
            }
          }
        }
      }
    }
    // Only commit the set permission to inode after the propagation to UFS succeeded.
    if (options.getOwner() != null) {
      inode.setOwner(options.getOwner());
    }
    if (options.getGroup() != null) {
      inode.setGroup(options.getGroup());
    }
    if (modeChanged) {
      inode.setMode(options.getMode());
    }
    return persistedInodes;
  }

  /**
   * @param entry the entry to use
   * @throws FileDoesNotExistException if the file does not exist
   * @throws InvalidPathException if the file path corresponding to the file id is invalid
   * @throws AccessControlException if failed to set permission
   */
  private void setAttributeFromEntry(SetAttributeEntry entry)
      throws FileDoesNotExistException, InvalidPathException, AccessControlException {
    SetAttributeOptions options = SetAttributeOptions.defaults();
    if (entry.hasPinned()) {
      options.setPinned(entry.getPinned());
    }
    if (entry.hasTtl()) {
      options.setTtl(entry.getTtl());
      options.setTtlAction(ProtobufUtils.fromProtobuf(entry.getTtlAction()));
    }
    if (entry.hasPersisted()) {
      options.setPersisted(entry.getPersisted());
    }
    if (entry.hasOwner()) {
      options.setOwner(entry.getOwner());
    }
    if (entry.hasGroup()) {
      options.setGroup(entry.getGroup());
    }
    if (entry.hasPermission()) {
      options.setMode((short) entry.getPermission());
    }
    try (LockedInodePath inodePath = mInodeTree
        .lockFullInodePath(entry.getId(), InodeTree.LockMode.WRITE)) {
      setAttributeInternal(inodePath, true, entry.getOpTimeMs(), options);
      // Intentionally not journaling the persisted inodes from setAttributeInternal
    }
  }

  @Override
  public List<WorkerInfo> getWorkerInfoList() {
    return mBlockMaster.getWorkerInfoList();
  }

  /**
   * Class that contains metrics for FileSystemMaster.
   * This class is public because the counter names are referenced in
   * {@link alluxio.web.WebInterfaceMasterMetricsServlet}.
   */
  public static final class Metrics {
    private static final Counter DIRECTORIES_CREATED =
        MetricsSystem.masterCounter("DirectoriesCreated");
    private static final Counter FILE_BLOCK_INFOS_GOT =
        MetricsSystem.masterCounter("FileBlockInfosGot");
    private static final Counter FILE_INFOS_GOT = MetricsSystem.masterCounter("FileInfosGot");
    private static final Counter FILES_COMPLETED = MetricsSystem.masterCounter("FilesCompleted");
    private static final Counter FILES_CREATED = MetricsSystem.masterCounter("FilesCreated");
    private static final Counter FILES_FREED = MetricsSystem.masterCounter("FilesFreed");
    private static final Counter FILES_PERSISTED = MetricsSystem.masterCounter("FilesPersisted");
    private static final Counter NEW_BLOCKS_GOT = MetricsSystem.masterCounter("NewBlocksGot");
    private static final Counter PATHS_DELETED = MetricsSystem.masterCounter("PathsDeleted");
    private static final Counter PATHS_MOUNTED = MetricsSystem.masterCounter("PathsMounted");
    private static final Counter PATHS_RENAMED = MetricsSystem.masterCounter("PathsRenamed");
    private static final Counter PATHS_UNMOUNTED = MetricsSystem.masterCounter("PathsUnmounted");

    // TODO(peis): Increment the RPCs OPs at the place where we receive the RPCs.
    private static final Counter COMPLETE_FILE_OPS = MetricsSystem.masterCounter("CompleteFileOps");
    private static final Counter CREATE_DIRECTORIES_OPS =
        MetricsSystem.masterCounter("CreateDirectoryOps");
    private static final Counter CREATE_FILES_OPS = MetricsSystem.masterCounter("CreateFileOps");
    private static final Counter DELETE_PATHS_OPS = MetricsSystem.masterCounter("DeletePathOps");
    private static final Counter FREE_FILE_OPS = MetricsSystem.masterCounter("FreeFileOps");
    private static final Counter GET_FILE_BLOCK_INFO_OPS =
        MetricsSystem.masterCounter("GetFileBlockInfoOps");
    private static final Counter GET_FILE_INFO_OPS = MetricsSystem.masterCounter("GetFileInfoOps");
    private static final Counter GET_NEW_BLOCK_OPS = MetricsSystem.masterCounter("GetNewBlockOps");
    private static final Counter MOUNT_OPS = MetricsSystem.masterCounter("MountOps");
    private static final Counter RENAME_PATH_OPS = MetricsSystem.masterCounter("RenamePathOps");
    private static final Counter SET_ATTRIBUTE_OPS = MetricsSystem.masterCounter("SetAttributeOps");
    private static final Counter UNMOUNT_OPS = MetricsSystem.masterCounter("UnmountOps");

    public static final String FILES_PINNED = "FilesPinned";
    public static final String PATHS_TOTAL = "PathsTotal";
    public static final String UFS_CAPACITY_TOTAL = "UfsCapacityTotal";
    public static final String UFS_CAPACITY_USED = "UfsCapacityUsed";
    public static final String UFS_CAPACITY_FREE = "UfsCapacityFree";

    /**
     * Register some file system master related gauges.
     */
    private static void registerGauges(
        final DefaultFileSystemMaster master, final UfsManager ufsManager) {
      MetricsSystem.registerGaugeIfAbsent(MetricsSystem.getMasterMetricName(FILES_PINNED),
          new Gauge<Integer>() {
            @Override
            public Integer getValue() {
              return master.getNumberOfPinnedFiles();
            }
          });
      MetricsSystem.registerGaugeIfAbsent(MetricsSystem.getMasterMetricName(PATHS_TOTAL),
          new Gauge<Integer>() {
            @Override
            public Integer getValue() {
              return master.getNumberOfPaths();
            }
          });

      final String ufsDataFolder = Configuration.get(PropertyKey.MASTER_MOUNT_TABLE_ROOT_UFS);
      final UnderFileSystem ufs = ufsManager.getRoot();

      MetricsSystem.registerGaugeIfAbsent(MetricsSystem.getMasterMetricName(UFS_CAPACITY_TOTAL),
          new Gauge<Long>() {
            @Override
            public Long getValue() {
              long ret = 0L;
              try {
                ret = ufs.getSpace(ufsDataFolder, UnderFileSystem.SpaceType.SPACE_TOTAL);
              } catch (IOException e) {
                LOG.error(e.getMessage(), e);
              }
              return ret;
            }
          });
      MetricsSystem.registerGaugeIfAbsent(MetricsSystem.getMasterMetricName(UFS_CAPACITY_USED),
          new Gauge<Long>() {
            @Override
            public Long getValue() {
              long ret = 0L;
              try {
                ret = ufs.getSpace(ufsDataFolder, UnderFileSystem.SpaceType.SPACE_USED);
              } catch (IOException e) {
                LOG.error(e.getMessage(), e);
              }
              return ret;
            }
          });
      MetricsSystem.registerGaugeIfAbsent(MetricsSystem.getMasterMetricName(UFS_CAPACITY_FREE),
          new Gauge<Long>() {
            @Override
            public Long getValue() {
              long ret = 0L;
              try {
                ret = ufs.getSpace(ufsDataFolder, UnderFileSystem.SpaceType.SPACE_FREE);
              } catch (IOException e) {
                LOG.error(e.getMessage(), e);
              }
              return ret;
            }
          });
    }

    private Metrics() {} // prevent instantiation
  }
}<|MERGE_RESOLUTION|>--- conflicted
+++ resolved
@@ -320,12 +320,7 @@
     mAsyncPersistHandler = AsyncPersistHandler.Factory.create(new FileSystemMasterView(this));
     mPermissionChecker = new PermissionChecker(mInodeTree);
 
-<<<<<<< HEAD
-    registry.add(FileSystemMaster.class, this);
     Metrics.registerGauges(this, mUfsManager);
-=======
-    Metrics.registerGauges(this);
->>>>>>> d13b5d70
   }
 
   @Override
