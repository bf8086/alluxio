--- conflicted
+++ resolved
@@ -204,7 +204,6 @@
   @Override
   public long takeSnapshot() {
     if (mIsLeader) {
-<<<<<<< HEAD
       try {
         Preconditions.checkState(mServer.getGroups().iterator().hasNext());
         RaftGroup group = mServer.getGroups().iterator().next();
@@ -217,12 +216,9 @@
       } catch (IOException e) {
         SAMPLING_LOG.warn("Failed to get raft group info: {}", e.getMessage());
       }
-      return mSnapshotManager.maybeCopySnapshotFromFollower();
-=======
       long index = mSnapshotManager.maybeCopySnapshotFromFollower();
       mLastCheckPointTime = System.currentTimeMillis();
       return index;
->>>>>>> 70ca3cfa
     } else {
       return takeLocalSnapshot();
     }
