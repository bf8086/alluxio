/*
 * The Alluxio Open Foundation licenses this work under the Apache License, version 2.0
 * (the "License"). You may not use this work except in compliance with the License, which is
 * available at www.apache.org/licenses/LICENSE-2.0
 *
 * This software is distributed on an "AS IS" basis, WITHOUT WARRANTIES OR CONDITIONS OF ANY KIND,
 * either express or implied, as more fully set forth in the License.
 *
 * See the NOTICE file distributed with this work for information regarding copyright ownership.
 */

package alluxio;

import static org.junit.Assert.assertEquals;
import static org.junit.Assert.assertFalse;
import static org.junit.Assert.assertTrue;

import alluxio.PropertyKey.Builder;
import alluxio.PropertyKey.Template;
import alluxio.exception.ExceptionMessage;

import org.junit.Assert;
import org.junit.Test;

import java.util.concurrent.atomic.AtomicInteger;

/**
 * Tests enum type {@link PropertyKey}.
 */
public final class PropertyKeyTest {

<<<<<<< HEAD
  private PropertyKey mTestProperty = PropertyKey.create("alluxio.test.property", false,
       new String[] {"alluxio.test.property.alias1", "alluxio.test.property.alias2"}, "test",
       false, false, PropertyKey.ConsistencyCheckLevel.IGNORE, PropertyKey.Scopes.ALL);
=======
  private PropertyKey mTestProperty = new Builder("alluxio.test.property")
      .setAlias(new String[] {"alluxio.test.property.alias1", "alluxio.test.property.alias2"})
      .setDescription("test")
      .setDefaultValue(false)
      .setIsHidden(false)
      .setIgnoredSiteProperty(false)
      .build();
>>>>>>> 4cda6b8b

  /**
   * Tests parsing string to PropertyKey by {@link PropertyKey#fromString}.
   */
  @Test
  public void fromString() throws Exception {
    assertEquals(PropertyKey.VERSION, PropertyKey.fromString(PropertyKey.VERSION.toString()));
    PropertyKey.fromString(PropertyKey.VERSION.toString());
    assertEquals(mTestProperty, PropertyKey.fromString("alluxio.test.property.alias1"));
    assertEquals(mTestProperty, PropertyKey.fromString("alluxio.test.property.alias2"));
    assertEquals(mTestProperty, PropertyKey.fromString(mTestProperty.toString()));
  }

  @Test
  public void equalsTest() throws Exception {
    assertEquals(PropertyKey.Template.MASTER_MOUNT_TABLE_ALLUXIO.format("foo"),
        PropertyKey.Template.MASTER_MOUNT_TABLE_ALLUXIO.format("foo"));
    assertEquals(PropertyKey.HOME, PropertyKey.HOME);
  }

  @Test
  public void length() throws Exception {
    assertEquals(PropertyKey.Name.HOME.length(), PropertyKey.HOME.length());
  }

  @Test
  public void isValid() throws Exception {
    assertTrue(PropertyKey.isValid(PropertyKey.HOME.toString()));
    assertTrue(PropertyKey
        .isValid(PropertyKey.Template.MASTER_MOUNT_TABLE_ALLUXIO.format("foo").toString()));
    assertFalse(PropertyKey.isValid(""));
    assertFalse(PropertyKey.isValid(" "));
    assertFalse(PropertyKey.isValid("foo"));
    assertFalse(PropertyKey.isValid(PropertyKey.HOME.toString() + "1"));
    assertFalse(PropertyKey.isValid(PropertyKey.HOME.toString().toUpperCase()));
  }

  @Test
  public void aliasIsValid() throws Exception {
    assertTrue(PropertyKey.isValid(mTestProperty.toString()));
    assertTrue(PropertyKey.isValid("alluxio.test.property.alias1"));
    assertTrue(PropertyKey.isValid("alluxio.test.property.alias2"));
  }

  @Test
  public void fromStringExceptionThrown() throws Exception {
    String[] wrongKeys =
        {"", " ", "foo", "alluxio.foo", "alluxio.HOME", "alluxio.master.mount.table.root.alluxio1",
            "alluxio.master.mount.table.alluxio", "alluxio.master.mount.table.foo"};
    for (String key : wrongKeys) {
      try {
        PropertyKey.fromString(key);
        Assert.fail();
      } catch (IllegalArgumentException e) {
        assertEquals(e.getMessage(),
            ExceptionMessage.INVALID_CONFIGURATION_KEY.getMessage(key));
      }
    }
  }

  @Test
  public void formatMasterTieredStoreGlobalAlias() throws Exception {
    assertEquals(PropertyKey.MASTER_TIERED_STORE_GLOBAL_LEVEL0_ALIAS,
        PropertyKey.Template.MASTER_TIERED_STORE_GLOBAL_LEVEL_ALIAS.format(0));
    assertEquals(PropertyKey.MASTER_TIERED_STORE_GLOBAL_LEVEL1_ALIAS,
        PropertyKey.Template.MASTER_TIERED_STORE_GLOBAL_LEVEL_ALIAS.format(1));
    assertEquals(PropertyKey.MASTER_TIERED_STORE_GLOBAL_LEVEL2_ALIAS,
        PropertyKey.Template.MASTER_TIERED_STORE_GLOBAL_LEVEL_ALIAS.format(2));
  }

  @Test
  public void formatWorkerTieredStoreAlias() throws Exception {
    assertEquals(PropertyKey.WORKER_TIERED_STORE_LEVEL0_ALIAS,
        PropertyKey.Template.WORKER_TIERED_STORE_LEVEL_ALIAS.format(0));
    assertEquals(PropertyKey.WORKER_TIERED_STORE_LEVEL1_ALIAS,
        PropertyKey.Template.WORKER_TIERED_STORE_LEVEL_ALIAS.format(1));
    assertEquals(PropertyKey.WORKER_TIERED_STORE_LEVEL2_ALIAS,
        PropertyKey.Template.WORKER_TIERED_STORE_LEVEL_ALIAS.format(2));
  }

  @Test
  public void formatWorkerTieredStoreDirsPath() throws Exception {
    assertEquals(PropertyKey.WORKER_TIERED_STORE_LEVEL0_DIRS_PATH,
        PropertyKey.Template.WORKER_TIERED_STORE_LEVEL_DIRS_PATH.format(0));
    assertEquals(PropertyKey.WORKER_TIERED_STORE_LEVEL1_DIRS_PATH,
        PropertyKey.Template.WORKER_TIERED_STORE_LEVEL_DIRS_PATH.format(1));
    assertEquals(PropertyKey.WORKER_TIERED_STORE_LEVEL2_DIRS_PATH,
        PropertyKey.Template.WORKER_TIERED_STORE_LEVEL_DIRS_PATH.format(2));
  }

  @Test
  public void formatWorkerTieredStoreDirsQuota() throws Exception {
    assertEquals(PropertyKey.WORKER_TIERED_STORE_LEVEL0_DIRS_QUOTA,
        PropertyKey.Template.WORKER_TIERED_STORE_LEVEL_DIRS_QUOTA.format(0));
    assertEquals(PropertyKey.WORKER_TIERED_STORE_LEVEL1_DIRS_QUOTA,
        PropertyKey.Template.WORKER_TIERED_STORE_LEVEL_DIRS_QUOTA.format(1));
    assertEquals(PropertyKey.WORKER_TIERED_STORE_LEVEL2_DIRS_QUOTA,
        PropertyKey.Template.WORKER_TIERED_STORE_LEVEL_DIRS_QUOTA.format(2));
  }

  @Test
  public void formatWorkerTieredStoreReservedRatio() throws Exception {
    assertEquals(PropertyKey.WORKER_TIERED_STORE_LEVEL0_HIGH_WATERMARK_RATIO,
        PropertyKey.Template.WORKER_TIERED_STORE_LEVEL_HIGH_WATERMARK_RATIO.format(0));
    assertEquals(PropertyKey.WORKER_TIERED_STORE_LEVEL1_HIGH_WATERMARK_RATIO,
        PropertyKey.Template.WORKER_TIERED_STORE_LEVEL_HIGH_WATERMARK_RATIO.format(1));
    assertEquals(PropertyKey.WORKER_TIERED_STORE_LEVEL2_HIGH_WATERMARK_RATIO,
        PropertyKey.Template.WORKER_TIERED_STORE_LEVEL_HIGH_WATERMARK_RATIO.format(2));
  }

  @Test
  public void mountTableRootProperties() throws Exception {
    assertEquals(PropertyKey.MASTER_MOUNT_TABLE_ROOT_ALLUXIO,
        PropertyKey.Template.MASTER_MOUNT_TABLE_ALLUXIO.format("root"));
    assertEquals(PropertyKey.MASTER_MOUNT_TABLE_ROOT_UFS,
        PropertyKey.Template.MASTER_MOUNT_TABLE_UFS.format("root"));
    assertEquals(PropertyKey.MASTER_MOUNT_TABLE_ROOT_READONLY,
        PropertyKey.Template.MASTER_MOUNT_TABLE_READONLY.format("root"));
    assertEquals(PropertyKey.MASTER_MOUNT_TABLE_ROOT_SHARED,
        PropertyKey.Template.MASTER_MOUNT_TABLE_SHARED.format("root"));
    assertEquals(PropertyKey.MASTER_MOUNT_TABLE_ROOT_OPTION,
        PropertyKey.Template.MASTER_MOUNT_TABLE_OPTION.format("root"));
  }

  @Test
  public void isValidParameterized() throws Exception {
    // String parameter
    assertTrue(PropertyKey.isValid("alluxio.master.mount.table.root.alluxio"));
    assertTrue(PropertyKey.isValid("alluxio.master.mount.table.foo.alluxio"));
    assertTrue(PropertyKey.isValid("alluxio.master.mount.table.FoO.alluxio"));
    assertTrue(PropertyKey.isValid("alluxio.master.mount.table.Fo123.alluxio"));
    assertTrue(PropertyKey.isValid("alluxio.master.mount.table.FoO.alluxio"));
    assertTrue(PropertyKey.isValid("alluxio.master.mount.table.root.option"));
    assertTrue(PropertyKey.isValid("alluxio.master.mount.table.root.option.foo"));
    assertTrue(PropertyKey.isValid("alluxio.master.mount.table.root.option.alluxio.foo"));
    assertFalse(PropertyKey.isValid("alluxio.master.mount.table.alluxio"));
    assertFalse(PropertyKey.isValid("alluxio.master.mount.table..alluxio"));
    assertFalse(PropertyKey.isValid("alluxio.master.mount.table. .alluxio"));
    assertFalse(PropertyKey.isValid("alluxio.master.mount.table.foo.alluxio1"));
    assertFalse(PropertyKey.isValid("alluxio.master.mount.table.root.option."));
    assertFalse(PropertyKey.isValid("alluxio.master.mount.table.root.option.foo."));
    // Numeric parameter
    assertTrue(PropertyKey.isValid("alluxio.worker.tieredstore.level1.alias"));
    assertTrue(PropertyKey.isValid("alluxio.worker.tieredstore.level99.alias"));
    assertFalse(PropertyKey.isValid("alluxio.worker.tieredstore.level.alias"));
    assertFalse(PropertyKey.isValid("alluxio.worker.tieredstore.levela.alias"));
  }

  @Test
  public void fromStringParameterized() throws Exception {
    assertEquals(PropertyKey.MASTER_MOUNT_TABLE_ROOT_ALLUXIO,
        PropertyKey.fromString("alluxio.master.mount.table.root.alluxio"));
    assertEquals(PropertyKey.Template.MASTER_MOUNT_TABLE_ALLUXIO.format("foo"),
        PropertyKey.fromString("alluxio.master.mount.table.foo.alluxio"));
  }

  @Test
  public void fromStringParameterizedExceptionThrown() throws Exception {
    String[] wrongKeys = {"alluxio.master.mount.table.root.alluxio1",
        "alluxio.master.mount.table.alluxio", "alluxio.master.mount.table.foo"};
    for (String key : wrongKeys) {
      try {
        PropertyKey.fromString(key);
        Assert.fail();
      } catch (IllegalArgumentException e) {
        assertEquals(e.getMessage(),
            ExceptionMessage.INVALID_CONFIGURATION_KEY.getMessage(key));
      }
    }
  }

  @Test
  public void defaultSupplier() throws Exception {
    AtomicInteger x = new AtomicInteger(100);
    PropertyKey key = new Builder("test")
        .setDefaultSupplier(new DefaultSupplier(() -> x.get(), "test description"))
        .build();
    assertEquals("100", key.getDefaultValue());
    x.set(20);
    assertEquals("20", key.getDefaultValue());
    assertEquals("test description", key.getDefaultSupplier().getDescription());
  }

  @Test
  public void isDeprecated() throws Exception {
    assertFalse(PropertyKey.isDeprecated("VERSION"));
  }

  @Test
  public void isDeprecatedExceptionThrown() throws Exception {
    assertFalse(PropertyKey.isDeprecated("foo"));
  }

  @Test
  public void compare() throws Exception {
    assertTrue(PropertyKey.CONF_DIR.compareTo(PropertyKey.DEBUG) < 0);
    assertTrue(PropertyKey.DEBUG.compareTo(PropertyKey.CONF_DIR) > 0);
    assertTrue(PropertyKey.DEBUG.compareTo(PropertyKey.DEBUG) == 0);
  }

  @Test
  public void templateMatches() throws Exception {
    assertTrue(PropertyKey.Template.MASTER_MOUNT_TABLE_ALLUXIO.matches(
        "alluxio.master.mount.table.root.alluxio"));
    assertTrue(PropertyKey.Template.MASTER_MOUNT_TABLE_ALLUXIO.matches(
        "alluxio.master.mount.table.ufs123.alluxio"));
    assertFalse(PropertyKey.Template.MASTER_MOUNT_TABLE_ALLUXIO.matches(
        "alluxio.master.mount.table..alluxio"));
    assertFalse(PropertyKey.Template.MASTER_MOUNT_TABLE_ALLUXIO.matches(
        "alluxio.master.mount.table.alluxio"));
  }

  @Test
  public void localityTemplates() throws Exception {
    assertTrue(PropertyKey.isValid("alluxio.locality.node"));
    assertTrue(PropertyKey.isValid("alluxio.locality.custom"));

    assertEquals("alluxio.locality.custom", Template.LOCALITY_TIER.format("custom").toString());
  }
}<|MERGE_RESOLUTION|>--- conflicted
+++ resolved
@@ -29,11 +29,6 @@
  */
 public final class PropertyKeyTest {
 
-<<<<<<< HEAD
-  private PropertyKey mTestProperty = PropertyKey.create("alluxio.test.property", false,
-       new String[] {"alluxio.test.property.alias1", "alluxio.test.property.alias2"}, "test",
-       false, false, PropertyKey.ConsistencyCheckLevel.IGNORE, PropertyKey.Scopes.ALL);
-=======
   private PropertyKey mTestProperty = new Builder("alluxio.test.property")
       .setAlias(new String[] {"alluxio.test.property.alias1", "alluxio.test.property.alias2"})
       .setDescription("test")
@@ -41,7 +36,6 @@
       .setIsHidden(false)
       .setIgnoredSiteProperty(false)
       .build();
->>>>>>> 4cda6b8b
 
   /**
    * Tests parsing string to PropertyKey by {@link PropertyKey#fromString}.
