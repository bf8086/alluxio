/*
 * The Alluxio Open Foundation licenses this work under the Apache License, version 2.0
 * (the "License"). You may not use this work except in compliance with the License, which is
 * available at www.apache.org/licenses/LICENSE-2.0
 *
 * This software is distributed on an "AS IS" basis, WITHOUT WARRANTIES OR CONDITIONS OF ANY KIND,
 * either express or implied, as more fully set forth in the License.
 *
 * See the NOTICE file distributed with this work for information regarding copyright ownership.
 */

package alluxio.retry;

import alluxio.time.Sleeper;
import alluxio.time.TimeContext;

import java.time.Clock;
import java.time.Duration;
import java.time.Instant;

/**
 * Retry mechanism which performs retries until a certain period of time has elapsed. Subclasses
 * determine the interval between retries.
 */
public abstract class TimeBoundedRetry implements RetryPolicy {
  private final Clock mClock;
  private final Sleeper mSleeper;
  private final Duration mMaxDuration;
  private final Instant mStartTime;
  private final Instant mEndTime;

<<<<<<< HEAD
  private int mAttemptCount = 0;
  private boolean mDone = false;
=======
  private int mRetryCount = 0;
>>>>>>> aaeb642f

  /**
   * @param timeCtx the time context to use for time-based operations
   * @param maxDuration the maximum duration
   */
  public TimeBoundedRetry(TimeContext timeCtx, Duration maxDuration) {
    mClock = timeCtx.getClock();
    mSleeper = timeCtx.getSleeper();
    mMaxDuration = maxDuration;
    mStartTime = mClock.instant();
    mEndTime = mStartTime.plus(mMaxDuration);
  }

  @Override
  public int getAttemptCount() {
    return mAttemptCount;
  }

  @Override
<<<<<<< HEAD
  public boolean attempt() {
    if (mDone) {
      return false;
    }
    if (mAttemptCount == 0) {
      mAttemptCount++;
      return true;
    }
=======
  public boolean attemptRetry() {
>>>>>>> aaeb642f
    Instant now = mClock.instant();
    if (now.isAfter(mEndTime) || now.equals(mEndTime)) {
      return false;
    }
    Duration nextWaitTime = computeNextWaitTime();
    if (now.plus(nextWaitTime).isAfter(mEndTime)) {
      nextWaitTime = Duration.between(now, mEndTime);
    }
    try {
      mSleeper.sleep(nextWaitTime);
    } catch (InterruptedException e) {
      Thread.currentThread().interrupt();
      return false;
    }
    mAttemptCount++;
    return true;
  }

  /**
   * @return how long to wait before the next retry
   */
  protected abstract Duration computeNextWaitTime();
}<|MERGE_RESOLUTION|>--- conflicted
+++ resolved
@@ -29,12 +29,7 @@
   private final Instant mStartTime;
   private final Instant mEndTime;
 
-<<<<<<< HEAD
   private int mAttemptCount = 0;
-  private boolean mDone = false;
-=======
-  private int mRetryCount = 0;
->>>>>>> aaeb642f
 
   /**
    * @param timeCtx the time context to use for time-based operations
@@ -54,18 +49,11 @@
   }
 
   @Override
-<<<<<<< HEAD
   public boolean attempt() {
-    if (mDone) {
-      return false;
-    }
     if (mAttemptCount == 0) {
       mAttemptCount++;
       return true;
     }
-=======
-  public boolean attemptRetry() {
->>>>>>> aaeb642f
     Instant now = mClock.instant();
     if (now.isAfter(mEndTime) || now.equals(mEndTime)) {
       return false;
