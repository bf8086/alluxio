--- conflicted
+++ resolved
@@ -71,12 +71,7 @@
 @NotThreadSafe
 public final class UnderFileSystemRegistry {
 
-<<<<<<< HEAD
-  private static final List<UnderFileSystemFactory> FACTORIES =
-    new CopyOnWriteArrayList<>();
-=======
   private static final List<UnderFileSystemFactory> FACTORIES = new CopyOnWriteArrayList<>();
->>>>>>> d2f5a343
   private static final Logger LOG = LoggerFactory.getLogger(Constants.LOGGER_TYPE);
   private static boolean sInit = false;
 
