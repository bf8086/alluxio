// Generated by the protocol buffer compiler.  DO NOT EDIT!
// source: grpc/file_system_master.proto

package alluxio.grpc;

/**
 * Protobuf enum {@code alluxio.grpc.file.SetAclAction}
 */
public enum SetAclAction
    implements com.google.protobuf.ProtocolMessageEnum {
  /**
   * <code>REPLACE = 0;</code>
   */
  REPLACE(0),
  /**
   * <code>MODIFY = 1;</code>
   */
  MODIFY(1),
  /**
   * <code>REMOVE = 2;</code>
   */
  REMOVE(2),
  /**
   * <code>REMOVE_ALL = 3;</code>
   */
  REMOVE_ALL(3),
  /**
   * <code>REMOVE_DEFAULT = 4;</code>
   */
  REMOVE_DEFAULT(4),
  ;

  /**
   * <code>REPLACE = 0;</code>
   */
  public static final int REPLACE_VALUE = 0;
  /**
   * <code>MODIFY = 1;</code>
   */
  public static final int MODIFY_VALUE = 1;
  /**
   * <code>REMOVE = 2;</code>
   */
  public static final int REMOVE_VALUE = 2;
  /**
   * <code>REMOVE_ALL = 3;</code>
   */
  public static final int REMOVE_ALL_VALUE = 3;
  /**
   * <code>REMOVE_DEFAULT = 4;</code>
   */
  public static final int REMOVE_DEFAULT_VALUE = 4;


  public final int getNumber() {
    return value;
  }

  /**
   * @deprecated Use {@link #forNumber(int)} instead.
   */
  @java.lang.Deprecated
  public static SetAclAction valueOf(int value) {
    return forNumber(value);
  }

  public static SetAclAction forNumber(int value) {
    switch (value) {
      case 0: return REPLACE;
      case 1: return MODIFY;
      case 2: return REMOVE;
      case 3: return REMOVE_ALL;
      case 4: return REMOVE_DEFAULT;
      default: return null;
    }
  }

  public static com.google.protobuf.Internal.EnumLiteMap<SetAclAction>
      internalGetValueMap() {
    return internalValueMap;
  }
  private static final com.google.protobuf.Internal.EnumLiteMap<
      SetAclAction> internalValueMap =
        new com.google.protobuf.Internal.EnumLiteMap<SetAclAction>() {
          public SetAclAction findValueByNumber(int number) {
            return SetAclAction.forNumber(number);
          }
        };

  public final com.google.protobuf.Descriptors.EnumValueDescriptor
      getValueDescriptor() {
    return getDescriptor().getValues().get(ordinal());
  }
  public final com.google.protobuf.Descriptors.EnumDescriptor
      getDescriptorForType() {
    return getDescriptor();
  }
  public static final com.google.protobuf.Descriptors.EnumDescriptor
      getDescriptor() {
<<<<<<< HEAD
    return alluxio.grpc.FileSystemMasterProto.getDescriptor().getEnumTypes().get(6);
=======
    return alluxio.grpc.FileSystemMasterProto.getDescriptor().getEnumTypes().get(7);
>>>>>>> cda003e8
  }

  private static final SetAclAction[] VALUES = values();

  public static SetAclAction valueOf(
      com.google.protobuf.Descriptors.EnumValueDescriptor desc) {
    if (desc.getType() != getDescriptor()) {
      throw new java.lang.IllegalArgumentException(
        "EnumValueDescriptor is not for this type.");
    }
    return VALUES[desc.getIndex()];
  }

  private final int value;

  private SetAclAction(int value) {
    this.value = value;
  }

  // @@protoc_insertion_point(enum_scope:alluxio.grpc.file.SetAclAction)
}
<|MERGE_RESOLUTION|>--- conflicted
+++ resolved
@@ -97,11 +97,7 @@
   }
   public static final com.google.protobuf.Descriptors.EnumDescriptor
       getDescriptor() {
-<<<<<<< HEAD
-    return alluxio.grpc.FileSystemMasterProto.getDescriptor().getEnumTypes().get(6);
-=======
     return alluxio.grpc.FileSystemMasterProto.getDescriptor().getEnumTypes().get(7);
->>>>>>> cda003e8
   }
 
   private static final SetAclAction[] VALUES = values();
