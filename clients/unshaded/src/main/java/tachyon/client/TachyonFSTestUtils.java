/*
 * Licensed to the University of California, Berkeley under one or more contributor license
 * agreements. See the NOTICE file distributed with this work for additional information regarding
 * copyright ownership. The ASF licenses this file to You under the Apache License, Version 2.0 (the
 * "License"); you may not use this file except in compliance with the License. You may obtain a
 * copy of the License at
 *
 * http://www.apache.org/licenses/LICENSE-2.0
 *
 * Unless required by applicable law or agreed to in writing, software distributed under the License
 * is distributed on an "AS IS" BASIS, WITHOUT WARRANTIES OR CONDITIONS OF ANY KIND, either express
 * or implied. See the License for the specific language governing permissions and limitations under
 * the License.
 */

package tachyon.client;

import java.io.IOException;
import java.util.ArrayList;
import java.util.List;

import tachyon.TachyonURI;
import tachyon.client.file.FileOutStream;
import tachyon.client.file.FileSystem;
import tachyon.client.file.URIStatus;
import tachyon.client.file.options.CreateFileOptions;
import tachyon.client.file.options.OpenFileOptions;
import tachyon.exception.TachyonException;

/**
 * Utility class for testing the Tachyon file system.
 */
public final class TachyonFSTestUtils {
  /**
   * Creates a simple file with {@code len} bytes.
   *
   * @param tfs a {@link FileSystem} handler
   * @param fileName the name of the file to be created
   * @param len file size in bytes
   * @param options options to create the file with
   * @throws IOException if {@code path} is invalid (e.g., illegal URI)
   */
  public static void createByteFile(FileSystem tfs, String fileName, int len,
      CreateFileOptions options) throws IOException {
    createByteFile(tfs, new TachyonURI(fileName), options, len);
  }

  /**
   * Creates a simple file with {@code len} bytes.
   *
   * @param tfs a {@link FileSystem} handler
   * @param fileName the name of the file to be created
   * @param writeType {@link WriteType} used to create the file
   * @param len file size
   * @throws IOException if {@code path} is invalid (e.g., illegal URI)
   */
  public static void createByteFile(FileSystem tfs, String fileName,
      WriteType writeType, int len) throws IOException {
    createByteFile(tfs, new TachyonURI(fileName), writeType, len);
  }

  /**
   * Creates a simple file with {@code len} bytes.
   *
   * @param tfs a {@link FileSystem} handler
   * @param fileURI URI of the file
   * @param writeType {@link WriteType} used to create the file
   * @param len file size
   * @throws IOException if {@code path} is invalid (e.g., illegal URI)
   */
  public static void createByteFile(FileSystem tfs, TachyonURI fileURI,
      WriteType writeType, int len) throws IOException {
    CreateFileOptions options = CreateFileOptions.defaults().setWriteType(writeType);
    createByteFile(tfs, fileURI, options, len);
  }

  /**
   * Creates a simple file with {@code len} bytes.
   *
   * @param tfs a {@link FileSystem} handler
   * @param fileURI URI of the file
   * @param options client options to create the file with
   * @param len file size
   * @throws IOException if {@code path} is invalid (e.g., illegal URI)
   */
  public static void createByteFile(FileSystem tfs, TachyonURI fileURI,
      CreateFileOptions options, int len) throws IOException {
    try {
      FileOutStream os = tfs.createFile(fileURI, options);

      byte[] arr = new byte[len];
      for (int k = 0; k < len; k ++) {
        arr[k] = (byte) k;
      }
      os.write(arr);
      os.close();
    } catch (TachyonException e) {
      throw new IOException(e.getMessage());
    }
  }

  /**
   * Creates a simple file with {@code len} bytes.
   *
   * @param tfs a {@link FileSystem} handler
   * @param fileName the name of the file to be created
   * @param writeType {@link WriteType} used to create the file
   * @param len file size
   * @param blockCapacityByte block size of the file
   * @throws IOException if {@code path} is invalid (e.g., illegal URI)
   */
  public static void createByteFile(FileSystem tfs, String fileName,
      WriteType writeType, int len, long blockCapacityByte) throws IOException {
    CreateFileOptions options =
        CreateFileOptions.defaults().setWriteType(writeType).setBlockSizeBytes(blockCapacityByte);
    createByteFile(tfs, new TachyonURI(fileName), options, len);
  }

  /**
   * Returns a list of files at a given {@code path}.
   *
   * @param tfs a {@link FileSystem} handler
   * @param path a path in tachyon file system
   * @return a list of strings representing the file names under the given path
   * @throws IOException if {@code path} does not exist or is invalid
   */
  public static List<String> listFiles(FileSystem tfs, String path) throws IOException {
    try {
      List<URIStatus> statuses = tfs.listStatus(new TachyonURI(path));
      List<String> res = new ArrayList<String>();
<<<<<<< HEAD
      for (FileInfo info : infos) {
        res.add(info.getPath());

        if (info.isFolder()) {
          res.addAll(listFiles(tfs, info.getPath()));
=======
      for (URIStatus status : statuses) {
        res.add(status.getPath());
        if (status.isFolder()) {
          res.addAll(listFiles(tfs, status.getPath()));
>>>>>>> 292a0fab
        }
      }
      return res;
    } catch (TachyonException e) {
      throw new IOException(e.getMessage());
    }
  }

  /**
   * Converts a {@link CreateFileOptions} object to an {@link OpenFileOptions} object with a
   * matching Tachyon storage type.
   *
   * @param op a {@link CreateFileOptions} object
   * @return an {@link OpenFileOptions} object with a matching Tachyon storage type
   */
  public static OpenFileOptions toOpenFileOptions(CreateFileOptions op) {
    if (op.getTachyonStorageType().isStore()) {
      return OpenFileOptions.defaults().setReadType(ReadType.CACHE);
    }
    return OpenFileOptions.defaults().setReadType(ReadType.NO_CACHE);
  }

  private TachyonFSTestUtils() {} // prevent instantiation
}<|MERGE_RESOLUTION|>--- conflicted
+++ resolved
@@ -128,18 +128,10 @@
     try {
       List<URIStatus> statuses = tfs.listStatus(new TachyonURI(path));
       List<String> res = new ArrayList<String>();
-<<<<<<< HEAD
-      for (FileInfo info : infos) {
-        res.add(info.getPath());
-
-        if (info.isFolder()) {
-          res.addAll(listFiles(tfs, info.getPath()));
-=======
       for (URIStatus status : statuses) {
         res.add(status.getPath());
         if (status.isFolder()) {
           res.addAll(listFiles(tfs, status.getPath()));
->>>>>>> 292a0fab
         }
       }
       return res;
