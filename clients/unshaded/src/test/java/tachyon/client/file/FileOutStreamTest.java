--- conflicted
+++ resolved
@@ -361,7 +361,6 @@
   }
 
   /**
-<<<<<<< HEAD
    * Tests that the async write invokes the expected client APIs.
    *
    * @throws IOException when the write fails
@@ -381,7 +380,9 @@
     Mockito.verify(mFileSystemMasterClient).completeFile(Mockito.eq(FILE_ID),
         Mockito.any(CompleteFileOptions.class));
     Mockito.verify(mFileSystemMasterClient).scheduleAsyncPersist(Mockito.eq(FILE_ID));
-=======
+  }
+
+  /**
    * Tests the location policy created with different options.
    */
   @Test
@@ -401,7 +402,6 @@
     mTestStream = createTestStream(FILE_ID, options);
     policy = Whitebox.getInternalState(mTestStream, "mLocationPolicy");
     Assert.assertTrue(policy instanceof RoundRobinPolicy);
->>>>>>> 4ab7153c
   }
 
   private void verifyIncreasingBytesWritten(int len) {
