--- conflicted
+++ resolved
@@ -1271,8 +1271,6 @@
     }
   }
 
-<<<<<<< HEAD
-
   /**
    * Loads metadata for the object identified by the given path from UFS into Tachyon.
    *
@@ -1288,10 +1286,6 @@
    */
   // TODO(jiri): Make it possible to load UFS objects recursively.
   public long loadMetadata(TachyonURI path, boolean recursive)
-=======
-  // TODO(jiri): Make it possible to load directories and not just individual files.
-  public long loadFileInfoFromUfs(TachyonURI path, boolean recursive)
->>>>>>> e4e974b1
       throws BlockInfoException, FileAlreadyExistsException, FileDoesNotExistException,
       InvalidPathException, SuspectedFileSizeException, IOException {
     TachyonURI ufsPath;
