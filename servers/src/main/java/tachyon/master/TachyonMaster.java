--- conflicted
+++ resolved
@@ -290,14 +290,11 @@
   }
 
   private void startServing() {
-<<<<<<< HEAD
+    startServing("", "");
+  }
+
+  protected void startServing(String startMessage, String stopMessage) {
     mMasterMetricsSystem.start();
-=======
-    startServing("", "");
-  }
-
-  protected void startServing(String startMessage, String stopMessage) {
->>>>>>> f18dbfe3
     startServingWebServer();
     LOG.info("Tachyon Master version " + Version.VERSION + " started @ " + mMasterAddress + " "
         + startMessage);
