--- conflicted
+++ resolved
@@ -18,11 +18,7 @@
 import java.io.IOException;
 import java.util.concurrent.atomic.AtomicLong;
 
-<<<<<<< HEAD
-=======
-import tachyon.client.WorkerBlockMasterClient;
 import tachyon.exception.ConnectionFailedException;
->>>>>>> 27cde9d5
 import tachyon.master.block.BlockMaster;
 import tachyon.thrift.Command;
 import tachyon.thrift.CommandType;
@@ -60,15 +56,9 @@
    * @throws IOException when fails to get a new worker ID
    * @throws ConnectionFailedException if network connection failed
    */
-<<<<<<< HEAD
   public static void registerWithBlockMaster(BlockMasterClient masterClient,
-      NetAddress workerAddress) throws IOException {
-    sWorkerId.set(masterClient.getWorkerId(workerAddress));
-=======
-  public static void registerWithBlockMaster(WorkerBlockMasterClient masterClient,
       NetAddress workerAddress) throws IOException, ConnectionFailedException {
     sWorkerId.set(masterClient.getId(workerAddress));
->>>>>>> 27cde9d5
   }
 
   /**
