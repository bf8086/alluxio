/*
 * Licensed to the University of California, Berkeley under one or more contributor license
 * agreements. See the NOTICE file distributed with this work for additional information regarding
 * copyright ownership. The ASF licenses this file to You under the Apache License, Version 2.0 (the
 * "License"); you may not use this file except in compliance with the License. You may obtain a
 * copy of the License at
 *
 * http://www.apache.org/licenses/LICENSE-2.0
 *
 * Unless required by applicable law or agreed to in writing, software distributed under the License
 * is distributed on an "AS IS" BASIS, WITHOUT WARRANTIES OR CONDITIONS OF ANY KIND, either express
 * or implied. See the License for the specific language governing permissions and limitations under
 * the License.
 */

package tachyon.web;

import java.net.InetSocketAddress;

import org.eclipse.jetty.servlet.ServletHolder;

import com.google.common.base.Preconditions;

import tachyon.conf.TachyonConf;
import tachyon.worker.block.BlockDataManager;

/**
 * A worker's UI web server
 */
public class WorkerUIWebServer extends UIWebServer {

<<<<<<< HEAD
  public WorkerUIWebServer(String serverName, InetSocketAddress webAddress,
      BlockDataManager blockdataManager, InetSocketAddress workerAddress, long startTimeMs,
      TachyonConf conf) {
    super(serverName, webAddress, conf);
    Preconditions.checkNotNull(blockdataManager, "Block data manager cannot be null");
    Preconditions.checkNotNull(workerAddress, "Worker address cannot be null");

    mWebAppContext.addServlet(new ServletHolder(new WebInterfaceWorkerGeneralServlet(
        blockdataManager, workerAddress, startTimeMs)), "/home");
    mWebAppContext.addServlet(new ServletHolder(new WebInterfaceWorkerBlockInfoServlet(
        blockdataManager, conf)), "/blockInfo");
    mWebAppContext.addServlet(new ServletHolder(new WebInterfaceDownloadLocalServlet()),
        "/downloadLocal");
    mWebAppContext.addServlet(new ServletHolder(new WebInterfaceBrowseLogsServlet(false)),
        "/browseLogs");
=======
  public WorkerUIWebServer(String serverName, InetSocketAddress address,
      BlockWorker worker, TachyonConf conf) {
    super(serverName, address, conf);
    Preconditions.checkNotNull(worker, "WorkerStorage cannot be null");


    mWebAppContext.addServlet(new ServletHolder(
        new WebInterfaceWorkerGeneralServlet(worker)), "/home");
    mWebAppContext.addServlet(new ServletHolder(
        new WebInterfaceWorkerBlockInfoServlet(worker, conf)), "/blockInfo");
    mWebAppContext.addServlet(new ServletHolder(
        new WebInterfaceDownloadLocalServlet()), "/downloadLocal");
    mWebAppContext.addServlet(new ServletHolder(
        new WebInterfaceBrowseLogsServlet(false)), "/browseLogs");
    mWebAppContext.addServlet(new ServletHolder(
        new WebInterfaceHeaderServlet(conf)), "/header");
>>>>>>> 226a6d00
  }
}<|MERGE_RESOLUTION|>--- conflicted
+++ resolved
@@ -28,8 +28,6 @@
  * A worker's UI web server
  */
 public class WorkerUIWebServer extends UIWebServer {
-
-<<<<<<< HEAD
   public WorkerUIWebServer(String serverName, InetSocketAddress webAddress,
       BlockDataManager blockdataManager, InetSocketAddress workerAddress, long startTimeMs,
       TachyonConf conf) {
@@ -45,23 +43,6 @@
         "/downloadLocal");
     mWebAppContext.addServlet(new ServletHolder(new WebInterfaceBrowseLogsServlet(false)),
         "/browseLogs");
-=======
-  public WorkerUIWebServer(String serverName, InetSocketAddress address,
-      BlockWorker worker, TachyonConf conf) {
-    super(serverName, address, conf);
-    Preconditions.checkNotNull(worker, "WorkerStorage cannot be null");
-
-
-    mWebAppContext.addServlet(new ServletHolder(
-        new WebInterfaceWorkerGeneralServlet(worker)), "/home");
-    mWebAppContext.addServlet(new ServletHolder(
-        new WebInterfaceWorkerBlockInfoServlet(worker, conf)), "/blockInfo");
-    mWebAppContext.addServlet(new ServletHolder(
-        new WebInterfaceDownloadLocalServlet()), "/downloadLocal");
-    mWebAppContext.addServlet(new ServletHolder(
-        new WebInterfaceBrowseLogsServlet(false)), "/browseLogs");
-    mWebAppContext.addServlet(new ServletHolder(
-        new WebInterfaceHeaderServlet(conf)), "/header");
->>>>>>> 226a6d00
+    mWebAppContext.addServlet(new ServletHolder(new WebInterfaceHeaderServlet(conf)), "/header");
   }
 }