/*
 * Licensed to the University of California, Berkeley under one or more contributor license
 * agreements. See the NOTICE file distributed with this work for additional information regarding
 * copyright ownership. The ASF licenses this file to You under the Apache License, Version 2.0 (the
 * "License"); you may not use this file except in compliance with the License. You may obtain a
 * copy of the License at
 *
 * http://www.apache.org/licenses/LICENSE-2.0
 *
 * Unless required by applicable law or agreed to in writing, software distributed under the License
 * is distributed on an "AS IS" BASIS, WITHOUT WARRANTIES OR CONDITIONS OF ANY KIND, either express
 * or implied. See the License for the specific language governing permissions and limitations under
 * the License.
 */

package tachyon;

/**
 * System wide constants
 */
public final class Constants {
  public static final int KB = 1024;
  public static final int MB = KB * 1024;
  public static final int GB = MB * 1024;
  public static final long TB = GB * 1024L;
  public static final long PB = TB * 1024L;

  public static final String ANSI_RESET = "\u001B[0m";
  public static final String ANSI_BLACK = "\u001B[30m";
  public static final String ANSI_RED = "\u001B[31m";
  public static final String ANSI_GREEN = "\u001B[32m";
  public static final String ANSI_YELLOW = "\u001B[33m";
  public static final String ANSI_BLUE = "\u001B[34m";
  public static final String ANSI_PURPLE = "\u001B[35m";
  public static final String ANSI_CYAN = "\u001B[36m";
  public static final String ANSI_WHITE = "\u001B[37m";

  public static final String MESOS_RESOURCE_CPUS = "cpus";
  public static final String MESOS_RESOURCE_MEM = "mem";
  public static final String MESOS_RESOURCE_DISK = "disk";
  public static final String MESOS_RESOURCE_PORTS = "ports";

  public static final int SECOND_MS = 1000;
  public static final int MINUTE_MS = SECOND_MS * 60;
  public static final int HOUR_MS = MINUTE_MS * 60;
  public static final int DAY_MS = HOUR_MS * 24;

  public static final String SCHEME = "tachyon";
  public static final String HEADER = SCHEME + "://";

  public static final String SCHEME_FT = "tachyon-ft";
  public static final String HEADER_FT = SCHEME_FT + "://";

  public static final String HEADER_S3N = "s3n://";

  public static final int DEFAULT_MASTER_PORT = 19998;
  public static final int DEFAULT_MASTER_WEB_PORT = DEFAULT_MASTER_PORT + 1;
  public static final int DEFAULT_WORKER_PORT = 29998;
  public static final int DEFAULT_WORKER_DATA_PORT = DEFAULT_WORKER_PORT + 1;
  public static final int DEFAULT_WORKER_WEB_PORT = DEFAULT_WORKER_PORT + 2;

  public static final int DEFAULT_MASTER_MAX_WORKER_THREADS = 2048;
  public static final int DEFAULT_WORKER_MAX_WORKER_THREADS = 2048;

  public static final int DEFAULT_USER_FAILED_SPACE_REQUEST_LIMITS = 3;

  public static final boolean DEFAULT_USER_ENABLE_LOCAL_READ = true;
  public static final boolean DEFAULT_USER_ENABLE_LOCAL_WRITE = true;

  public static final int DEFAULT_BLOCK_SIZE_BYTE = 512 * MB;

  public static final int DEFAULT_CHECKPOINT_CAP_MB_SEC = 1000;

  public static final int WORKER_BLOCKS_QUEUE_SIZE = 10000;

  public static final int DEFAULT_HOST_RESOLUTION_TIMEOUT_MS = 5000;

  public static final String BLOCK_MASTER_SERVICE_NAME = "BlockMaster";
  public static final String FILE_SYSTEM_MASTER_SERVICE_NAME = "FileSystemMaster";
  public static final String RAW_TABLE_MASTER_SERVICE_NAME = "RawTableMaster";
  public static final String LINEAGE_MASTER_SERVICE_NAME = "LineageMaster";

  /**
   * Version 1 [Before 0.5.0] Customized ser/de based. <br>
   * Version 2 [0.5.0] Starts to use JSON. <br>
   * Version 3 [0.6.0] Add lastModificationTimeMs to inode.
   */
  public static final int JOURNAL_VERSION = 3;

  // Configurations properties constants.
  // Please check and update Configuration-Settings.md file when you change or add Tachyon
  // configuration properties.

  // This constant is being used only in Hadoop MR job submissions where client need to pass site
  // specific configuration properties. It will be used as key in the MR Configuration.
  public static final String TACHYON_CONF_SITE = "tachyon.conf.site";

  public static final String TACHYON_HOME = "tachyon.home";
  public static final String TACHYON_DEBUG = "tachyon.debug";
  public static final String TACHYON_LOGGER_TYPE = "tachyon.logger.type";
  public static final String TACHYON_ACCESS_LOGGER_TYPE = "tachyon.accesslogger.type";
  public static final String TACHYON_VERSION = "tachyon.version";
  public static final String WEB_RESOURCES = "tachyon.web.resources";
  public static final String WEB_THREAD_COUNT = "tachyon.web.threads";
  public static final String LOGS_DIR = "tachyon.logs.dir";
  public static final String UNDERFS_ADDRESS = "tachyon.underfs.address";
  public static final String UNDERFS_DATA_FOLDER = "tachyon.data.folder";
  public static final String UNDERFS_WORKERS_FOLDER = "tachyon.workers.folder";
  public static final String UNDERFS_HDFS_IMPL = "tachyon.underfs.hdfs.impl";
  public static final String UNDERFS_HADOOP_CONFIGURATION = "tachyon.underfs.hadoop.configuration";
  public static final String ASYNC_ENABLED = "tachyon.async.enabled";
  public static final String MAX_COLUMNS = "tachyon.max.columns";
  public static final String IN_TEST_MODE = "tachyon.test.mode";
  public static final String HOST_RESOLUTION_TIMEOUT_MS = "tachyon.host.resolution.timeout.ms";
  public static final String UNDERFS_GLUSTERFS_IMPL = "tachyon.underfs.glusterfs.impl";
  public static final String UNDERFS_GLUSTERFS_VOLUMES = "tachyon.underfs.glusterfs.volumes";
  public static final String UNDERFS_GLUSTERFS_MOUNTS = "tachyon.underfs.glusterfs.mounts";
  public static final String UNDERFS_GLUSTERFS_MR_DIR =
      "tachyon.underfs.glusterfs.mapred.system.dir";
  public static final String USE_ZOOKEEPER = "tachyon.usezookeeper";
  public static final String ZOOKEEPER_ADDRESS = "tachyon.zookeeper.address";
  public static final String ZOOKEEPER_ELECTION_PATH = "tachyon.zookeeper.election.path";
  public static final String ZOOKEEPER_LEADER_PATH = "tachyon.zookeeper.leader.path";
  public static final String UNDERFS_HADOOP_PREFIXS = "tachyon.underfs.hadoop.prefixes";
  public static final String MAX_TABLE_METADATA_BYTE = "tachyon.max.table.metadata.byte";
  public static final String METRICS_CONF_FILE = "tachyon.metrics.conf.file";
  public static final String FORMAT_FILE_PREFIX = "_format_";

  public static final String MASTER_FORMAT_FILE_PREFIX = "tachyon.master.format.file_prefix";
  public static final String MASTER_HOSTNAME_LISTENING = "tachyon.master.hostname.listening";
  public static final String MASTER_JOURNAL_FOLDER = "tachyon.master.journal.folder";
  public static final String MASTER_JOURNAL_FORMATTER_CLASS
      = "tachyon.master.journal.formatter.class";
  public static final String MASTER_JOURNAL_TAILER_SHUTDOWN_QUIET_WAIT_TIME_MS
      = "tachyon.master.journal.tailer.shutdown.quiet.wait.time.ms";
  public static final String MASTER_JOURNAL_TAILER_SLEEP_TIME_MS
      = "tachyon.master.journal.tailer.sleep.time.ms";
  public static final String MASTER_JOURNAL_MAX_LOG_SIZE_BYTES
      = "tachyon.master.journal.max.log.size.bytes";
  public static final String MASTER_HOSTNAME = "tachyon.master.hostname";
  public static final String MASTER_BIND_HOST = "tachyon.master.bind.host";
  public static final String MASTER_PORT = "tachyon.master.port";
  public static final String MASTER_ADDRESS = "tachyon.master.address";
  public static final String MASTER_WEB_HOSTNAME = "tachyon.master.web.hostname";
  public static final String MASTER_WEB_BIND_HOST = "tachyon.master.web.bind.host";
  public static final String MASTER_WEB_PORT = "tachyon.master.web.port";
  public static final String MASTER_TEMPORARY_FOLDER = "tachyon.master.temporary.folder";
  public static final String MASTER_HEARTBEAT_INTERVAL_MS = "tachyon.master.heartbeat.interval.ms";
  public static final String MASTER_MAX_WORKER_THREADS = "tachyon.master.max.worker.threads";
  public static final String MASTER_MIN_WORKER_THREADS = "tachyon.master.min.worker.threads";
  public static final String MASTER_WORKER_TIMEOUT_MS = "tachyon.master.worker.timeout.ms";
  public static final String MASTER_WHITELIST = "tachyon.master.whitelist";
  public static final String MASTER_KEYTAB_KEY = "tachyon.master.keytab.file";
  public static final String MASTER_PRINCIPAL_KEY = "tachyon.master.principal";
  public static final String MASTER_RETRY_COUNT = "tachyon.master.retry";
  public static final String MASTER_RESOURCE_CPU = "tachyon.master.resource.cpu";
  public static final String MASTER_RESOURCE_MEM = "tachyon.master.resource.mem";

  // choose between default file system or lineage file system
  public static final String CLIENT_ENABLE_LINEAGE = "tachyon.client.enable.lineage";
  public static final String MASTER_CHECKPOINT_STRATEGY_CLASS =
      "tachyon.master.lineage.checkpoint.strategy.class";
  public static final String MASTER_CHECKPOINT_INTERVAL_MS =
      "tachyon.master.lineage.checkpoint.interval.ms";
  public static final String MASTER_RECOMPUTE_INTERVAL_MS =
      "tachyon.master.lineage.recompute.interval.ms";

  public static final String WORKER_MEMORY_SIZE = "tachyon.worker.memory.size";
  public static final String WORKER_HOSTNAME = "tachyon.worker.hostname";
  public static final String WORKER_BIND_HOST = "tachyon.worker.bind.host";
  public static final String WORKER_PORT = "tachyon.worker.port";
  public static final String WORKER_DATA_HOSTNAME = "tachyon.worker.data.hostname";
  public static final String WORKER_DATA_BIND_HOST = "tachyon.worker.data.bind.host";
  public static final String WORKER_DATA_PORT = "tachyon.worker.data.port";
  public static final String WORKER_WEB_HOSTNAME = "tachyon.worker.web.hostname";
  public static final String WORKER_WEB_BIND_HOST = "tachyon.worker.web.bind.host";
  public static final String WORKER_WEB_PORT = "tachyon.worker.web.port";
  public static final String WORKER_DATA_FOLDER = "tachyon.worker.data.folder";
  public static final String WORKER_HEARTBEAT_TIMEOUT_MS = "tachyon.worker.heartbeat.timeout.ms";
  public static final String WORKER_TO_MASTER_HEARTBEAT_INTERVAL_MS =
      "tachyon.worker.to.master.heartbeat.interval.ms";
  public static final String WORKER_SESSION_TIMEOUT_MS = "tachyon.worker.session.timeout.ms";
  public static final String WORKER_MAX_WORKER_THREADS = "tachyon.worker.max.worker.threads";
  public static final String WORKER_MIN_WORKER_THREADS = "tachyon.worker.min.worker.threads";
  public static final String WORKER_CHECKPOINT_THREADS = "tachyon.worker.checkpoint.threads";
  public static final String WORKER_PER_THREAD_CHECKPOINT_CAP_MB_SEC =
      "tachyon.worker.per.thread.checkpoint.cap.mb.sec";
  public static final String WORKER_NETWORK_NETTY_BOSS_THREADS =
      "tachyon.worker.network.netty.boss.threads";
  public static final String WORKER_NETWORK_NETTY_WORKER_THREADS =
      "tachyon.worker.network.netty.worker.threads";
  public static final String WORKER_NETWORK_NETTY_CHANNEL = "tachyon.worker.network.netty.channel";
  public static final String WORKER_NETWORK_NETTY_FILE_TRANSFER_TYPE =
      "tachyon.worker.network.netty.file.transfer";
  public static final String WORKER_NETWORK_NETTY_WATERMARK_HIGH =
      "tachyon.worker.network.netty.watermark.high";
  public static final String WORKER_NETWORK_NETTY_WATERMARK_LOW =
      "tachyon.worker.network.netty.watermark.low";
  public static final String WORKER_NETWORK_NETTY_BACKLOG = "tachyon.worker.network.netty.backlog";
  public static final String WORKER_NETWORK_NETTY_SEND_BUFFER =
      "tachyon.worker.network.netty.buffer.send";
  public static final String WORKER_NETWORK_NETTY_RECEIVE_BUFFER =
      "tachyon.worker.network.netty.buffer.receive";
  public static final String WORKER_NETWORK_NETTY_SHUTDOWN_QUIET_PERIOD =
      "tachyon.worker.network.netty.shutdown.quiet.period";
  public static final String WORKER_NETWORK_NETTY_SHUTDOWN_TIMEOUT =
      "tachyon.worker.network.netty.shutdown.timeout";
  public static final String WORKER_ALLOCATE_STRATEGY_CLASS =
      "tachyon.worker.allocate.strategy.class";
  public static final String WORKER_EVICT_STRATEGY_CLASS = "tachyon.worker.evict.strategy.class";
  public static final String WORKER_EVICT_STRATEGY_LRFU_STEP_FACTOR =
      "tachyon.worker.evict.strategy.lrfu.step.factor";
  public static final String WORKER_EVICT_STRATEGY_LRFU_ATTENUATION_FACTOR =
      "tachyon.worker.evict.strategy.lrfu.attenuation.factor";
  public static final String WORKER_MAX_TIERED_STORAGE_LEVEL =
      "tachyon.worker.tieredstore.level.max";
<<<<<<< HEAD

  public static final String MASTER_WORKER_LINEAGE_SYNC_INTERVAL_MS =
      "tachyon.worker.lineage.interval.ms";

=======
  public static final String WORKER_BLOCK_LOCK_COUNT = "tachyon.worker.block.lock.count";
>>>>>>> 684d5cc0
  /**
   * This format is used as a template to generate the property name for a given level.
   * e.g., {@code String.format(Constants.WORKER_TIERED_STORAGE_LEVEL_ALIAS_FORMAT, level)}
   */
  public static final String WORKER_TIERED_STORAGE_LEVEL_ALIAS_FORMAT =
      "tachyon.worker.tieredstore.level%d.alias";
  /**
   * This format is used as a template to generate the property name for a given level.
   * e.g., {@code String.format(Constants.WORKER_TIERED_STORAGE_LEVEL_DIRS_PATH_FORMAT, level)}
   */
  public static final String WORKER_TIERED_STORAGE_LEVEL_DIRS_PATH_FORMAT =
      "tachyon.worker.tieredstore.level%d.dirs.path";
  /**
   * This format is used as a template to generate the property name for a given level.
   * e.g., {@code String.format(Constants.WORKER_TIERED_STORAGE_LEVEL_DIRS_QUOTA_FORMAT, level)}
   */
  public static final String WORKER_TIERED_STORAGE_LEVEL_DIRS_QUOTA_FORMAT =
      "tachyon.worker.tieredstore.level%d.dirs.quota";
  public static final String WORKER_KEYTAB_KEY = "tachyon.worker.keytab.file";
  public static final String WORKER_PRINCIPAL_KEY = "tachyon.worker.principal";
  public static final String WORKER_USER_TEMP_RELATIVE_FOLDER = "users";
  public static final String WORKER_DATA_SERVER = "tachyon.worker.data.server.class";
  public static final String WORKER_RESOURCE_CPU = "tachyon.worker.resource.cpu";
  public static final String WORKER_RESOURCE_MEM = "tachyon.worker.resource.mem";

  public static final String USER_FAILED_SPACE_REQUEST_LIMITS =
      "tachyon.user.failed.space.request.limits";
  public static final String USER_QUOTA_UNIT_BYTES = "tachyon.user.quota.unit.bytes";
  public static final String USER_FILE_BUFFER_BYTES = "tachyon.user.file.buffer.bytes";
  public static final String USER_HEARTBEAT_INTERVAL_MS = "tachyon.user.heartbeat.interval.ms";
  public static final String USER_DEFAULT_BLOCK_SIZE_BYTE = "tachyon.user.default.block.size.byte";
  public static final String USER_NETTY_WORKER_THREADS =
      "tachyon.user.network.netty.worker.threads";
  public static final String USER_NETTY_CHANNEL = "tachyon.user.network.netty.channel";
  public static final String USER_NETTY_TIMEOUT_MS = "tachyon.user.network.netty.timeout.ms";
  public static final String USER_REMOTE_READ_BUFFER_SIZE_BYTE =
      "tachyon.user.remote.read.buffer.size.byte";
  public static final String USER_DEFAULT_WRITE_TYPE = "tachyon.user.file.writetype.default";
  public static final String USER_DEFAULT_TACHYON_STORAGE_TYPE =
      "tachyon.user.file.tachyonstoragetype.default";
  public static final String USER_DEFAULT_UNDER_STORAGE_TYPE =
      "tachyon.user.file.understoragetype.default";
  public static final String USER_REMOTE_BLOCK_READER = "tachyon.user.remote.block.reader.class";
  public static final String USER_REMOTE_BLOCK_WRITER = "tachyon.user.remote.block.writer.class";
  public static final String USER_ENABLE_LOCAL_READ = "tachyon.user.localread.enable";
  public static final String USER_ENABLE_LOCAL_WRITE = "tachyon.user.localwrite.enable";
  public static final String USER_REMOTE_BLOCK_WORKER_CLIENT_THREADS =
      "tachyon.user.remote.block.worker.client.threads";
  public static final String USER_LOCAL_BLOCK_WORKER_CLIENT_THREADS =
      "tachyon.user.local.block.worker.client.threads";
  public static final String USER_BLOCK_MASTER_CLIENT_THREADS =
      "tachyon.user.block.master.client.threads";
  public static final String USER_FILE_MASTER_CLIENT_THREADS =
      "tachyon.user.file.master.client.threads";

  public static final String S3_ACCESS_KEY = "fs.s3n.awsAccessKeyId";
  public static final String S3_SECRET_KEY = "fs.s3n.awsSecretAccessKey";

  public static final String MASTER_COLUMN_FILE_PREFIX = "COL_";

  public static final String LOGGER_TYPE = System.getProperty(TACHYON_LOGGER_TYPE, "");
  public static final String ACCESS_LOGGER_TYPE =
      System.getProperty(TACHYON_ACCESS_LOGGER_TYPE, "");
  public static final boolean DEBUG = Boolean.valueOf(System.getProperty(TACHYON_DEBUG, "false"));

  public static final long CLIENT_METRICS_VERSION = 1L;
  public static final int CLIENT_METRICS_SIZE = 11;
  public static final int CLIENT_METRICS_VERSION_INDEX = 0;
  public static final int BLOCKS_READ_LOCAL_INDEX = 1;
  public static final int BLOCKS_READ_REMOTE_INDEX = 2;
  public static final int BLOCKS_WRITTEN_LOCAL_INDEX = 3;
  public static final int BLOCKS_WRITTEN_REMOTE_INDEX = 4;
  public static final int BYTES_READ_LOCAL_INDEX = 5;
  public static final int BYTES_READ_REMOTE_INDEX = 6;
  public static final int BYTES_READ_UFS_INDEX = 7;
  public static final int BYTES_WRITTEN_LOCAL_INDEX = 8;
  public static final int BYTES_WRITTEN_REMOTE_INDEX = 9;
  public static final int BYTES_WRITTEN_UFS_INDEX = 10;

  private Constants() {} // prevent instantiation
}<|MERGE_RESOLUTION|>--- conflicted
+++ resolved
@@ -214,14 +214,10 @@
       "tachyon.worker.evict.strategy.lrfu.attenuation.factor";
   public static final String WORKER_MAX_TIERED_STORAGE_LEVEL =
       "tachyon.worker.tieredstore.level.max";
-<<<<<<< HEAD
-
   public static final String MASTER_WORKER_LINEAGE_SYNC_INTERVAL_MS =
       "tachyon.worker.lineage.interval.ms";
 
-=======
   public static final String WORKER_BLOCK_LOCK_COUNT = "tachyon.worker.block.lock.count";
->>>>>>> 684d5cc0
   /**
    * This format is used as a template to generate the property name for a given level.
    * e.g., {@code String.format(Constants.WORKER_TIERED_STORAGE_LEVEL_ALIAS_FORMAT, level)}
