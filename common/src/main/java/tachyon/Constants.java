/*
 * Licensed to the University of California, Berkeley under one or more contributor license
 * agreements. See the NOTICE file distributed with this work for additional information regarding
 * copyright ownership. The ASF licenses this file to You under the Apache License, Version 2.0 (the
 * "License"); you may not use this file except in compliance with the License. You may obtain a
 * copy of the License at
 *
 * http://www.apache.org/licenses/LICENSE-2.0
 *
 * Unless required by applicable law or agreed to in writing, software distributed under the License
 * is distributed on an "AS IS" BASIS, WITHOUT WARRANTIES OR CONDITIONS OF ANY KIND, either express
 * or implied. See the License for the specific language governing permissions and limitations under
 * the License.
 */

package tachyon;

/**
 * System wide constants
 */
public final class Constants {
  public static final int KB = 1024;
  public static final int MB = KB * 1024;
  public static final int GB = MB * 1024;
  public static final long TB = GB * 1024L;
  public static final long PB = TB * 1024L;

  public static final String ANSI_RESET = "\u001B[0m";
  public static final String ANSI_BLACK = "\u001B[30m";
  public static final String ANSI_RED = "\u001B[31m";
  public static final String ANSI_GREEN = "\u001B[32m";
  public static final String ANSI_YELLOW = "\u001B[33m";
  public static final String ANSI_BLUE = "\u001B[34m";
  public static final String ANSI_PURPLE = "\u001B[35m";
  public static final String ANSI_CYAN = "\u001B[36m";
  public static final String ANSI_WHITE = "\u001B[37m";

  public static final String MESOS_RESOURCE_CPUS = "cpus";
  public static final String MESOS_RESOURCE_MEM = "mem";
  public static final String MESOS_RESOURCE_DISK = "disk";
  public static final String MESOS_RESOURCE_PORTS = "ports";

  public static final int SECOND_MS = 1000;
  public static final int MINUTE_MS = SECOND_MS * 60;
  public static final int HOUR_MS = MINUTE_MS * 60;
  public static final int DAY_MS = HOUR_MS * 24;

  public static final String SCHEME = "tachyon";
  public static final String HEADER = SCHEME + "://";

  public static final String SCHEME_FT = "tachyon-ft";
  public static final String HEADER_FT = SCHEME_FT + "://";

  public static final String HEADER_S3 = "s3://";
  public static final String HEADER_S3N = "s3n://";

  public static final int DEFAULT_MASTER_PORT = 19998;
  public static final int DEFAULT_MASTER_WEB_PORT = DEFAULT_MASTER_PORT + 1;
  public static final int DEFAULT_WORKER_PORT = 29998;
  public static final int DEFAULT_WORKER_DATA_PORT = DEFAULT_WORKER_PORT + 1;
  public static final int DEFAULT_WORKER_WEB_PORT = DEFAULT_WORKER_PORT + 2;

  public static final int DEFAULT_MASTER_MAX_WORKER_THREADS = 2048;
  public static final int DEFAULT_WORKER_MAX_WORKER_THREADS = 2048;

  public static final int DEFAULT_USER_FAILED_SPACE_REQUEST_LIMITS = 3;

  public static final int DEFAULT_BLOCK_SIZE_BYTE = 512 * MB;
  public static final int DEFAULT_HOST_RESOLUTION_TIMEOUT_MS = 5000;

  public static final String BLOCK_MASTER_SERVICE_NAME = "BlockMaster";
  public static final String FILE_SYSTEM_MASTER_SERVICE_NAME = "FileSystemMaster";
  public static final String RAW_TABLE_MASTER_SERVICE_NAME = "RawTableMaster";
  public static final String LINEAGE_MASTER_SERVICE_NAME = "LineageMaster";

  /**
   * Version 1 [Before 0.5.0] Customized ser/de based. <br>
   * Version 2 [0.5.0] Starts to use JSON. <br>
   * Version 3 [0.6.0] Add lastModificationTimeMs to inode.
   */
  public static final int JOURNAL_VERSION = 3;

  // Configurations properties constants.
  // Please check and update Configuration-Settings.md file when you change or add Tachyon
  // configuration properties.

  // This constant is being used only in Hadoop MR job submissions where client need to pass site
  // specific configuration properties. It will be used as key in the MR Configuration.
  public static final String TACHYON_CONF_SITE = "tachyon.conf.site";

  public static final String TACHYON_HOME = "tachyon.home";
  public static final String TACHYON_DEBUG = "tachyon.debug";
  public static final String TACHYON_LOGGER_TYPE = "tachyon.logger.type";
  public static final String TACHYON_ACCESS_LOGGER_TYPE = "tachyon.accesslogger.type";
  public static final String TACHYON_VERSION = "tachyon.version";
  public static final String WEB_RESOURCES = "tachyon.web.resources";
  public static final String WEB_THREAD_COUNT = "tachyon.web.threads";
  public static final String LOGS_DIR = "tachyon.logs.dir";
  public static final String UNDERFS_ADDRESS = "tachyon.underfs.address";
  public static final String UNDERFS_HDFS_IMPL = "tachyon.underfs.hdfs.impl";
  public static final String UNDERFS_HADOOP_CONFIGURATION = "tachyon.underfs.hdfs.configuration";
  public static final String ASYNC_ENABLED = "tachyon.async.enabled";
  public static final String MAX_COLUMNS = "tachyon.max.columns";
  public static final String IN_TEST_MODE = "tachyon.test.mode";
  public static final String HOST_RESOLUTION_TIMEOUT_MS =
      "tachyon.network.host.resolution.timeout.ms";
  public static final String UNDERFS_GLUSTERFS_IMPL = "tachyon.underfs.glusterfs.impl";
  public static final String UNDERFS_GLUSTERFS_VOLUMES = "tachyon.underfs.glusterfs.volumes";
  public static final String UNDERFS_GLUSTERFS_MOUNTS = "tachyon.underfs.glusterfs.mounts";
  public static final String UNDERFS_GLUSTERFS_MR_DIR =
      "tachyon.underfs.glusterfs.mapred.system.dir";
  public static final String USE_ZOOKEEPER = "tachyon.zookeeper.enabled";
  public static final String ZOOKEEPER_ADDRESS = "tachyon.zookeeper.address";
  public static final String ZOOKEEPER_ELECTION_PATH = "tachyon.zookeeper.election.path";
  public static final String ZOOKEEPER_LEADER_PATH = "tachyon.zookeeper.leader.path";
  public static final String UNDERFS_HADOOP_PREFIXS = "tachyon.underfs.hdfs.prefixes";
  public static final String MAX_TABLE_METADATA_BYTE = "tachyon.max.table.metadata.bytes";
  public static final String METRICS_CONF_FILE = "tachyon.metrics.conf.file";
  public static final String FORMAT_FILE_PREFIX = "_format_";
  public static final String EXECUTOR_DEPENDENCY_PATH
      = "tachyon.integration.mesos.executor.dependency.path";
  public static final String JRE_URL = "tachyon.integration.mesos.jre.url";
  public static final String JRE_VERSION = "tachyon.integration.mesos.jre.version";

  public static final String MASTER_FORMAT_FILE_PREFIX = "tachyon.master.format.file_prefix";
  public static final String MASTER_HOSTNAME_LISTENING = "tachyon.master.hostname.listening";
  public static final String MASTER_JOURNAL_FOLDER = "tachyon.master.journal.folder";
  public static final String MASTER_JOURNAL_FORMATTER_CLASS
      = "tachyon.master.journal.formatter.class";
  public static final String MASTER_JOURNAL_TAILER_SHUTDOWN_QUIET_WAIT_TIME_MS
      = "tachyon.master.journal.tailer.shutdown.quiet.wait.time.ms";
  public static final String MASTER_JOURNAL_TAILER_SLEEP_TIME_MS
      = "tachyon.master.journal.tailer.sleep.time.ms";
  public static final String MASTER_JOURNAL_MAX_LOG_SIZE_BYTES
      = "tachyon.master.journal.log.size.bytes.max";
  public static final String MASTER_HOSTNAME = "tachyon.master.hostname";
  public static final String MASTER_BIND_HOST = "tachyon.master.bind.host";
  public static final String MASTER_PORT = "tachyon.master.port";
  public static final String MASTER_ADDRESS = "tachyon.master.address";
  public static final String MASTER_WEB_HOSTNAME = "tachyon.master.web.hostname";
  public static final String MASTER_WEB_BIND_HOST = "tachyon.master.web.bind.host";
  public static final String MASTER_WEB_PORT = "tachyon.master.web.port";
  public static final String MASTER_HEARTBEAT_INTERVAL_MS = "tachyon.master.heartbeat.interval.ms";
  public static final String MASTER_TTLCHECKER_INTERVAL_MS
      = "tachyon.master.ttlchecker.interval.ms";
  public static final String MASTER_MAX_WORKER_THREADS = "tachyon.master.worker.threads.max";
  public static final String MASTER_MIN_WORKER_THREADS = "tachyon.master.min.worker.threads";
  public static final String MASTER_WORKER_TIMEOUT_MS = "tachyon.master.worker.timeout.ms";
  public static final String MASTER_WHITELIST = "tachyon.master.whitelist";
  public static final String MASTER_RETRY_COUNT = "tachyon.master.retry";
  public static final String MASTER_RESOURCE_CPU = "tachyon.master.resource.cpu";
  public static final String MASTER_RESOURCE_MEM = "tachyon.master.resource.mem";

  public static final String MASTER_LINEAGE_CHECKPOINT_STRATEGY_CLASS =
      "tachyon.master.lineage.checkpoint.strategy.class";
  public static final String MASTER_LINEAGE_CHECKPOINT_INTERVAL_MS =
      "tachyon.master.lineage.checkpoint.interval.ms";
  public static final String MASTER_LINEAGE_RECOMPUTE_INTERVAL_MS =
      "tachyon.master.lineage.recompute.interval.ms";
  public static final String MASTER_LINEAGE_RECOMPUTE_LOG_PATH =
      "tachyon.master.lineage.recompute.log.path";

  public static final String WORKER_MEMORY_SIZE = "tachyon.worker.memory.size";
  public static final String WORKER_HOSTNAME = "tachyon.worker.hostname";
  public static final String WORKER_BIND_HOST = "tachyon.worker.bind.host";
  public static final String WORKER_PORT = "tachyon.worker.port";
  public static final String WORKER_DATA_HOSTNAME = "tachyon.worker.data.hostname";
  public static final String WORKER_DATA_BIND_HOST = "tachyon.worker.data.bind.host";
  public static final String WORKER_DATA_PORT = "tachyon.worker.data.port";
  public static final String WORKER_WEB_HOSTNAME = "tachyon.worker.web.hostname";
  public static final String WORKER_WEB_BIND_HOST = "tachyon.worker.web.bind.host";
  public static final String WORKER_WEB_PORT = "tachyon.worker.web.port";
  public static final String WORKER_DATA_FOLDER = "tachyon.worker.data.folder";
  public static final String WORKER_HEARTBEAT_TIMEOUT_MS =
      "tachyon.worker.block.heartbeat.timeout.ms";
  public static final String WORKER_TO_MASTER_HEARTBEAT_INTERVAL_MS =
      "tachyon.worker.block.heartbeat.interval.ms";
  public static final String WORKER_SESSION_TIMEOUT_MS = "tachyon.worker.session.timeout.ms";
  public static final String WORKER_MAX_WORKER_THREADS = "tachyon.worker.block.threads.max";
  public static final String WORKER_MIN_WORKER_THREADS = "tachyon.worker.block.threads.min";
  public static final String WORKER_NETWORK_NETTY_BOSS_THREADS =
      "tachyon.worker.network.netty.boss.threads";
  public static final String WORKER_NETWORK_NETTY_WORKER_THREADS =
      "tachyon.worker.network.netty.worker.threads";
  public static final String WORKER_NETWORK_NETTY_CHANNEL = "tachyon.worker.network.netty.channel";
  public static final String WORKER_NETWORK_NETTY_FILE_TRANSFER_TYPE =
      "tachyon.worker.network.netty.file.transfer";
  public static final String WORKER_NETWORK_NETTY_WATERMARK_HIGH =
      "tachyon.worker.network.netty.watermark.high";
  public static final String WORKER_NETWORK_NETTY_WATERMARK_LOW =
      "tachyon.worker.network.netty.watermark.low";
  public static final String WORKER_NETWORK_NETTY_BACKLOG = "tachyon.worker.network.netty.backlog";
  public static final String WORKER_NETWORK_NETTY_SEND_BUFFER =
      "tachyon.worker.network.netty.buffer.send";
  public static final String WORKER_NETWORK_NETTY_RECEIVE_BUFFER =
      "tachyon.worker.network.netty.buffer.receive";
  public static final String WORKER_NETWORK_NETTY_SHUTDOWN_QUIET_PERIOD =
      "tachyon.worker.network.netty.shutdown.quiet.period";
  public static final String WORKER_NETWORK_NETTY_SHUTDOWN_TIMEOUT =
      "tachyon.worker.network.netty.shutdown.timeout";
  public static final String WORKER_ALLOCATE_STRATEGY_CLASS =
      "tachyon.worker.allocator.class";
  public static final String WORKER_EVICT_STRATEGY_CLASS = "tachyon.worker.evictor.class";
  public static final String WORKER_EVICT_STRATEGY_LRFU_STEP_FACTOR =
      "tachyon.worker.evictor.lrfu.step.factor";
  public static final String WORKER_EVICT_STRATEGY_LRFU_ATTENUATION_FACTOR =
      "tachyon.worker.evictor.lrfu.attenuation.factor";
  public static final String WORKER_MAX_TIERED_STORAGE_LEVEL =
      "tachyon.worker.tieredstore.level.max";
  public static final String WORKER_LINEAGE_HEARTBEAT_INTERVAL_MS =
      "tachyon.worker.lineage.heartbeat.interval.ms";

  public static final String WORKER_BLOCK_LOCK_COUNT = "tachyon.worker.tieredstore.block.locks";
  /**
   * This format is used as a template to generate the property name for a given level.
   * e.g., {@code String.format(Constants.WORKER_TIERED_STORAGE_LEVEL_ALIAS_FORMAT, level)}
   */
  public static final String WORKER_TIERED_STORAGE_LEVEL_ALIAS_FORMAT =
      "tachyon.worker.tieredstore.level%d.alias";
  /**
   * This format is used as a template to generate the property name for a given level.
   * e.g., {@code String.format(Constants.WORKER_TIERED_STORAGE_LEVEL_DIRS_PATH_FORMAT, level)}
   */
  public static final String WORKER_TIERED_STORAGE_LEVEL_DIRS_PATH_FORMAT =
      "tachyon.worker.tieredstore.level%d.dirs.path";
  /**
   * This format is used as a template to generate the property name for a given level.
   * e.g., {@code String.format(Constants.WORKER_TIERED_STORAGE_LEVEL_DIRS_QUOTA_FORMAT, level)}
   */
  public static final String WORKER_TIERED_STORAGE_LEVEL_DIRS_QUOTA_FORMAT =
      "tachyon.worker.tieredstore.level%d.dirs.quota";
  /**
   * This format is used as a template to generate the property name for a given level.
   * e.g., {@code String.format(Constants.WORKER_TIERED_STORAGE_LEVEL_RESERVED_RATIO_FORMAT, level)}
   */
  public static final String WORKER_TIERED_STORAGE_LEVEL_RESERVED_RATIO_FORMAT =
      "tachyon.worker.tieredstore.level%d.reserved.ratio";

  public static final String WORKER_SPACE_RESERVER_INTERVAL_MS =
      "tachyon.worker.tieredstore.reserver.interval.ms";

  public static final String WORKER_SPACE_RESERVER_ENABLE =
<<<<<<< HEAD
      "tachyon.worker.space.reserver.enable";
=======
      "tachyon.worker.tieredstore.reserver.enabled";
  public static final String WORKER_KEYTAB_KEY = "tachyon.worker.keytab.file";
  public static final String WORKER_PRINCIPAL_KEY = "tachyon.worker.principal";
>>>>>>> eeb9189f
  public static final String WORKER_DATA_SERVER = "tachyon.worker.data.server.class";
  public static final String WORKER_RESOURCE_CPU = "tachyon.worker.resource.cpu";
  public static final String WORKER_RESOURCE_MEM = "tachyon.worker.resource.mem";

  public static final String USER_FAILED_SPACE_REQUEST_LIMITS =
      "tachyon.user.failed.space.request.limits";
  public static final String USER_QUOTA_UNIT_BYTES = "tachyon.user.quota.unit.bytes";
  public static final String USER_FILE_BUFFER_BYTES = "tachyon.user.file.buffer.bytes";
  public static final String USER_HEARTBEAT_INTERVAL_MS = "tachyon.user.heartbeat.interval.ms";
  public static final String USER_DEFAULT_BLOCK_SIZE_BYTE = "tachyon.user.block.size.bytes.default";
  public static final String USER_NETTY_WORKER_THREADS =
      "tachyon.user.network.netty.worker.threads";
  public static final String USER_NETTY_CHANNEL = "tachyon.user.network.netty.channel";
  public static final String USER_NETTY_TIMEOUT_MS = "tachyon.user.network.netty.timeout.ms";
  public static final String USER_REMOTE_READ_BUFFER_SIZE_BYTE =
      "tachyon.user.block.remote.read.buffer.size.bytes";
  public static final String USER_DEFAULT_WRITE_TYPE = "tachyon.user.file.writetype.default";
  public static final String USER_DEFAULT_TACHYON_STORAGE_TYPE =
      "tachyon.user.file.tachyonstoragetype.default";
  public static final String USER_DEFAULT_UNDER_STORAGE_TYPE =
      "tachyon.user.file.understoragetype.default";
  public static final String USER_REMOTE_BLOCK_READER = "tachyon.user.block.remote.reader.class";
  public static final String USER_REMOTE_BLOCK_WRITER = "tachyon.user.block.remote.writer.class";
  public static final String USER_REMOTE_BLOCK_WORKER_CLIENT_THREADS =
      "tachyon.user.block.remote.worker.client.threads";
  public static final String USER_LOCAL_BLOCK_WORKER_CLIENT_THREADS =
      "tachyon.user.block.local.worker.client.threads";
  public static final String USER_BLOCK_MASTER_CLIENT_THREADS =
      "tachyon.user.block.master.client.threads";
  public static final String USER_FILE_MASTER_CLIENT_THREADS =
      "tachyon.user.file.master.client.threads";
  public static final String USER_LINEAGE_ENABLED = "tachyon.user.lineage.enabled";

  public static final String USER_WAITCOMPLETED_POLL = "tachyon.user.file.waitcompleted.poll.ms";

  public static final String S3_ACCESS_KEY = "fs.s3n.awsAccessKeyId";
  public static final String S3_SECRET_KEY = "fs.s3n.awsSecretAccessKey";

  public static final String MASTER_COLUMN_FILE_PREFIX = "COL_";

  public static final String LOGGER_TYPE = System.getProperty(TACHYON_LOGGER_TYPE, "");
  public static final String ACCESS_LOGGER_TYPE =
      System.getProperty(TACHYON_ACCESS_LOGGER_TYPE, "");
  public static final boolean DEBUG = Boolean.valueOf(System.getProperty(TACHYON_DEBUG, "false"));

  public static final long CLIENT_METRICS_VERSION = 1L;
  public static final int CLIENT_METRICS_SIZE = 11;
  public static final int CLIENT_METRICS_VERSION_INDEX = 0;
  public static final int BLOCKS_READ_LOCAL_INDEX = 1;
  public static final int BLOCKS_READ_REMOTE_INDEX = 2;
  public static final int BLOCKS_WRITTEN_LOCAL_INDEX = 3;
  public static final int BLOCKS_WRITTEN_REMOTE_INDEX = 4;
  public static final int BYTES_READ_LOCAL_INDEX = 5;
  public static final int BYTES_READ_REMOTE_INDEX = 6;
  public static final int BYTES_READ_UFS_INDEX = 7;
  public static final int BYTES_WRITTEN_LOCAL_INDEX = 8;
  public static final int BYTES_WRITTEN_REMOTE_INDEX = 9;
  public static final int BYTES_WRITTEN_UFS_INDEX = 10;

  // ttl related
  public static final long NO_TTL = -1;

  // TODO(binfan): explaine the following three properties in the configuration page in docs/
  /** Security */
  public static final String SECURITY_LOGIN_USERNAME = "tachyon.security.login.username";
  // Authentication
  public static final String SECURITY_AUTHENTICATION_TYPE = "tachyon.security.authentication.type";
  public static final String SECURITY_AUTHENTICATION_CUSTOM_PROVIDER =
      "tachyon.security.authentication.custom.provider.class";

  private Constants() {} // prevent instantiation
}<|MERGE_RESOLUTION|>--- conflicted
+++ resolved
@@ -240,13 +240,9 @@
       "tachyon.worker.tieredstore.reserver.interval.ms";
 
   public static final String WORKER_SPACE_RESERVER_ENABLE =
-<<<<<<< HEAD
-      "tachyon.worker.space.reserver.enable";
-=======
       "tachyon.worker.tieredstore.reserver.enabled";
   public static final String WORKER_KEYTAB_KEY = "tachyon.worker.keytab.file";
   public static final String WORKER_PRINCIPAL_KEY = "tachyon.worker.principal";
->>>>>>> eeb9189f
   public static final String WORKER_DATA_SERVER = "tachyon.worker.data.server.class";
   public static final String WORKER_RESOURCE_CPU = "tachyon.worker.resource.cpu";
   public static final String WORKER_RESOURCE_MEM = "tachyon.worker.resource.mem";
